#pragma once

// DO NOT DEFINE STATIC DATA IN THIS HEADER!
// See Note [Do not compile initializers with AVX]
//
// Note [Do not compile initializers with AVX]
// ~~~~~~~~~~~~~~~~~~~~~~~~~~~~~~~~~~~~~~~~~~~
// If you define a static initializer in this file, the initialization will use
// AVX instructions because these object files are compiled with AVX enabled.
// We need to avoid non-trivial global data in these architecture specific files
// because there's no way to guard the global initializers with CPU capability
// detection.
//
// See https://github.com/pytorch/pytorch/issues/37577 for an instance
// of this bug in the past.

#include <array>
#include <algorithm>
#include <cassert>
#include <cstring>
#include <functional>
#include <cmath>
#include <type_traits>
#include <climits>

#include <ATen/cpu/vec/intrinsics.h>
#include <ATen/native/Math.h>
#include <ATen/NumericUtils.h>
#include <c10/util/Half.h>
#include <c10/util/BFloat16.h>
#include <c10/util/BFloat16-math.h>
#include <c10/util/copysign.h>
#include <ATen/native/cpu/zmath.h>
#include <c10/util/TypeCast.h>
#include <c10/macros/Macros.h>
#include <c10/util/irange.h>
#include <c10/util/Load.h>

#if defined(__GNUC__)
#define __FORCE_INLINE __attribute__((always_inline)) inline
#elif defined(_MSC_VER)
#define __FORCE_INLINE __forceinline
#endif

// These macros helped us unify vec_base.h
#ifdef CPU_CAPABILITY_AVX512
#if defined(__GNUC__)
#define __at_align__ __attribute__((aligned(64)))
#elif defined(_WIN32)
#define __at_align__ __declspec(align(64))
#else
#define __at_align__
#endif
#define VECTOR_WIDTH 64
#define int_vector __m512i
#else // CPU_CAPABILITY_AVX512
#if defined(__GNUC__)
#define __at_align__ __attribute__((aligned(32)))
#elif defined(_WIN32)
#define __at_align__ __declspec(align(32))
#else
#define __at_align__
#endif
#define VECTOR_WIDTH 32
#define int_vector __m256i
#endif // CPU_CAPABILITY_AVX512

namespace at::vec {
// See Note [CPU_CAPABILITY namespace]
inline namespace CPU_CAPABILITY {
// at::Half and at::BFloat16 should be treated as floating point
template <typename T>
struct is_floating_point:
    std::integral_constant<bool,
      std::is_floating_point_v<T> ||
      std::is_same_v<T, at::Half> ||
      std::is_same_v<T, at::BFloat16>> {
};

template<typename T>
constexpr bool is_floating_point_v = is_floating_point<T>::value;

template <typename T>
struct is_reduced_floating_point:
    std::integral_constant<bool,
      std::is_same_v<T, at::Half> ||
      std::is_same_v<T, at::BFloat16>> {
};

template <typename T>
constexpr bool is_reduced_floating_point_v = is_reduced_floating_point<T>::value;

template<size_t n> struct int_of_size;

#define DEFINE_INT_OF_SIZE(int_t) \
template<> struct int_of_size<sizeof(int_t)> { using type = int_t; }

DEFINE_INT_OF_SIZE(int64_t);
DEFINE_INT_OF_SIZE(int32_t);
DEFINE_INT_OF_SIZE(int16_t);
DEFINE_INT_OF_SIZE(int8_t);

#undef DEFINE_INT_OF_SIZE

template <typename T>
using int_same_size_t = typename int_of_size<sizeof(T)>::type;

// NOTE: If you specialize on a type, you must define all operations!

// emulates Vectorized types
#if defined(__s390x__)
template <class T, class TEMP=void>
#else
template <class T>
#endif
struct Vectorized {
private:
  __at_align__ T values[VECTOR_WIDTH / sizeof(T)];
public:
  using value_type = T;
  using size_type = int;
  // Note [constexpr static function to avoid odr-usage compiler bug]
  // ~~~~~~~~~~~~~~~~~~~~~~~~~~~~~~~~~~~~~~~~~~~~~~~~~~~~~~~~~~~~~~~~
  // Why, you might ask, is size defined to be a static constexpr function,
  // rather than a more ordinary 'static constexpr int size;' variable?
  // The problem lies within ODR rules for static constexpr members versus
  // static constexpr functions.  First, recall that this class (along with all
  // of its derivations) live in an anonymous namespace: they are intended to be
  // *completely* inlined at their use-sites, because we need to compile it
  // multiple times for different instruction sets.
  //
  // Because of this constraint, we CANNOT provide a single definition for
  // any static members in this class; since we want to compile the class
  // multiple times, there wouldn't actually be any good place to put the
  // definition.  Now here is the problem: if we ODR-use a static constexpr
  // member, we are *obligated* to provide a definition.  Without the
  // definition, you get a compile error like:
  //
  //    relocation R_X86_64_PC32 against undefined symbol
  //    `_ZN2at6vec25612_GLOBAL__N_16VectorizedIdE4sizeE' can not be used when making
  //    a shared object; recompile with -fPIC
  //
  // If this were C++17, we could replace a static constexpr variable with
  // an inline variable which doesn't require one definition. But we are not
  // C++17.  So the next best thing is to replace the member with a static
  // constexpr (and therefore inline) function, which does not require ODR
  // either.
  //
  // Also, technically according to the C++ standard, we don't have to define
  // a constexpr variable if we never odr-use it.  But it seems that some
  // versions GCC/Clang have buggy determinations on whether or not an
  // identifier is odr-used or not, and in any case it's hard to tell if
  // a variable is odr-used or not.  So best to just cut the problem at the root.
  static constexpr size_type size() {
    return VECTOR_WIDTH / sizeof(T);
  }
  Vectorized() : values{static_cast<T>(0)} {}
  Vectorized(T val) {
    for (int i = 0; i != size(); i++) {
      values[i] = val;
    }
  }
  template<typename... Args,
           typename = std::enable_if_t<(sizeof...(Args) == size())>>
  Vectorized(Args... vals) : values{vals...}{
  }
  // This also implies const T& operator[](int idx) const
  inline operator const T*() const {
    return values;
  }
  // This also implies T& operator[](int idx)
  inline operator T*() {
    return values;
  }
  // Return the values as char* for type punning
  auto as_bytes() const -> const char* {
    return reinterpret_cast<const char*>(values);
  }
  template <int64_t mask_>
  static Vectorized<T> blend(const Vectorized<T>& a, const Vectorized<T>& b) {
    int64_t mask = mask_;
    Vectorized vector;
    for (const auto i : c10::irange(size())) {
      if (mask & 0x01) {
        vector[i] = b[i];
      } else {
        vector[i] = a[i];
      }
      mask = mask >> 1;
    }
    return vector;
  }
  static Vectorized<T> blendv(const Vectorized<T>& a, const Vectorized<T>& b,
                          const Vectorized<T>& mask) {
    Vectorized vector;
    int_same_size_t<T> buffer[size()];
    mask.store(buffer);
    for (const auto i : c10::irange(size())) {
      if (buffer[i] & 0x01)
       {
        vector[i] = b[i];
      } else {
        vector[i] = a[i];
      }
    }
    return vector;
  }
  template<typename step_t>  // step sometimes requires a higher precision type (e.g., T=int, step_t=double)
  static Vectorized<T> arange(T base = static_cast<T>(0), step_t step = static_cast<step_t>(1)) {
    Vectorized vector;
    for (const auto i : c10::irange(size())) {
      vector.values[i] = base + i * step;
    }
    return vector;
  }
  static Vectorized<T> set(const Vectorized<T>& a, const Vectorized<T>& b, int64_t count = size()) {
    Vectorized vector;
    for (const auto i : c10::irange(size())) {
      if (i < count) {
        vector[i] = b[i];
      } else {
        vector[i] = a[i];
      }
    }
    return vector;
  }
  static Vectorized<T> loadu(const void* ptr) {
    Vectorized vector;
    std::memcpy(vector.values, ptr, VECTOR_WIDTH);
    return vector;
  }
  static Vectorized<T> loadu(const void* ptr, int64_t count) {
    Vectorized vector;
    std::memcpy(vector.values, ptr, count * sizeof(T));
    return vector;
  }
  static Vectorized<T> loadu_one_fourth(const void* ptr) {
    static_assert(std::is_same_v<T, signed char> || std::is_same_v<T, unsigned char>, "For byte types only");
    return Vectorized::loadu(ptr, 8);
  }

  void store(void* ptr, int count = size()) const {
    std::memcpy(ptr, values, count * sizeof(T));
  }
  int zero_mask() const {
    // returns an integer mask where all zero elements are translated to 1-bit and others are translated to 0-bit
    int mask = 0;
    for (int i = 0; i < size(); ++ i) {
      if (values[i] == static_cast<T>(0)) {
        mask |= (1 << i);
      }
    }
    return mask;
  }
  Vectorized<T> isnan() const {
    Vectorized<T> vector;
    for (int64_t i = 0; i != size(); i++) {
      if (_isnan(values[i])) {
        std::memset(static_cast<void*>(vector.values + i), 0xFF, sizeof(T));
      } else {
        std::memset(static_cast<void*>(vector.values + i), 0, sizeof(T));
      }
    }
    return vector;
  }
  bool has_inf_nan() const {
    for (int64_t i = 0; i != size(); i++) {
      if(_isnan(values[i]) || _isinf(values[i])) {
        return true;
      }
    }
    return false;
  }
  Vectorized<T> map(T (*const f)(T)) const {
    Vectorized<T> ret;
    for (int64_t i = 0; i != size(); i++) {
      ret[i] = f(values[i]);
    }
    return ret;
  }
  Vectorized<T> map(T (*const f)(const T &)) const {
    Vectorized<T> ret;
    for (int64_t i = 0; i != size(); i++) {
      ret[i] = f(values[i]);
    }
    return ret;
  }
  template <typename other_t_abs = T,
            typename std::enable_if_t<!is_floating_point_v<other_t_abs> && !c10::is_complex<other_t_abs>::value, int> = 0>
  Vectorized<T> abs() const {
    // other_t_abs is for SFINAE and clarity. Make sure it is not changed.
    static_assert(std::is_same_v<other_t_abs, T>, "other_t_abs must be T");
    return map([](T x) -> T { return x < static_cast<T>(0) ? -x : x; });
  }
  template <typename float_t_abs = T,
            typename std::enable_if_t<is_floating_point_v<float_t_abs>, int> = 0>
  Vectorized<T> abs() const {
    // float_t_abs is for SFINAE and clarity. Make sure it is not changed.
    static_assert(std::is_same_v<float_t_abs, T>, "float_t_abs must be T");
    // Specifically deal with floating-point because the generic code above won't handle -0.0 (which should result in
    // 0.0) properly.
    return map([](T x) -> T { return std::abs(x); });
  }
  template <typename complex_t_abs = T,
            typename std::enable_if_t<c10::is_complex<complex_t_abs>::value, int> = 0>
  Vectorized<T> abs() const {
    // complex_t_abs is for SFINAE and clarity. Make sure it is not changed.
    static_assert(std::is_same_v<complex_t_abs, T>, "complex_t_abs must be T");
    // Specifically map() does not perform the type conversion needed by abs.
    return map([](T x) { return static_cast<T>(std::abs(x)); });
  }

  template <typename other_t_sgn = T,
            typename std::enable_if_t<c10::is_complex<other_t_sgn>::value, int> = 0>
  Vectorized<T> sgn() const {
    return map(at::native::sgn_impl);
  }

  template <typename other_t_angle = T,
            typename std::enable_if_t<!c10::is_complex<other_t_angle>::value, int> = 0>
  Vectorized<T> angle() const {
    // other_t_angle is for SFINAE and clarity. Make sure it is not changed.
    static_assert(std::is_same_v<other_t_angle, T>, "other_t_angle must be T");
    return map(at::native::angle_impl<T>);  // compiler is unable to resolve the overload without <T>
  }
  template <typename complex_t_angle = T,
            typename std::enable_if_t<c10::is_complex<complex_t_angle>::value, int> = 0>
  Vectorized<T> angle() const {
    // complex_t_angle is for SFINAE and clarity. Make sure it is not changed.
    static_assert(std::is_same_v<complex_t_angle, T>, "complex_t_angle must be T");
    return map([](T x) { return static_cast<T>(std::arg(x)); });
  }
  template <typename other_t_real = T,
            typename std::enable_if_t<!c10::is_complex<other_t_real>::value, int> = 0>
  Vectorized<T> real() const {
    // other_t_real is for SFINAE and clarity. Make sure it is not changed.
    static_assert(std::is_same_v<other_t_real, T>, "other_t_real must be T");
    return *this;
  }
  template <typename complex_t_real = T,
            typename std::enable_if_t<c10::is_complex<complex_t_real>::value, int> = 0>
  Vectorized<T> real() const {
    // complex_t_real is for SFINAE and clarity. Make sure it is not changed.
    static_assert(std::is_same_v<complex_t_real, T>, "complex_t_real must be T");
    return map([](T x) { return static_cast<T>(x.real()); });
  }
  template <typename other_t_imag = T,
            typename std::enable_if_t<!c10::is_complex<other_t_imag>::value, int> = 0>
  Vectorized<T> imag() const {
    // other_t_imag is for SFINAE and clarity. Make sure it is not changed.
    static_assert(std::is_same_v<other_t_imag, T>, "other_t_imag must be T");
    return Vectorized(0);
  }
  template <typename complex_t_imag = T,
            typename std::enable_if_t<c10::is_complex<complex_t_imag>::value, int> = 0>
  Vectorized<T> imag() const {
    // complex_t_imag is for SFINAE and clarity. Make sure it is not changed.
    static_assert(std::is_same_v<complex_t_imag, T>, "complex_t_imag must be T");
    return map([](T x) { return static_cast<T>(x.imag()); });
  }
  template <typename other_t_conj = T,
            typename std::enable_if_t<!c10::is_complex<other_t_conj>::value, int> = 0>
  Vectorized<T> conj() const {
    // other_t_conj is for SFINAE and clarity. Make sure it is not changed.
    static_assert(std::is_same_v<other_t_conj, T>, "other_t_conj must be T");
    return *this;
  }
  template <typename complex_t_conj = T,
            typename std::enable_if_t<c10::is_complex<complex_t_conj>::value, int> = 0>
  Vectorized<T> conj() const {
    // complex_t_conj is for SFINAE and clarity. Make sure it is not changed.
    static_assert(std::is_same_v<complex_t_conj, T>, "complex_t_conj must be T");
    return map([](T x) { return static_cast<T>(std::conj(x)); });
  }
  Vectorized<T> acos() const {
    return map(std::acos);
  }
  Vectorized<T> acosh() const {
    return map(std::acosh);
  }
  Vectorized<T> asin() const {
    return map(std::asin);
  }
  Vectorized<T> atan() const {
    return map(std::atan);
  }
  Vectorized<T> atanh() const {
    return map(std::atanh);
  }
  Vectorized<T> atan2(const Vectorized<T> &exp) const {
    Vectorized<T> ret;
    for (const auto i : c10::irange(size())) {
      ret[i] = std::atan2(values[i], exp[i]);
    }
    return ret;
  }
  template <
    typename U = T,
    typename std::enable_if_t<is_floating_point_v<U>, int> = 0>
  Vectorized<T> copysign(const Vectorized<T> &sign) const {
    Vectorized<T> ret;
    for (size_type i = 0; i < size(); i++) {
      ret[i] = c10::copysign(values[i], sign[i]);
    }
    return ret;
  }
  Vectorized<T> erf() const {
    return map(std::erf);
  }
  Vectorized<T> erfc() const {
    return map(std::erfc);
  }
  Vectorized<T> erfinv() const {
    return map(calc_erfinv);
  }
  Vectorized<T> exp() const {
    return map(std::exp);
  }
  Vectorized<T> exp2() const {
    return map(exp2_impl);
  }
  Vectorized<T> expm1() const {
    return map(std::expm1);
  }
  Vectorized<T> exp_u20() const {
    return map(std::exp);
  }
  Vectorized<T> frac() const {
    return *this - this->trunc();
  }
  template <
    typename U = T,
    typename std::enable_if_t<is_floating_point_v<U>, int> = 0>
  Vectorized<T> fmod(const Vectorized<T>& q) const {
    // U is for SFINAE purposes only. Make sure it is not changed.
    static_assert(std::is_same_v<U, T>, "U must be T");
    Vectorized<T> ret;
    for (const auto i : c10::irange(size())) {
      ret[i] = std::fmod(values[i], q[i]);
    }
    return ret;
  }
  Vectorized<T> log() const {
    return map(std::log);
  }
  Vectorized<T> log10() const {
    return map(std::log10);
  }
  Vectorized<T> log1p() const {
    return map(std::log1p);
  }
  template <typename other_t_log2 = T,
            typename std::enable_if_t<!c10::is_complex<other_t_log2>::value, int> = 0>
  Vectorized<T> log2() const {
    // other_t_log2 is for SFINAE and clarity. Make sure it is not changed.
    static_assert(std::is_same_v<other_t_log2, T>, "other_t_log2 must be T");
    return map(std::log2);
  }
  template <typename complex_t_log2 = T,
            typename std::enable_if_t<c10::is_complex<complex_t_log2>::value, int> = 0>
  Vectorized<T> log2() const {
    // complex_t_log2 is for SFINAE and clarity. Make sure it is not changed.
    static_assert(std::is_same_v<complex_t_log2, T>, "complex_t_log2 must be T");
    const T log_2 = T(std::log(2.0));
    return Vectorized(map(std::log))/Vectorized(log_2);
  }
  Vectorized<T> ceil() const {
    return map(at::native::ceil_impl);
  }
  Vectorized<T> cos() const {
    return map(std::cos);
  }
  Vectorized<T> cosh() const {
    return map(std::cosh);
  }
  Vectorized<T> floor() const {
    return map(at::native::floor_impl);
  }
  Vectorized<T> hypot(const Vectorized<T> &b) const {
    Vectorized<T> ret;
    for (const auto i : c10::irange(size())) {
      ret[i] = std::hypot(values[i], b[i]);
    }
    return ret;
  }
  Vectorized<T> i0() const {
    return map(calc_i0);
  }
  Vectorized<T> i0e() const {
    return map(calc_i0e);
  }
  Vectorized<T> digamma() const {
    return map(calc_digamma);
  }
  Vectorized<T> igamma(const Vectorized<T> &x) const {
    Vectorized<T> ret;
    for (const auto i : c10::irange(size())) {
      ret[i] = calc_igamma(values[i], x[i]);
    }
    return ret;
  }
  Vectorized<T> igammac(const Vectorized<T> &x) const {
    Vectorized<T> ret;
    for (const auto i : c10::irange(size())) {
      ret[i] = calc_igammac(values[i], x[i]);
    }
    return ret;
  }
  Vectorized<T> neg() const {
    // NB: the trailing return type is needed because we need to coerce the
    // return value back to T in the case of unary operator- incuring a
    // promotion
    return map([](T x) -> T { return -x; });
  }
  Vectorized<T> nextafter(const Vectorized<T> &b) const {
    Vectorized<T> ret;
    for (const auto i : c10::irange(size())) {
      ret[i] = std::nextafter(values[i], b[i]);
    }
    return ret;
  }
  Vectorized<T> round() const {
    // We do not use std::round because we would like to round midway numbers to the nearest even integer.
    return map(at::native::round_impl);
  }
  Vectorized<T> sin() const {
    return map(std::sin);
  }
  Vectorized<T> sinh() const {
    return map(std::sinh);
  }
  Vectorized<T> tan() const {
    return map(std::tan);
  }
  Vectorized<T> tanh() const {
    return map(std::tanh);
  }
  Vectorized<T> trunc() const {
    return map(at::native::trunc_impl);
  }
  Vectorized<T> lgamma() const {
    return map(std::lgamma);
  }
  Vectorized<T> sqrt() const {
    return map(std::sqrt);
  }
  Vectorized<T> reciprocal() const {
    return map([](T x) { return (T)(1) / x; });
  }
  Vectorized<T> rsqrt() const {
    return map([](T x) { return (T)1 / std::sqrt(x); });
  }
  Vectorized<T> pow(const Vectorized<T> &exp) const {
    Vectorized<T> ret;
    for (const auto i : c10::irange(size())) {
      ret[i] = std::pow(values[i], exp[i]);
    }
    return ret;
  }
private:
  template <typename Op>
  inline Vectorized<T> binary_pred(const Vectorized<T>& other, Op op) const {
    // All bits are set to 1 if the pred is true, otherwise 0.
    Vectorized<T> vector;
    for (int64_t i = 0; i != size(); i++) {
      if (op(values[i], other.values[i])) {
        std::memset(static_cast<void*>(vector.values + i), 0xFF, sizeof(T));
      } else {
        std::memset(static_cast<void*>(vector.values + i), 0, sizeof(T));
      }
    }
    return vector;
  }

public:
  Vectorized<T> operator==(const Vectorized<T>& other) const { return binary_pred(other, std::equal_to<T>()); }
  Vectorized<T> operator!=(const Vectorized<T>& other) const { return binary_pred(other, std::not_equal_to<T>()); }
  Vectorized<T> operator>=(const Vectorized<T>& other) const { return binary_pred(other, std::greater_equal<T>()); }
  Vectorized<T> operator<=(const Vectorized<T>& other) const { return binary_pred(other, std::less_equal<T>()); }
  Vectorized<T> operator>(const Vectorized<T>& other) const { return binary_pred(other, std::greater<T>()); }
  Vectorized<T> operator<(const Vectorized<T>& other) const { return binary_pred(other, std::less<T>()); }

private:
  template <typename Op>
  inline Vectorized<T> binary_pred_bool(const Vectorized<T>& other, Op op) const {
    // 1 if the pred is true, otherwise 0.
    Vectorized<T> vector;
    for (int i = 0; i != size(); ++ i) {
      vector[i] = static_cast<T>(op(values[i], other.values[i]));
    }
    return vector;
  }

public:
  Vectorized<T> eq(const Vectorized<T>& other) const { return binary_pred_bool(other, std::equal_to<T>()); }
  Vectorized<T> ne(const Vectorized<T>& other) const { return binary_pred_bool(other, std::not_equal_to<T>()); }
  Vectorized<T> gt(const Vectorized<T>& other) const { return binary_pred_bool(other, std::greater<T>()); }
  Vectorized<T> ge(const Vectorized<T>& other) const { return binary_pred_bool(other, std::greater_equal<T>()); }
  Vectorized<T> lt(const Vectorized<T>& other) const { return binary_pred_bool(other, std::less<T>()); }
  Vectorized<T> le(const Vectorized<T>& other) const { return binary_pred_bool(other, std::less_equal<T>()); }
};

template <class T> Vectorized<T> inline operator+(const Vectorized<T> &a, const Vectorized<T> &b) {
  Vectorized<T> c;
  for (int i = 0; i != Vectorized<T>::size(); i++) {
    c[i] = a[i] + b[i];
  }
  return c;
}

template <class T> Vectorized<T> inline operator-(const Vectorized<T> &a, const Vectorized<T> &b) {
  Vectorized<T> c;
  for (int i = 0; i != Vectorized<T>::size(); i++) {
    c[i] = a[i] - b[i];
  }
  return c;
}

template <class T> Vectorized<T> inline operator*(const Vectorized<T> &a, const Vectorized<T> &b) {
  Vectorized<T> c;
  for (int i = 0; i != Vectorized<T>::size(); i++) {
    c[i] = a[i] * b[i];
  }
  return c;
}

template <class T> Vectorized<T> inline operator/(const Vectorized<T> &a, const Vectorized<T> &b) __ubsan_ignore_float_divide_by_zero__ {
  Vectorized<T> c;
  for (int i = 0; i != Vectorized<T>::size(); i++) {
    c[i] = a[i] / b[i];
  }
  return c;
}

template <class T,
          typename std::enable_if_t<!is_floating_point_v<T>, int> = 0>
Vectorized<T> inline operator%(const Vectorized<T> &a, const Vectorized<T> &b) __ubsan_ignore_float_divide_by_zero__ {
  return a - a / b * b;
}

template <class T> Vectorized<T> inline operator||(
    const Vectorized<T> &a, const Vectorized<T> &b) {
  Vectorized<T> c;
  for (int i = 0; i != Vectorized<T>::size(); i++) {
    c[i] = a[i] || b[i];
  }
  return c;
}

// Implements the IEEE 754 201X `maximum` operation, which propagates NaN if
// either input is a NaN.
template <class T,
          typename std::enable_if_t<!c10::is_complex<T>::value, int> = 0>
Vectorized<T> inline maximum(const Vectorized<T> &a, const Vectorized<T> &b) {
  Vectorized<T> c;
  for (int i = 0; i != Vectorized<T>::size(); i++) {
    c[i] = (a[i] > b[i]) ? a[i] : b[i];
    if (_isnan(a[i])) {
      // If either input is NaN, propagate a NaN.
      // NOTE: The case where b[i] was NaN is handled correctly by the naive
      // ternary operator above.
      c[i] = a[i];
    }
  }
  return c;
}

template <class T,
          typename std::enable_if_t<c10::is_complex<T>::value, int> = 0>
Vectorized<T> inline maximum(const Vectorized<T> &a, const Vectorized<T> &b) {
  Vectorized<T> c;
  for (int i = 0; i != Vectorized<T>::size(); i++) {
    c[i] = (std::abs(a[i]) > std::abs(b[i])) ? a[i] : b[i];
    if (_isnan(a[i])) {
      // If either input is NaN, propagate a NaN.
      // NOTE: The case where b[i] was NaN is handled correctly by the naive
      // ternary operator above.
      c[i] = a[i];
    }
  }
  return c;
}

// Implements the IEEE 754 201X `minimum` operation, which propagates NaN if
// either input is a NaN.
template <class T,
          typename std::enable_if_t<!c10::is_complex<T>::value, int> = 0>
Vectorized<T> inline minimum(const Vectorized<T> &a, const Vectorized<T> &b) {
  Vectorized<T> c;
  for (int i = 0; i != Vectorized<T>::size(); i++) {
    c[i] = (a[i] < b[i]) ? a[i] : b[i];
    if (_isnan(a[i])) {
      // If either input is NaN, propagate a NaN.
      // NOTE: The case where b[i] was NaN is handled correctly by the naive
      // ternary operator above.
      c[i] = a[i];
    }
  }
  return c;
}

template <class T,
          typename std::enable_if_t<c10::is_complex<T>::value, int> = 0>
Vectorized<T> inline minimum(const Vectorized<T> &a, const Vectorized<T> &b) {
  Vectorized<T> c;
  for (int i = 0; i != Vectorized<T>::size(); i++) {
    c[i] = (std::abs(a[i]) < std::abs(b[i])) ? a[i] : b[i];
    if (_isnan(a[i])) {
      // If either input is NaN, propagate a NaN.
      // NOTE: The case where b[i] was NaN is handled correctly by the naive
      // ternary operator above.
      c[i] = a[i];
    }
  }
  return c;
}

template <class T,
          typename std::enable_if_t<!c10::is_complex<T>::value, int> = 0>
Vectorized<T> inline clamp(const Vectorized<T> &a, const Vectorized<T> &min_vec, const Vectorized<T> &max_vec) {
  Vectorized<T> c;
  for (int i = 0; i != Vectorized<T>::size(); i++) {
    c[i] = std::min(std::max(a[i], min_vec[i]), max_vec[i]);
  }
  return c;
}

template <class T,
          typename std::enable_if_t<!c10::is_complex<T>::value, int> = 0>
Vectorized<T> inline clamp_max(const Vectorized<T> &a, const Vectorized<T> &max_vec) {
  Vectorized<T> c;
  for (int i = 0; i != Vectorized<T>::size(); i++) {
    c[i] = a[i] > max_vec[i] ? max_vec[i] : a[i];
  }
  return c;
}

template <class T,
          typename std::enable_if_t<!c10::is_complex<T>::value, int> = 0>
Vectorized<T> inline clamp_min(const Vectorized<T> &a, const Vectorized<T> &min_vec) {
  Vectorized<T> c;
  for (int i = 0; i != Vectorized<T>::size(); i++) {
    c[i] = a[i] < min_vec[i] ? min_vec[i] : a[i];
  }
  return c;
}

struct Vectorizedi;

#if defined(CPU_CAPABILITY_AVX2) || defined(CPU_CAPABILITY_AVX512)
template <class T, typename Op>
static inline Vectorized<T> bitwise_binary_op(const Vectorized<T> &a, const Vectorized<T> &b, Op op) {
  int_vector buffer;
#if defined(CPU_CAPABILITY_AVX2)
  int_vector a_buffer = _mm256_load_si256(reinterpret_cast<const int_vector*>((const T*)a));
  int_vector b_buffer = _mm256_load_si256(reinterpret_cast<const int_vector*>((const T*)b));
#elif defined(CPU_CAPABILITY_AVX512)
  int_vector a_buffer = _mm512_load_si512(reinterpret_cast<const int_vector*>((const T*)a));
  int_vector b_buffer = _mm512_load_si512(reinterpret_cast<const int_vector*>((const T*)b));
#endif
  buffer = op(a_buffer, b_buffer);
  __at_align__ T results[Vectorized<T>::size()];

#if defined(CPU_CAPABILITY_AVX2)
  _mm256_store_si256(reinterpret_cast<int_vector*>(results), buffer);
#elif defined(CPU_CAPABILITY_AVX512)
  _mm512_store_si512(reinterpret_cast<int_vector*>(results), buffer);
#endif
  return Vectorized<T>::loadu(results);
}

template<class T, typename std::enable_if_t<!std::is_base_of<Vectorizedi, Vectorized<T>>::value, int> = 0>
inline Vectorized<T> operator&(const Vectorized<T>& a, const Vectorized<T>& b) {
  // We enclose _mm512_and_si512 or _mm256_and_si256 with lambda because it is always_inline
#if defined(CPU_CAPABILITY_AVX2)
  return bitwise_binary_op(a, b, [](int_vector a, int_vector b) { return _mm256_and_si256(a, b); });
#elif defined(CPU_CAPABILITY_AVX512)
  return bitwise_binary_op(a, b, [](int_vector a, int_vector b) { return _mm512_and_si512(a, b); });
#endif
}
template<class T, typename std::enable_if_t<!std::is_base_of<Vectorizedi, Vectorized<T>>::value, int> = 0>
inline Vectorized<T> operator|(const Vectorized<T>& a, const Vectorized<T>& b) {
  // We enclose _mm512_or_si512 or _mm256_or_si256 with lambda because it is always_inline
#if defined(CPU_CAPABILITY_AVX2)
  return bitwise_binary_op(a, b, [](int_vector a, int_vector b) { return _mm256_or_si256(a, b); });
#elif defined(CPU_CAPABILITY_AVX512)
  return bitwise_binary_op(a, b, [](int_vector a, int_vector b) { return _mm512_or_si512(a, b); });
#endif
}
template<class T, typename std::enable_if_t<!std::is_base_of<Vectorizedi, Vectorized<T>>::value, int> = 0>
inline Vectorized<T> operator^(const Vectorized<T>& a, const Vectorized<T>& b) {
  // We enclose _mm512_xor_si512 or _mm256_xor_si256 with lambda because it is always_inline
#if defined(CPU_CAPABILITY_AVX2)
  return bitwise_binary_op(a, b, [](int_vector a, int_vector b) { return _mm256_xor_si256(a, b); });
#elif defined(CPU_CAPABILITY_AVX512)
  return bitwise_binary_op(a, b, [](int_vector a, int_vector b) { return _mm512_xor_si512(a, b); });
#endif
}

#else

template <typename T>
auto load(char const* data) -> T {
  T ret;
  std::memcpy(&ret, data, sizeof(ret));
  return ret;
}

template<class T, typename Op>
static inline Vectorized<T> bitwise_binary_op(const Vectorized<T> &a, const Vectorized<T> &b, Op op) {
  static constexpr uint32_t element_no = VECTOR_WIDTH / sizeof(intmax_t);
  __at_align__ intmax_t buffer[element_no];
  static_assert(VECTOR_WIDTH % sizeof(intmax_t) == 0, "VECTOR_WIDTH not a multiple of sizeof(intmax_t)");
  static_assert(sizeof(buffer) == sizeof(Vectorized<T>), "sizeof(buffer) must match sizeof(Vectorized<T>)");
  // We should be using memcpy in order to respect the strict aliasing rule
  // see: https://github.com/pytorch/pytorch/issues/66119
  // Using char* is defined in the C11 standard 6.5 Expression paragraph 7
  // (http://www.open-std.org/jtc1/sc22/wg14/www/docs/n1570.pdf)
  const auto* a_data = a.as_bytes();
  const auto* b_data = b.as_bytes();
  // load each intmax_t chunk and process; increase pointers by sizeof(intmax_t)
  for (auto& out : buffer) {
    out = op(load<intmax_t>(a_data), load<intmax_t>(b_data));
    a_data += sizeof(intmax_t);
    b_data += sizeof(intmax_t);
  }
  assert(a_data == a.as_bytes() + sizeof(a));
  assert(b_data == b.as_bytes() + sizeof(b));
  return Vectorized<T>::loadu(buffer);
}

template<class T, typename std::enable_if_t<!std::is_base_of<Vectorizedi, Vectorized<T>>::value, int> = 0>
inline Vectorized<T> operator&(const Vectorized<T>& a, const Vectorized<T>& b) {
  return bitwise_binary_op(a, b, std::bit_and<intmax_t>());
}
template<class T, typename std::enable_if_t<!std::is_base_of<Vectorizedi, Vectorized<T>>::value, int> = 0>
inline Vectorized<T> operator|(const Vectorized<T>& a, const Vectorized<T>& b) {
  return bitwise_binary_op(a, b, std::bit_or<intmax_t>());
}
template<class T, typename std::enable_if_t<!std::is_base_of<Vectorizedi, Vectorized<T>>::value, int> = 0>
inline Vectorized<T> operator^(const Vectorized<T>& a, const Vectorized<T>& b) {
  return bitwise_binary_op(a, b, std::bit_xor<intmax_t>());
}

#endif // defined(CPU_CAPABILITY_AVX2) || defined(CPU_CAPABILITY_AVX512)

template<class T, typename std::enable_if_t<!std::is_base_of<Vectorizedi, Vectorized<T>>::value, int> = 0>
inline Vectorized<T> operator~(const Vectorized<T>& a) {
  Vectorized<T> ones;  // All bits are 1
  memset((T*) ones, 0xFF, VECTOR_WIDTH);
  return a ^ ones;
}

template <class T> Vectorized<T> inline operator<<(const Vectorized<T> &a, const Vectorized<T> &b) {
  constexpr T max_shift = sizeof(T) * CHAR_BIT;
  Vectorized<T> c;
  for (int i = 0; i != Vectorized<T>::size(); i++) {
    T shift = b[i];
    if ((static_cast<std::make_signed_t<T>>(shift) < 0) || (shift >= max_shift)) {
      c[i] = 0;
    } else {
      c[i] = static_cast<std::make_unsigned_t<T>>(a[i]) << shift;
    }
  }
  return c;
}

template <class T> Vectorized<T> inline operator>>(const Vectorized<T> &a, const Vectorized<T> &b) {
  // right shift value to retain sign bit for signed and no bits for unsigned
  constexpr T max_shift = sizeof(T) * CHAR_BIT - std::is_signed_v<T>;
  Vectorized<T> c;
  for (int i = 0; i != Vectorized<T>::size(); i++) {
    T shift = b[i];
    if ((static_cast<std::make_signed_t<T>>(shift) < 0) || (shift >= max_shift)) {
      c[i] = a[i] >> max_shift;
    } else {
      c[i] = a[i] >> shift;
    }
  }
  return c;
}

template <typename T>
inline Vectorized<T>& operator += (Vectorized<T>& a, const Vectorized<T>& b) {
  a = a + b;
  return a;
}
template <typename T>
inline Vectorized<T>& operator -= (Vectorized<T>& a, const Vectorized<T>& b) {
  a = a - b;
  return a;
}
template <typename T>
inline Vectorized<T>& operator /= (Vectorized<T>& a, const Vectorized<T>& b) {
  a = a / b;
  return a;
}
template <typename T>
inline Vectorized<T>& operator %= (Vectorized<T>& a, const Vectorized<T>& b) {
  a = a % b;
  return a;
}
template <typename T>
inline Vectorized<T>& operator *= (Vectorized<T>& a, const Vectorized<T>& b) {
  a = a * b;
  return a;
}

template <typename T>
inline Vectorized<T>& operator <<= (Vectorized<T>& a, const Vectorized<T>& b) {
  a = a << b;
  return a;
}

template <typename T>
inline Vectorized<T>& operator >>= (Vectorized<T>& a, const Vectorized<T>& b) {
  a = a >> b;
  return a;
}

template <typename T>
inline Vectorized<T> fmadd(const Vectorized<T>& a, const Vectorized<T>& b, const Vectorized<T>& c) {
  return a * b + c;
}

template <typename T>
inline Vectorized<T> fmsub(const Vectorized<T>& a, const Vectorized<T>& b, const Vectorized<T>& c) {
  return a * b - c;
}

template <int64_t scale = 1, typename T = void>
std::enable_if_t<scale == 1 || scale == 2 || scale == 4 || scale == 8, Vectorized<T>>
inline gather(T const* base_addr, const Vectorized<int_same_size_t<T>>& vindex) {
  static constexpr int size = Vectorized<T>::size();
  int_same_size_t<T> index_arr[size];
  vindex.store(static_cast<void*>(index_arr));
  T buffer[size];
  for (const auto i : c10::irange(size)) {
    buffer[i] = base_addr[index_arr[i] * scale / sizeof(T)];
  }
  return Vectorized<T>::loadu(static_cast<void*>(buffer));
}

template <int64_t scale = 1, typename T = void>
std::enable_if_t<scale == 1 || scale == 2 || scale == 4 || scale == 8, Vectorized<T>>
inline mask_gather(const Vectorized<T>& src, T const* base_addr,
                   const Vectorized<int_same_size_t<T>>& vindex, Vectorized<T>& mask) {
  static constexpr int size = Vectorized<T>::size();
  T src_arr[size];
  int_same_size_t<T> mask_arr[size];  // use int type so we can logical and
  int_same_size_t<T> index_arr[size];
  src.store(static_cast<void*>(src_arr));
  mask.store(static_cast<void*>(mask_arr));
  vindex.store(static_cast<void*>(index_arr));
  T buffer[size];
  for (const auto i : c10::irange(size)) {
    if (mask_arr[i] & 0x01) {  // check highest bit
      buffer[i] = base_addr[index_arr[i] * scale / sizeof(T)];
    } else {
      buffer[i] = src_arr[i];
    }
  }
  mask = Vectorized<T>();  // "zero out" mask
  return Vectorized<T>::loadu(static_cast<void*>(buffer));
}

// Cast a given vector to another type without changing the bits representation.
// So a Vectorized<double> of 512 bits containing all ones can be cast to a
// Vectorized<int64_t> of 512 bits containing all ones (i.e., eight negative 1s).
// A Vec<double> of 256 bits containing all ones can be cast to a
// Vec<int64_t> of 256 bits containing all ones (i.e., four negative 1s).
// There is a struct here because we don't have static_if and I can't
// partially specialize a templated function.
template<typename dst_t, typename src_t>
struct CastImpl {
  static inline Vectorized<dst_t> apply(const Vectorized<src_t>& src) {
    src_t src_arr[Vectorized<src_t>::size()];
    src.store(static_cast<void*>(src_arr));
    return Vectorized<dst_t>::loadu(static_cast<const void*>(src_arr));
  }
};

template<typename scalar_t>
struct CastImpl<scalar_t, scalar_t> {
  static inline Vectorized<scalar_t> apply(const Vectorized<scalar_t>& src) {
    return src;
  }
};

template<typename dst_t, typename src_t>
inline Vectorized<dst_t> cast(const Vectorized<src_t>& src) {
  return CastImpl<dst_t, src_t>::apply(src);
}

template <typename T, typename IntType = int_same_size_t<T>>
inline Vectorized<IntType> convert_to_int_of_same_size(const Vectorized<T>& src) {
  static_assert(sizeof(T) == sizeof(IntType));
  static constexpr int size = Vectorized<T>::size();

  std::array<T, size> src_arr;
  src.store(static_cast<void*>(src_arr.data()));
  std::array<IntType, size> buffer;
  std::transform(src_arr.cbegin(), src_arr.cend(), buffer.begin(),
                 [](const T& x) { return static_cast<IntType>(x); });
  return Vectorized<IntType>::loadu(static_cast<const void*>(buffer.data()));
}

template <typename T, typename IntType = int_same_size_t<T>>
inline Vectorized<T> convert_to_fp_of_same_size(const Vectorized<IntType>& src) {
  static_assert(sizeof(T) == sizeof(IntType));
  static constexpr int size = Vectorized<T>::size();

  std::array<IntType, size> src_arr;
  src.store(static_cast<void*>(src_arr.data()));
  std::array<T, size> buffer;
  std::transform(src_arr.cbegin(), src_arr.cend(), buffer.begin(),
                 [](const IntType& x) { return static_cast<T>(x); });
  return Vectorized<T>::loadu(static_cast<const void*>(buffer.data()));
}

// Example inputs for AVX512:
// a   Vectorized<float>   = {a0, b0, a1, b1, a2, b2, a3, b3, a4, b4, a5, b5, a6, b6, a7, b7}
// b   Vectorized<float>   = {a8, b8, a9, b9, a10, b10, a11, b11, a12, b12, a13, b13, a14, b14, a15, b15}
// returns:
//           Vectorized<float>   = {a0, a1, a2, a3, a4, a5, a6, a7, a8, a9, a10, a11, a12, a13, a14, a15}
//           Vectorized<float>   = {b0, b1, b2, b3, b4, b5, b6, b7, b8, b9, b10, b11, b12, b13, b14, b15}
// Example inputs for AVX2: a           Vectorized<float>   = {a0, b0, a1, b1, a2, b2, a3, b3}
//               b                      Vectorized<float>   = {a4, b4, a5, b5, a6, b6, a7, b7}
//       returns:                       Vectorized<float>   = {a0, a1, a2, a3, a4, a5, a6, a7}
//                                      Vectorized<float>   = {b0, b1, b2, b3, b4, b5, b6, b7}
template <typename T>
inline std::enable_if_t<Vectorized<T>::size() % 2 == 0, std::pair<Vectorized<T>, Vectorized<T>>>
deinterleave2(const Vectorized<T>& a, const Vectorized<T>& b) {
  static constexpr int size = Vectorized<T>::size();
  static constexpr int half_size = size / 2;
  T a_arr[size];
  T b_arr[size];
  T buffer1[size];
  T buffer2[size];
  a.store(static_cast<void*>(a_arr));
  b.store(static_cast<void*>(b_arr));
  for (const auto i : c10::irange(half_size)) {
    buffer1[i] = a_arr[i * 2];
    buffer1[half_size + i] = b_arr[i * 2];
    buffer2[i] = a_arr[i * 2 + 1];
    buffer2[half_size + i] = b_arr[i * 2 + 1];
  }
  return std::make_pair(Vectorized<T>::loadu(static_cast<void*>(buffer1)),
                        Vectorized<T>::loadu(static_cast<void*>(buffer2)));
}

// inverse operation of deinterleave2
// Example inputs for AVX512:
//  a       Vectorized<float>   = {a0, a1, a2, a3, a4, a5, a6, a7, a8, a9, a10, a11, a12, a13, a14, a15}
//  b       Vectorized<float>   = {b0, b1, b2, b3, b4, b5, b6, b7, b8, b9, b10, b11, b12, b13, b14, b15}
// returns, for AVX512:
//          Vectorized<float>   = {a0, b0, a1, b1, a2, b2, a3, b3, a4, b4, a5, b5, a6, b6, a7, b7}
//          Vectorized<float>   = {a8, b8, a9, b9, a10, b10, a11, b11, a12, b12, a13, b13, a14, b14, a15, b15}
// Example inputs for AVX2 : a           Vectorized<float>   = {a0, a1, a2, a3, a4, a5, a6, a7}
//                   b                   Vectorized<float>   = {b0, b1, b2, b3, b4, b5, b6, b7}
//       returns:            Vectorized<float>   = {a0, b0, a1, b1, a2, b2, a3, b3}
//                           Vectorized<float>   = {a4, b4, a5, b5, a6, b6, a7, b7}
template <typename T>
inline std::enable_if_t<Vectorized<T>::size() % 2 == 0, std::pair<Vectorized<T>, Vectorized<T>>>
interleave2(const Vectorized<T>& a, const Vectorized<T>& b) {
  static constexpr int size = Vectorized<T>::size();
  static constexpr int half_size = size / 2;
  T a_arr[size];
  T b_arr[size];
  T buffer1[size];
  T buffer2[size];
  a.store(static_cast<void*>(a_arr));
  b.store(static_cast<void*>(b_arr));
  for (const auto i : c10::irange(half_size)) {
    buffer1[i * 2] = a_arr[i];
    buffer1[i * 2 + 1] = b_arr[i];
    buffer2[i * 2] = a_arr[half_size + i];
    buffer2[i * 2 + 1] = b_arr[half_size + i];
  }
  return std::make_pair(Vectorized<T>::loadu(static_cast<void*>(buffer1)),
                        Vectorized<T>::loadu(static_cast<void*>(buffer2)));
}

template <typename src_T, typename dst_T>
inline void convert(const src_T *src, dst_T *dst, int64_t n) {
#ifndef _MSC_VER
# pragma unroll
#endif
  for (C10_UNUSED const auto i : c10::irange(n)) {
    *dst = c10::convert<dst_T>(c10::load(src));
    src++;
    dst++;
  }
}

template <typename T>
inline Vectorized<T> flip(const Vectorized<T> & data) {
  static constexpr int size = Vectorized<T>::size();
  T output[size];
  T buffer[size];
  data.store(static_cast<void*>(buffer));
  for (const auto i : c10::irange(size)) {
    output[i] = buffer[size - i - 1];
  }
  return Vectorized<T>::loadu(static_cast<void*>(output));
}

// Transpose the `src` buffer of type `T` and size (M,N) into the `dst` buffer. `ld_src` is the leading
// dimension of `src` and `ld_dst` is the leading dimension of `dst`.
template <typename T, int M, int N>
inline void transpose_mxn(const T* src, int64_t ld_src, T* dst, int64_t ld_dst) {
  for (int i = 0; i < M; i++) {
    for (int j = 0; j < N; j++) {
      dst[j*ld_dst + i] = src[i*ld_src + j];
    }
  }
}

<<<<<<< HEAD
}} // namespace at::vec::CPU_CAPABILITY
=======
}} // namespace at::vec::CPU_CAPABILITY

// additional headers for more operations that depend on vec_base
#include <ATen/cpu/vec/vec_n.h>
#include <ATen/cpu/vec/vec_mask.h>
#include <ATen/cpu/vec/vec_convert.h>
>>>>>>> 72662bf0
<|MERGE_RESOLUTION|>--- conflicted
+++ resolved
@@ -846,8 +846,8 @@
 
 template<class T, typename std::enable_if_t<!std::is_base_of<Vectorizedi, Vectorized<T>>::value, int> = 0>
 inline Vectorized<T> operator~(const Vectorized<T>& a) {
-  Vectorized<T> ones;  // All bits are 1
-  memset((T*) ones, 0xFF, VECTOR_WIDTH);
+  using int_t = int_same_size_t<T>;
+  Vectorized<T> ones(c10::bit_cast<T>((int_t)(~(int_t)0)));  // All bits are 1
   return a ^ ones;
 }
 
@@ -1116,13 +1116,9 @@
   }
 }
 
-<<<<<<< HEAD
-}} // namespace at::vec::CPU_CAPABILITY
-=======
 }} // namespace at::vec::CPU_CAPABILITY
 
 // additional headers for more operations that depend on vec_base
 #include <ATen/cpu/vec/vec_n.h>
 #include <ATen/cpu/vec/vec_mask.h>
-#include <ATen/cpu/vec/vec_convert.h>
->>>>>>> 72662bf0
+#include <ATen/cpu/vec/vec_convert.h>
#define TORCH_ASSERT_ONLY_METHOD_OPERATORS
#include <ATen/core/Tensor.h>
#include <ATen/cuda/CUDAContext.h>
#include <ATen/AccumulateType.h>
#include <ATen/Config.h>
#include <ATen/Dispatch.h>
#include <ATen/Parallel.h>
#include <ATen/ScalarOps.h>
#include <ATen/TensorIterator.h>
#include <ATen/TensorMeta.h>
#include <ATen/TensorOperators.h>
#include <ATen/TensorUtils.h>

#include <ATen/detail/CUDAHooksInterface.h>
#include <ATen/native/cpu/Loops.h>
#include <ATen/native/batch_norm.h>
#include <ATen/native/Normalization.h>
#include <ATen/native/Resize.h>
#include <ATen/native/cpu/mixed_data_type.h>
#include <c10/util/irange.h>
#include <ATen/OpMathType.h>

#ifndef AT_PER_OPERATOR_HEADERS
#include <ATen/Functions.h>
#include <ATen/NativeFunctions.h>
#else
#include <ATen/ops/_batch_norm_impl_index.h>
#include <ATen/ops/_batch_norm_impl_index_backward_native.h>
#include <ATen/ops/_batch_norm_impl_index_native.h>
#include <ATen/ops/_native_batch_norm_legit_native.h>
#include <ATen/ops/_native_batch_norm_legit_no_training.h>
#include <ATen/ops/_native_batch_norm_legit_no_training_native.h>
#include <ATen/ops/_batch_norm_with_update.h>
#include <ATen/ops/_batch_norm_with_update_native.h>
#include <ATen/ops/_batch_norm_no_update.h>
#include <ATen/ops/_batch_norm_no_update_native.h>
#include <ATen/ops/batch_norm_backward_native.h>
#include <ATen/ops/alias.h>
#include <ATen/ops/batch_norm.h>
#include <ATen/ops/batch_norm_native.h>
#include <ATen/ops/batch_norm_update_stats_native.h>
#include <ATen/ops/cudnn_batch_norm.h>
#include <ATen/ops/cudnn_batch_norm_backward.h>
#include <ATen/ops/empty.h>
#include <ATen/ops/empty_like.h>
#include <ATen/ops/instance_norm_native.h>
#include <ATen/ops/linalg_vector_norm.h>
#include <ATen/ops/mean.h>
#include <ATen/ops/miopen_batch_norm.h>
#include <ATen/ops/miopen_batch_norm_backward.h>
#include <ATen/ops/mul.h>
#include <ATen/ops/native_batch_norm.h>
#include <ATen/ops/native_batch_norm_backward.h>
#include <ATen/ops/native_batch_norm_backward_native.h>
#include <ATen/ops/native_batch_norm_native.h>
#include <ATen/ops/_native_batch_norm_legit.h>
#include <ATen/ops/renorm_native.h>
#include <ATen/ops/sum.h>
#include <ATen/ops/sqrt.h>
#endif

#include <c10/core/SymIntArrayRef.h>
#include <utility>
#include <vector>

static const int MIOPEN_DIM_MAX = 5;

namespace at::meta {

TORCH_META_FUNC(renorm)(const Tensor& self, const Scalar& p, int64_t dim, const Scalar& maxnorm) {
  TORCH_CHECK(!p.isComplex(), "renorm: p must be real-valued");
  TORCH_CHECK(p.toDouble() > 0.0, "renorm: non-positive-norm not supported");
  TORCH_CHECK(!maxnorm.isComplex(), "renorm: maxnorm must be real-valued");
  TORCH_CHECK(maxnorm.toDouble() >= 0.0,
              "renorm: expected maxnorm to be >= 0 but got ", maxnorm.toDouble());
  const auto ndim = self.dim();
  TORCH_CHECK(ndim > 1, "renorm: input needs at least 2 dimensions, got ", ndim, " dimensions");
  set_output_raw_strided(0, self.sizes(), {}, self.options());
}

}  // namespace at::meta

namespace at::native {

DEFINE_DISPATCH(batch_norm_cpu_stub);
DEFINE_DISPATCH(batch_norm_cpu_collect_stats_stub);
DEFINE_DISPATCH(batch_norm_cpu_backward_stub);
DEFINE_DISPATCH(renorm_scale_factor_stub);

namespace {
  void check_dims_match_num_input_features(const char* arg_name, SymInt expected, SymInt actual){
    TORCH_CHECK(actual == expected,
             arg_name, " should contain ", expected, " elements not ", actual);
  }

  static inline Tensor repeat_if_defined(const Tensor& t, SymInt repeat) {
    if (t.defined()) {
      return t.repeat_symint(repeat);
    }
    return t;
  }
}

template<typename T>
struct InvStd {
  T operator()(T var, double epsilon) const {
    T invstd = 0;
    if (var != static_cast<T>(0) || epsilon != static_cast<T>(0)) {
      invstd = static_cast<T>(1) / std::sqrt(var + epsilon);
    }
    return invstd;
  }
};

template<typename T>
struct Var {
  T operator()(T var, double epsilon) const {
    return var;
  }
};

static inline bool is_contiguous(const Tensor& t) {
  return t.is_contiguous() || t.is_contiguous(at::MemoryFormat::ChannelsLast) || t.is_contiguous(at::MemoryFormat::ChannelsLast3d);
}

// For some ambiguous cases, it is possible a channels last contiguous Tensor has
//   `suggest_memory_format` of Contiguous.
// See https://github.com/pytorch/pytorch/issues/63224 for details.
static inline MemoryFormat suggest_memory_format_contig(const Tensor& t) {
  return t.is_contiguous() ?
    at::MemoryFormat::Contiguous : (t.is_contiguous(at::MemoryFormat::ChannelsLast3d) ?
    at::MemoryFormat::ChannelsLast3d : at::MemoryFormat::ChannelsLast);
}

template<typename scalar_t, typename param_t>
std::tuple<Tensor,Tensor,Tensor> batch_norm_cpu_transform_input_template(
    const Tensor& input, const Tensor& weight, const Tensor& bias,
    const Tensor& save_mean /* optional */, const Tensor& save_invstd /* optional */,
    const Tensor& running_mean /* optional */, const Tensor& running_var /* optional */,
    bool train, double eps, Tensor& output) {

  bool all_contiguous = is_contiguous(input)
    && is_contiguous(output)
    && (!weight.defined() || weight.is_contiguous())
    && (!bias.defined() || bias.is_contiguous())
    && running_mean.is_contiguous()
    && running_var.is_contiguous();

  // inference contiguous path
  if (all_contiguous) {
    if (input.numel() != 0) {
      batch_norm_cpu_stub(kCPU, output, input, weight, bias,
          save_mean, save_invstd, running_mean, running_var, train, eps);
    }
    return std::make_tuple(output, save_mean, save_invstd);
  }

  const int64_t ndim = input.dim();
  // Helper to convert 1d tensors to an nd tensor that broadcasts with input
  // All elements go into the channel dimension
  DimVector sizes(ndim, 1), strides(ndim, 0);
  auto as_nd = [&](const Tensor& t) {
    TORCH_INTERNAL_ASSERT(t.defined() && t.dim() == 1);
    sizes[1] = t.sizes()[0];
    strides[1] = t.strides()[0];
    return t.as_strided(sizes, strides);
  };

  auto mean = as_nd(train ? save_mean : running_mean);
  auto invstd = as_nd([&]{
    if (train) {
      return save_invstd;
    } else {
      return 1 / at::sqrt(running_var + eps);
    }
  }());
  constexpr bool mixed_type = !std::is_same<scalar_t, param_t>::value;
  const auto dtype = mixed_type ? kFloat : input.scalar_type();
  auto w = weight.defined() ? as_nd(weight) :
      at::detail::scalar_tensor_static(1, dtype, kCPU);
  auto b = bias.defined() ? as_nd(bias) :
      at::detail::scalar_tensor_static(0, dtype, kCPU);

  auto iter = TensorIteratorConfig()
    .add_output(output)
    .add_input(input)
    .add_input(mean)
    .add_input(invstd)
    .add_input(w)
    .add_input(b)
    .check_all_same_dtype(false)
    .promote_inputs_to_common_dtype(false)
    .build();
  cpu_kernel(iter, [=](scalar_t input, param_t mean, param_t invstd, param_t weight, param_t bias) -> scalar_t {
    return ((input - mean) * invstd) * weight + bias;
  });
  return std::make_tuple(output, save_mean, save_invstd);
}

template<typename scalar_t, typename param_t, template<typename T> class VarTransform>
std::tuple<Tensor,Tensor> batch_norm_cpu_update_stats_template(
    const Tensor& input, const Tensor& running_mean, const Tensor& running_var,
    double momentum, double eps, Tensor& save_mean, Tensor& save_var_transform) {

  using accscalar_t = at::acc_type<scalar_t, false>;

  int64_t n_input = input.size(1);
  TORCH_CHECK(input.numel() != 0, "input tensor must have at least one element, but got input_sizes = ", input.sizes());
  int64_t n = input.numel() / n_input;

  bool all_contiguous = is_contiguous(input);
  constexpr bool mixed_type = !std::is_same<scalar_t, param_t>::value;
  const auto dtype = mixed_type ? kFloat : input.scalar_type();

  auto save_mean_a = save_mean.accessor<param_t, 1>();
  auto save_var_transform_a = save_var_transform.accessor<param_t, 1>();

  auto running_mean_a = conditional_accessor_1d<param_t>(running_mean);
  auto running_var_a = conditional_accessor_1d<param_t>(running_var);

  if (all_contiguous) {
    auto _mean = at::empty({n_input}, input.options().dtype(dtype));
    auto _var_sum = at::empty({n_input}, input.options().dtype(dtype));
    auto _mean_a = _mean.accessor<param_t, 1>();
    auto _var_sum_a = _var_sum.accessor<param_t, 1>();
    auto momentum_ = static_cast<param_t>(momentum);

    batch_norm_cpu_collect_stats_stub(kCPU, _mean, _var_sum, input);

    parallel_for(0, n_input, 1, [&](int64_t b_begin, int64_t b_end) {
      for (const auto f : c10::irange(b_begin, b_end)) {
        save_mean_a[f] = _mean_a[f];
        save_var_transform_a[f] = VarTransform<accscalar_t>{}(_var_sum_a[f] / n, eps);

        if (running_mean.defined()) {
          running_mean_a[f] = momentum_ * _mean_a[f] + (1 - momentum_) * running_mean_a[f];
        }
        if (running_var.defined()) {
          accscalar_t unbiased_var = _var_sum_a[f] / (n - 1);
          running_var_a[f] = momentum_ * unbiased_var + (1 - momentum_) * running_var_a[f];
        }
      }
    });

    return std::make_tuple(save_mean, save_var_transform);
  }

  // non-contiguous path
  auto channel_stride = input.strides()[1];
  auto in_data = input.data_ptr<scalar_t>();
  auto reduce_iter = TensorIteratorConfig()
      .add_input(input)
      .resize_outputs(false)
      .declare_static_shape(input.sizes(), /*squash_dims=*/1)
      .check_all_same_dtype(false)
      .promote_inputs_to_common_dtype(false)
      .build();

  parallel_for(0, n_input, 1, [&](int64_t b_begin, int64_t b_end) {
    TensorIterator iter(reduce_iter);
    for (const auto f : c10::irange(b_begin, b_end)) {
      // compute variance per input
      iter.unsafe_replace_operand(0, in_data + channel_stride * f);
      accscalar_t var_sum = 0;
      auto mean = static_cast<accscalar_t>(save_mean_a[f]);
      cpu_serial_kernel(iter, [&](const scalar_t i) -> void {
        var_sum += (i - mean) * (i - mean);
      });
      save_var_transform_a[f] = VarTransform<accscalar_t>{}(var_sum / n, eps);

      // update running averages
      if (running_mean.defined()) {
        running_mean_a[f] = momentum * mean + (1 - momentum) * running_mean_a[f];
      }
      if (running_var.defined()) {
        accscalar_t unbiased_var = var_sum / (n - 1);
        running_var_a[f] = momentum * unbiased_var + (1 - momentum) * running_var_a[f];
      }
    }
  });
  return std::make_tuple(save_mean, save_var_transform);
}

template<typename scalar_t, typename param_t, template<typename T> class VarTransform>
std::tuple<Tensor,Tensor> batch_norm_cpu_update_stats_template(
    const Tensor& input, const Tensor& running_mean, const Tensor& running_var,
    double momentum, double eps) {
  int64_t n_input = input.size(1);
  const int64_t ndim = input.dim();
  DimVector reduce_dims(ndim - 1);
  reduce_dims[0] = 0;
  for (const auto i : c10::irange(2, ndim)) {
    reduce_dims[i - 1] = i;
  }

  constexpr bool mixed_type = !std::is_same<scalar_t, param_t>::value;
  const auto dtype = mixed_type ? kFloat : input.scalar_type();
  Tensor save_mean = is_contiguous(input) ? at::empty({n_input}, input.options().dtype(dtype)) : at::mean(input, /*dim=*/reduce_dims, /*keepdim=*/false, dtype);
  Tensor save_var_transform = at::empty({n_input}, input.options().dtype(dtype));
  return batch_norm_cpu_update_stats_template<scalar_t, param_t, VarTransform>(input, running_mean, running_var, momentum, eps, save_mean, save_var_transform);
}

template<typename scalar_t, typename param_t>
std::tuple<Tensor, Tensor, Tensor> batch_norm_backward_cpu_template(
    const Tensor& grad_out_, const Tensor& input, const Tensor& weight,
    const Tensor& running_mean, const Tensor& running_var, const Tensor& save_mean, const Tensor& save_invstd,
    bool train, double eps, std::array<bool,3> grad_input_mask) {

  using accscalar_t = at::acc_type<scalar_t, false>;

  constexpr bool mixed_type = !std::is_same<scalar_t, param_t>::value;
  const auto dtype = mixed_type ? kFloat : input.scalar_type();

  Tensor grad_input;
  Tensor grad_weight;
  Tensor grad_bias;
  if (grad_input_mask[0]) {
    grad_input = at::empty_like(input, input.suggest_memory_format());
  }
  if (grad_input_mask[1]) {
    grad_weight = at::empty({input.size(1)}, input.options().dtype(dtype));
  }
  if (grad_input_mask[2]) {
    grad_bias = at::empty({input.size(1)}, input.options().dtype(dtype));
  }

  // since we are directly manipulating pointers in contiguous path,
  // need to make sure input and grad_out have the same memory format.
  bool all_contiguous = is_contiguous(input)
      && is_contiguous(grad_out_)
      && input.suggest_memory_format() == grad_out_.suggest_memory_format();

  if (all_contiguous) {
    if (grad_input_mask[0]) {
      grad_input = at::empty_like(input, suggest_memory_format_contig(input));
    }
    batch_norm_cpu_backward_stub(kCPU, grad_input, grad_weight, grad_bias,
        grad_out_, input, weight, running_mean, running_var, save_mean, save_invstd, train, eps);
    return std::make_tuple(grad_input, grad_weight, grad_bias);
  }

  auto weight_a = conditional_accessor_1d<param_t>(weight);
  auto grad_weight_a = conditional_accessor_1d<param_t>(grad_weight);
  auto grad_bias_a = conditional_accessor_1d<param_t>(grad_bias);

  int64_t n_input = input.size(1);
  int64_t n = input.numel() / n_input;

  auto save_mean_a = conditional_accessor_1d<param_t>(save_mean);
  auto save_invstd_a = conditional_accessor_1d<param_t>(save_invstd);

  auto running_mean_a = conditional_accessor_1d<param_t>(running_mean);
  auto running_var_a = conditional_accessor_1d<param_t>(running_var);

  const int64_t ndim = input.dim();

  // Reduce all dimensions except dim=1
  DimVector reduce_dims(ndim - 1);
  reduce_dims[0] = 0;
  for (const auto i : c10::irange(2, ndim)) {
    reduce_dims[i - 1] = i;
  }

  auto sum = at::sum(grad_out_, /*dims=*/reduce_dims);
  auto sum_a = sum.accessor<scalar_t, 1>();

  auto reduce_iter = TensorIteratorConfig()
      .add_input(input)
      .add_input(grad_out_)
      .resize_outputs(false)
      .declare_static_shape(input.sizes(), /*squash_dims=*/1)
      .build();

  TensorIterator unary_iter;
  TensorIterator binary_iter;
  if (grad_input_mask[0]) {
    unary_iter.build(
        TensorIteratorConfig()
        .add_output(grad_input)
        .add_input(train ? input : grad_out_)
        .resize_outputs(false)
        .declare_static_shape(input.sizes(), /*squash_dims=*/1));

    if (train) {
      binary_iter.build(
          TensorIteratorConfig()
          .add_output(grad_input)
          .add_input(grad_input)
          .add_input(grad_out_)
          .resize_outputs(false)
          .declare_static_shape(input.sizes(), /*squash_dims=*/1));
    }
  }

  auto in_channel_stride = input.strides()[1];
  auto in_data = input.data_ptr<scalar_t>();
  auto grad_in_channel_stride = grad_input_mask[0] ? grad_input.strides()[1] : 0;
  auto grad_in_data = grad_input_mask[0] ? grad_input.mutable_data_ptr<scalar_t>() : nullptr;
  auto grad_out_channel_stride = grad_out_.strides()[1];
  auto grad_out_data = grad_out_.data_ptr<scalar_t>();

  parallel_for(0, n_input, 1, [&](int64_t b_begin, int64_t b_end) {
      TensorIterator reduce_iter_local(reduce_iter);
      TensorIterator unary_iter_local(unary_iter);
      TensorIterator binary_iter_local(binary_iter);

      for (const auto f : c10::irange(b_begin, b_end)) {
        param_t w = weight.defined() ? weight_a[f] : param_t(1);

        param_t mean, invstd;
        if (train) {
          mean = save_mean_a[f];
          invstd = save_invstd_a[f];
        } else {
          mean = running_mean_a[f];
          invstd = 1 / std::sqrt(running_var_a[f] + eps);
        }

        // dot product of the Q(X) and gradOutput
        accscalar_t dotp = 0;
        reduce_iter_local.unsafe_replace_operand(
            0, in_data + f * in_channel_stride);
        reduce_iter_local.unsafe_replace_operand(
            1, grad_out_data + f * grad_out_channel_stride);

        cpu_serial_kernel(reduce_iter_local, [&](const scalar_t i, const scalar_t go) -> void {
          dotp += (i - mean) * go;
        });

        if (grad_input_mask[0]) {
          if (train) {
            // when in training mode
            // Q(X) = X - E[x] ; i.e. input centered to zero mean
            // Y = Q(X) / sigma    ; i.e. BN output before weight and bias
            // dL/dX = (Q(dL/dY) - dot(Y, dL/dY) * Y) / sigma * w

            // projection of gradOutput on to output scaled by std
            scalar_t k = (scalar_t) dotp * invstd * invstd / n;
            {
              unary_iter_local.unsafe_replace_operand(
                  0, grad_in_data + f * grad_in_channel_stride);
              unary_iter_local.unsafe_replace_operand(
                  1, in_data + f * in_channel_stride);
              cpu_serial_kernel(unary_iter_local, [&](const scalar_t i) -> scalar_t {
                return (i - mean) * k;
              });
            }

            scalar_t grad_mean = sum_a[f] / n;
            {
              auto gI_data = grad_in_data + f * grad_in_channel_stride;
              binary_iter_local.unsafe_replace_operand(0, gI_data);
              binary_iter_local.unsafe_replace_operand(1, gI_data);
              binary_iter_local.unsafe_replace_operand(
                  2, grad_out_data + f * grad_out_channel_stride);
              cpu_serial_kernel(binary_iter_local, [&](scalar_t gi, scalar_t go) -> scalar_t {
                return (go - grad_mean - gi) * invstd * w;
              });
            }
          } else {
            // when in evaluation mode
            // Q(X) = X - running_mean  ; i.e. input centered to zero mean
            // Y = Q(X) / running_std    ; i.e. BN output before weight and bias
            // dL/dX = w / running_std
            {
              unary_iter_local.unsafe_replace_operand(
                  0, grad_in_data + f * grad_in_channel_stride);
              unary_iter_local.unsafe_replace_operand(
                  1, grad_out_data + f * grad_out_channel_stride);
              cpu_serial_kernel(unary_iter_local, [&](const scalar_t i) -> scalar_t {
                return i * invstd * w;
              });
            }
          }
        }
        if (grad_input_mask[1]) {
          grad_weight_a[f] = dotp * invstd;
        }

        if (grad_input_mask[2]) {
          grad_bias_a[f] = sum_a[f];
        }
      }
    });
  return std::make_tuple(grad_input, grad_weight, grad_bias);
}

BatchNormBackend _select_batch_norm_backend(
    const Tensor& input, const Tensor& weight, const Tensor& bias, const Tensor& running_mean,
    const Tensor& running_var, bool training, double eps) {

  auto& ctx = at::globalContext();
  bool cudnn_enabled = ctx.userEnabledCuDNN();

  if (
      input.is_cuda()
      && input.scalar_type() != at::kBFloat16 && weight.scalar_type() != at::kBFloat16
      && (input.scalar_type() != at::kHalf
        || weight.scalar_type() == at::kFloat)
      && weight.defined() && bias.defined()
      && ((running_mean.defined() && running_var.defined())
        || (!running_mean.defined() && !running_var.defined() && training))
      && (input.dim() >= 3)
      && ((input.sym_size(0) <= 880801 && training) // spatial, training
          ||(input.sym_size(0) <= 65535 && !training)) //spatial, eval
      && detail::getCUDAHooks().compiledWithCuDNN()
      && eps >= detail::getCUDAHooks().batchnormMinEpsilonCuDNN()
      && cudnn_enabled && detail::getCUDAHooks().versionCuDNN() >= 5110L
      && input.sym_numel() < std::numeric_limits<std::int32_t>::max() // some cuDNN kernels have 32-bit indexing limitations
  ) {
    return BatchNormBackend::Cudnn;
  }

  if (
      input.is_cuda()
      && input.dim() <= MIOPEN_DIM_MAX
      && input.scalar_type() != at::kDouble
      && input.scalar_type() != at::kBFloat16
      && (weight.scalar_type() != at::kHalf)
      && weight.defined() && bias.defined()
      && ((running_mean.defined() && running_var.defined())
        || (!running_mean.defined() && !running_var.defined() && training))
      && detail::getCUDAHooks().compiledWithMIOpen()
      && cudnn_enabled
      && input.suggest_memory_format() != MemoryFormat::ChannelsLast
      && input.suggest_memory_format() != MemoryFormat::ChannelsLast3d
  ) {
    return BatchNormBackend::Miopen;
  }

  return BatchNormBackend::Native;
}


// _batch_norm_impl_index(_backward) are used in the JIT be able to keep the run-time selection
// of backends, while enabling it to keep the information about the used backend, so that it can
// use its corresponding backward implementation.
// XXX: The indices of backends need to be kept synchronized between this function and its _backward.
// TODO: remove cudnn_enabled arg
std::tuple<Tensor, Tensor, Tensor, Tensor, int64_t> _batch_norm_impl_index(
    const Tensor& input, const c10::optional<Tensor>& weight_opt /* optional */, const c10::optional<Tensor>& bias_opt /* optional */, const c10::optional<Tensor>& running_mean_opt /* optional */, const c10::optional<Tensor>& running_var_opt /* optional */,
    bool training, double momentum, double eps, bool cudnn_enabled) {
  // See [Note: hacky wrapper removal for optional tensor]
  c10::MaybeOwned<Tensor> weight_maybe_owned = at::borrow_from_optional_tensor(weight_opt);
  const Tensor& weight = *weight_maybe_owned;
  const Tensor& bias = c10::value_or_else(bias_opt, [] {return Tensor();});
  const Tensor& running_mean = c10::value_or_else(running_mean_opt, [] {return Tensor();});
  const Tensor& running_var = c10::value_or_else(running_var_opt, [] {return Tensor();});

  auto num_features = input.sym_sizes()[1];

  if (input.sym_numel() == 0) {
    Tensor reserve = at::empty({0}, input.options().dtype(kByte));
    auto options = input.options().dtype(
        at::toAccumulateType(input.scalar_type(), /*is_cuda=*/input.is_cuda()));
    auto save_mean = at::empty_symint(c10::SymIntArrayRef({num_features}), options);
    auto save_invstd = at::empty_symint(c10::SymIntArrayRef({std::move(num_features)}), options);

    // don't return view of input, don't return empty tensor because it will break gradient chain
    auto out = input.clone();
    if (weight.defined()) out = out * weight[0];
    if (bias.defined()) out = out + bias[0];
    return std::tuple<Tensor, Tensor, Tensor, Tensor, int64_t>(
        out, save_mean, save_invstd, reserve, 0);
  }

  if (running_mean.defined()) {
    check_dims_match_num_input_features("running_mean", num_features, running_mean.sym_numel());
  } else if (!training) {
    AT_ERROR("running_mean must be defined in evaluation mode");
  }
  if (running_var.defined()) {
    check_dims_match_num_input_features("running_var", num_features, running_var.sym_numel());
  } else if (!training) {
    AT_ERROR("running_var must be defined in evaluation mode");
  }
  if (weight.defined()) {
    check_dims_match_num_input_features("weight", num_features, weight.sym_numel());
  }
  if (bias.defined()) {
    check_dims_match_num_input_features("bias", std::move(num_features), bias.sym_numel());
  }

<<<<<<< HEAD
  static cudaDevicePRop* dprops = at::cuda::getCurrentDeviceProperties();
  bool support_bf16 = dprops->major >= 8;

  const bool use_cudnn = (
      input.is_cuda()
      && weight.scalar_type() != at::kBFloat16
      && ((input.scalar_type() != at::kHalf && input.scalar_type() != at::kBFloat16)
        || weight.scalar_type() == at::kFloat)
      && (input.scalar_type() != at::kBFloat16 || support_bf16)
      && weight.defined() && bias.defined()
      && ((running_mean.defined() && running_var.defined())
        || (!running_mean.defined() && !running_var.defined() && training))
      && (input.dim() >= 3)
      && ((input.sym_size(0) <= 880801 && training) // spatial, training
          ||(input.sym_size(0) <= 65535 && !training)) //spatial, eval
      && detail::getCUDAHooks().compiledWithCuDNN()
      && eps >= detail::getCUDAHooks().batchnormMinEpsilonCuDNN()
      && cudnn_enabled && detail::getCUDAHooks().versionCuDNN() >= 5110L
      && input.sym_numel() < std::numeric_limits<std::int32_t>::max() // some cuDNN kernels have 32-bit indexing limitations
      );
=======
  BatchNormBackend backend = _select_batch_norm_backend(input, weight, bias, running_mean, running_var, training, eps);
>>>>>>> e6a46111

  if (backend == BatchNormBackend::Cudnn) {
    auto input_c = input.contiguous(input.suggest_memory_format());
    auto weight_c = weight.contiguous();
    auto bias_c = bias.contiguous();
    auto rmean_c = running_mean.defined() ? running_mean.contiguous() : running_mean;
    auto rvar_c = running_var.defined() ? running_var.contiguous() : running_var;

    auto [output, save_mean, save_var, reserve] =
        at::cudnn_batch_norm(input_c, weight_c, bias_c, rmean_c, rvar_c,
                             training, momentum, eps);

    return std::tuple<Tensor, Tensor, Tensor, Tensor, int64_t>(
        output, save_mean, save_var, reserve, 1);
  }

  Tensor reserve = at::empty({0}, input.options().dtype(kByte));

  if (backend == BatchNormBackend::Miopen) {
    return std::tuple_cat(
             at::miopen_batch_norm(
               input.contiguous(), weight.contiguous(), bias.contiguous(),
               running_mean.defined() ? running_mean.contiguous() : running_mean,
               running_var.defined() ? running_var.contiguous() : running_var,
               training, momentum, eps),
             std::tuple<Tensor>(reserve),
             std::make_tuple(2));
  }

  return std::tuple_cat(
           at::native_batch_norm(
             input, weight, bias, running_mean, running_var, training, momentum, eps),
           std::tuple<Tensor>(reserve),
           std::make_tuple(0));
}

std::tuple<Tensor, Tensor, Tensor> _batch_norm_impl_index_backward(
    int64_t impl_index,
    const Tensor& input, const Tensor& grad_output, const c10::optional<Tensor>& weight_opt /* optional */, const c10::optional<Tensor>& running_mean_opt /* optional */, const c10::optional<Tensor>& running_var_opt /* optional */, const c10::optional<Tensor>& save_mean_opt /* optional */, const c10::optional<Tensor>& save_var_transform_opt /* optional */,
    bool train, double epsilon, std::array<bool, 3> output_mask, const Tensor &reservedSpace) {
  // See [Note: hacky wrapper removal for optional tensor]
  c10::MaybeOwned<Tensor> weight_maybe_owned = at::borrow_from_optional_tensor(weight_opt);
  const Tensor& weight = *weight_maybe_owned;
  const Tensor& running_mean = c10::value_or_else(running_mean_opt, [] {return Tensor();});
  const Tensor& running_var = c10::value_or_else(running_var_opt, [] {return Tensor();});
  const Tensor& save_mean = c10::value_or_else(save_mean_opt, [] {return Tensor();});
  const Tensor& save_var_transform = c10::value_or_else(save_var_transform_opt, [] {return Tensor();});

  if (input.numel() == 0) {
    std::vector<int64_t> dims(input.dim() - 1);
    dims[0] = 0;
    std::iota(dims.begin() + 1, dims.end(), 2);

    // don't return empty tensor because it will break gradient chain
    Tensor grad_input;
    Tensor grad_weight;
    Tensor grad_bias;
    if (output_mask[2]) {
      grad_bias = grad_output.sum(dims);
    }
    if (output_mask[1]) {
      grad_weight = (grad_output * input).sum(dims);
    }
    if (output_mask[0] && weight.defined()) {
      grad_input = grad_output * weight[0];
    }
    return std::make_tuple(grad_input, grad_weight, grad_bias);
  }

  // backward in inference mode is not supported in cudnn, fallback to native
  if (impl_index == 0 || (!train)) {
    return at::native_batch_norm_backward(grad_output, input, weight, running_mean, running_var, save_mean, save_var_transform, train, epsilon, output_mask);
  } else if (impl_index == 1) {
    // TODO: _batch_norm_impl_index_backward is only used in JIT. cudnn NHWC
    // format conversion is done inside cudnn_batch_norm_backward instead
    return at::cudnn_batch_norm_backward(input, grad_output, weight, running_mean, running_var, save_mean, save_var_transform, epsilon, reservedSpace);
  } else if (impl_index == 2) {
    return at::miopen_batch_norm_backward(input, grad_output, weight, running_mean, running_var, save_mean, save_var_transform, epsilon);
  }
  TORCH_INTERNAL_ASSERT(false, "Unsupported impl_index in _batch_norm_impl_index_backward: ", impl_index);
}

// TODO: remove cudnn_enabled arg
Tensor batch_norm(
    const Tensor& input, const c10::optional<Tensor>& weight_opt, const c10::optional<Tensor>& bias_opt,
    const c10::optional<Tensor>& running_mean_opt, const c10::optional<Tensor>& running_var_opt,
    bool training, double momentum, double eps, bool cudnn_enabled) {
  const Tensor& weight = c10::value_or_else(weight_opt, [] {return Tensor();});
  const Tensor& bias = c10::value_or_else(bias_opt, [] {return Tensor();});
  const Tensor& running_mean = c10::value_or_else(running_mean_opt, [] {return Tensor();});
  const Tensor& running_var = c10::value_or_else(running_var_opt, [] {return Tensor();});
  return std::get<0>(at::_batch_norm_impl_index(input, weight, bias, running_mean, running_var,
                                                training, momentum, eps, cudnn_enabled));
  // TODO: switch to the new stack after the 2 week FC window
  // if (training) {
  //   BatchNormBackend backend = _select_batch_norm_backend(input, weight, bias, running_mean, running_var, training, eps);
  //   if (backend == BatchNormBackend::Cudnn || backend == BatchNormBackend::Miopen) {
  //     auto input_c = input;
  //     if (backend == BatchNormBackend::Cudnn) {
  //         input_c = input.contiguous(input.suggest_memory_format());
  //     } else {
  //         input_c = input.contiguous();
  //     }
  //     auto weight_c = weight.contiguous();
  //     auto bias_c = bias.contiguous();
  //     auto rmean_c = running_mean.defined() ? running_mean.contiguous() : running_mean;
  //     auto rvar_c = running_var.defined() ? running_var.contiguous() : running_var;
  //     return std::get<0>(at::_batch_norm_with_update(input_c, weight_c, bias_c, const_cast<Tensor&>(rmean_c),
  //                                                   const_cast<Tensor&>(rvar_c), momentum, eps));
  //   } else {
  //     return std::get<0>(at::_batch_norm_with_update(input, weight, bias, const_cast<Tensor&>(running_mean),
  //                                                   const_cast<Tensor&>(running_var), momentum, eps));
  //   }
  // } else {
  //   return std::get<0>(at::_batch_norm_no_update(input, weight, bias, running_mean, running_var,
  //                                               momentum, eps));
  // }
}

Tensor instance_norm(
    const Tensor& input, const c10::optional<Tensor>& weight_opt /* optional */, const c10::optional<Tensor>& bias_opt /* optional */, const c10::optional<Tensor>& running_mean_opt /* optional */, const c10::optional<Tensor>& running_var_opt /* optional */,
    bool use_input_stats, double momentum, double eps, bool cudnn_enabled) {
  // See [Note: hacky wrapper removal for optional tensor]
  c10::MaybeOwned<Tensor> weight_maybe_owned = at::borrow_from_optional_tensor(weight_opt);
  const Tensor& weight = *weight_maybe_owned;
  const Tensor& bias = c10::value_or_else(bias_opt, [] {return Tensor();});
  const Tensor& running_mean = c10::value_or_else(running_mean_opt, [] {return Tensor();});
  const Tensor& running_var = c10::value_or_else(running_var_opt, [] {return Tensor();});

 TORCH_CHECK(use_input_stats || (running_mean.defined() && running_var.defined()),
           "Expected running_mean and running_var to be defined when use_input_stats is false");
  std::vector<SymInt> shape = input.sym_sizes().vec();
  SymInt b = input.sym_size(0);
  SymInt c = input.sym_size(1);
  shape[1] = b * c;
  shape[0] = SymInt(1);

  Tensor weight_ = repeat_if_defined(weight, b);
  Tensor bias_ = repeat_if_defined(bias, b);
  Tensor running_mean_ = repeat_if_defined(running_mean, b);
  Tensor running_var_ = repeat_if_defined(running_var, b);

  auto input_reshaped = input.contiguous().view_symint(shape);
  auto out = at::batch_norm(input_reshaped, weight_, bias_, running_mean_, running_var_,
                            use_input_stats, momentum, eps, cudnn_enabled);

  // we alias running_mean and running_var because they are const but we want to modify their data
  if (running_mean.defined()) {
    at::alias(running_mean).copy_(running_mean_.view_symint({ b, c }).mean(0, false));
  }
  if (running_var.defined()) {
    at::alias(running_var).copy_(running_var_.view_symint({ std::move(b), std::move(c) }).mean(0, false));
  }

  return out.view_symint(input.sym_sizes());
}

std::tuple<Tensor, Tensor> batch_norm_update_stats_cpu(
        const Tensor& self, const c10::optional<Tensor>& running_mean_opt, const c10::optional<Tensor>& running_var_opt, double momentum) {
  // See [Note: hacky wrapper removal for optional tensor]
  c10::MaybeOwned<Tensor> running_mean_maybe_owned = at::borrow_from_optional_tensor(running_mean_opt);
  const Tensor& running_mean = *running_mean_maybe_owned;
  const Tensor& running_var = c10::value_or_else(running_var_opt, [] {return Tensor();});

  const bool mixed_type = is_mixed_type(self, running_mean, running_var);
  return AT_DISPATCH_FLOATING_TYPES_AND2(ScalarType::BFloat16, ScalarType::Half, self.scalar_type(), "batch_norm_update_stats_cpu", [&] {
    using opmath_t = at::opmath_type<scalar_t>;
    if (mixed_type) {
      check_mixed_data_type(self, running_mean, running_var);
      return batch_norm_cpu_update_stats_template<scalar_t, opmath_t, Var>(self, running_mean, running_var, momentum, 0);
    } else {
      return batch_norm_cpu_update_stats_template<scalar_t, scalar_t, Var>(self, running_mean, running_var, momentum, 0);
    }
  });
}

std::tuple<Tensor&, Tensor&, Tensor&> batch_norm_cpu_out(const Tensor& self, const c10::optional<Tensor>& weight_opt, const c10::optional<Tensor>& bias_opt, const c10::optional<Tensor>& running_mean_opt, const c10::optional<Tensor>& running_var_opt,
                                                  bool train, double momentum, double eps, Tensor& out, Tensor& save_mean, Tensor& save_var) {
  // See [Note: hacky wrapper removal for optional tensor]
  c10::MaybeOwned<Tensor> weight_maybe_owned = at::borrow_from_optional_tensor(weight_opt);
  const Tensor& weight = *weight_maybe_owned;
  const Tensor& bias = c10::value_or_else(bias_opt, [] {return Tensor();});
  const Tensor& running_mean = c10::value_or_else(running_mean_opt, [] {return Tensor();});
  const Tensor& running_var = c10::value_or_else(running_var_opt, [] {return Tensor();});

  checkBackend("batch_norm_cpu_out", {self, weight, bias, running_mean, running_var}, Backend::CPU);
  // Resize out
  at::native::resize_output(out, self.sizes());

  const bool mixed_type = is_mixed_type(self, weight, bias, running_mean, running_var);
  AT_DISPATCH_FLOATING_TYPES_AND2(ScalarType::BFloat16, ScalarType::Half, self.scalar_type(), "batch_norm", [&] {
    using opmath_t = at::opmath_type<scalar_t>;
    if (mixed_type) {
      check_mixed_data_type(self, weight, bias, running_mean, running_var);
      if (!train) {
        return batch_norm_cpu_transform_input_template<scalar_t, opmath_t>(self, weight, bias, save_mean, save_var, running_mean, running_var, train, eps, out);
      } else {
        // Resize save_mean and save_var
        at::native::resize_output(save_mean, {self.size(1)});
        at::native::resize_output(save_var, {self.size(1)});
        auto save_stats = batch_norm_cpu_update_stats_template<scalar_t, opmath_t, InvStd>(self, running_mean, running_var, momentum, eps, save_mean, save_var);
        return batch_norm_cpu_transform_input_template<scalar_t, opmath_t>(self, weight, bias, std::get<0>(save_stats), std::get<1>(save_stats), running_mean, running_var, train, eps, out);
      }
    } else {
      if (!train) {
        return batch_norm_cpu_transform_input_template<scalar_t, scalar_t>(self, weight, bias, save_mean, save_var, running_mean, running_var, train, eps, out);
      } else {
        // Resize save_mean and save_var
        at::native::resize_output(save_mean, {self.size(1)});
        at::native::resize_output(save_var, {self.size(1)});
        auto save_stats = batch_norm_cpu_update_stats_template<scalar_t, scalar_t, InvStd>(self, running_mean, running_var, momentum, eps, save_mean, save_var);
        return batch_norm_cpu_transform_input_template<scalar_t, scalar_t>(self, weight, bias, std::get<0>(save_stats), std::get<1>(save_stats), running_mean, running_var, train, eps, out);
      }
    }
  });

  return std::tuple<Tensor& ,Tensor&, Tensor&>(out, save_mean, save_var);
}

std::tuple<Tensor, Tensor, Tensor> batch_norm_cpu(const Tensor& self, const c10::optional<Tensor>& weight_opt, const c10::optional<Tensor>& bias_opt, const c10::optional<Tensor>& running_mean_opt, const c10::optional<Tensor>& running_var_opt,
                                                  bool train, double momentum, double eps) {
  // See [Note: hacky wrapper removal for optional tensor]
  c10::MaybeOwned<Tensor> weight_maybe_owned = at::borrow_from_optional_tensor(weight_opt);
  const Tensor& weight = *weight_maybe_owned;
  const Tensor& bias = c10::value_or_else(bias_opt, [] {return Tensor();});
  const Tensor& running_mean = c10::value_or_else(running_mean_opt, [] {return Tensor();});
  const Tensor& running_var = c10::value_or_else(running_var_opt, [] {return Tensor();});

  checkBackend("batch_norm_cpu", {self, weight, bias, running_mean, running_var}, Backend::CPU);

  // Prepare output tensor
  const bool all_contiguous = is_contiguous(self)
    && (!weight.defined() || weight.is_contiguous())
    && (!bias.defined() || bias.is_contiguous())
    && running_mean.is_contiguous()
    && running_var.is_contiguous();
  Tensor output = at::empty_like(self, all_contiguous ? suggest_memory_format_contig(self) : self.suggest_memory_format());

  // Prepare save_mean and save_var
  Tensor save_var;
  Tensor save_mean;
  const bool mixed_type = is_mixed_type(self, weight, bias, running_mean, running_var);
  const int64_t ndim = self.dim();
  DimVector reduce_dims(ndim - 1);
  reduce_dims[0] = 0;
  for (const auto i : c10::irange(2, ndim)) {
    reduce_dims[i - 1] = i;
  }
  if (mixed_type) {
    if (!train) {
      save_mean = at::empty({0}, self.options().dtype(kFloat));
      save_var = at::empty({0}, self.options().dtype(kFloat));
    } else {
      save_mean = is_contiguous(self) ? at::empty({self.size(1)}, self.options().dtype(kFloat)) : at::mean(self, /*dim=*/reduce_dims, /*keepdim=*/false, kFloat);
      save_var = at::empty({self.size(1)}, self.options().dtype(kFloat));
    }
  } else {
    if (!train) {
      save_mean = at::empty({0}, self.options());
      save_var = at::empty({0}, self.options());
    } else {
      save_mean = is_contiguous(self) ? at::empty({self.size(1)}, self.options()) : at::mean(self, /*dim=*/reduce_dims, /*keepdim=*/false);
      save_var = at::empty({self.size(1)}, self.options());
    }
  }
  return batch_norm_cpu_out(self, weight_opt, bias_opt, running_mean_opt, running_var_opt, train, momentum, eps, output, save_mean, save_var);
}

std::tuple<Tensor, Tensor, Tensor, Tensor> _batch_norm_with_update_cpu(
    const Tensor& input, const c10::optional<Tensor>& weight_opt, const c10::optional<Tensor>& bias_opt,
    Tensor& running_mean, Tensor& running_var, double momentum, double eps) {
  Tensor output, save_mean, save_var;
  std::tie(output, save_mean, save_var) =
    batch_norm_cpu(input, weight_opt, bias_opt, running_mean, running_var, /*update*/true, momentum, eps);
  Tensor reserve = at::empty({0}, input.options().dtype(kByte));
  return std::tuple<Tensor, Tensor, Tensor, Tensor>(output, save_mean, save_var, reserve);
}

std::tuple<Tensor&, Tensor&, Tensor&, Tensor&> _batch_norm_with_update_cpu_out(
    const Tensor& input, const c10::optional<Tensor>& weight_opt, const c10::optional<Tensor>& bias_opt,
    Tensor& running_mean, Tensor& running_var, double momentum, double eps,
    Tensor& out, Tensor& save_mean, Tensor& save_var, Tensor& reserve) {
  std::tie(out, save_mean, save_var) =
    batch_norm_cpu_out(input, weight_opt, bias_opt, running_mean, running_var, /*update*/true, momentum, eps, out, save_mean, save_var);
  return std::tuple<Tensor&, Tensor&, Tensor&, Tensor&>(out, save_mean, save_var, reserve);
}


std::tuple<Tensor, Tensor, Tensor, Tensor> _batch_norm_no_update(
    const Tensor& input, const c10::optional<Tensor>& weight_opt, const c10::optional<Tensor>& bias_opt,
    const c10::optional<Tensor>& running_mean_opt, const c10::optional<Tensor>& running_var_opt,
    double momentum, double eps) {
  const Tensor& running_mean = c10::value_or_else(running_mean_opt, [] {return Tensor();});
  const Tensor& running_var = c10::value_or_else(running_var_opt, [] {return Tensor();});
  Tensor output, save_mean, save_var;
  std::tie(output, save_mean, save_var) =
    batch_norm_cpu(input, weight_opt, bias_opt, const_cast<Tensor&>(running_mean), const_cast<Tensor&>(running_var), /*update*/false, momentum, eps);
  Tensor reserve = at::empty({0}, input.options().dtype(kByte));
  return std::tuple<Tensor, Tensor, Tensor, Tensor>(output, save_mean, save_var, reserve);
}

std::tuple<Tensor, Tensor, Tensor> _batch_norm_legit_cpu(
    const Tensor& self, const c10::optional<Tensor>& weight_opt, const c10::optional<Tensor>& bias_opt,
    Tensor& running_mean, Tensor& running_var, bool train, double momentum, double eps) {
  return batch_norm_cpu(self, weight_opt, bias_opt, running_mean, running_var, train, momentum, eps);
}

std::tuple<Tensor, Tensor, Tensor> _batch_norm_legit_no_stats_cpu(
    const Tensor& self, const c10::optional<Tensor>& weight_opt, const c10::optional<Tensor>& bias_opt,
    bool train, double momentum, double eps) {
  return batch_norm_cpu(self, weight_opt, bias_opt, Tensor(), Tensor(), train, momentum, eps);
}
std::tuple<Tensor, Tensor, Tensor> _batch_norm_legit_no_training(
    const Tensor& self, const c10::optional<Tensor>& weight_opt, const c10::optional<Tensor>& bias_opt,
    const Tensor& running_mean, const Tensor& running_var, double momentum, double eps) {
  return at::_native_batch_norm_legit(self, weight_opt, bias_opt, const_cast<Tensor&>(running_mean), const_cast<Tensor&>(running_var), /*train=*/false, momentum, eps);
}


std::tuple<Tensor&, Tensor&, Tensor&> _batch_norm_legit_cpu_out(const Tensor& self, const c10::optional<Tensor>& weight_opt, const c10::optional<Tensor>& bias_opt, Tensor& running_mean, Tensor& running_var, bool train, double momentum, double eps, Tensor& out, Tensor& save_mean, Tensor& save_var) {
  return batch_norm_cpu_out(self, weight_opt, bias_opt, running_mean, running_var, train, momentum, eps, out, save_mean, save_var);
}


std::tuple<Tensor&, Tensor&, Tensor&> _batch_norm_legit_no_stats_cpu_out(const Tensor& self, const c10::optional<Tensor>& weight_opt, const c10::optional<Tensor>& bias_opt, bool train, double momentum, double eps, Tensor& out, Tensor& save_mean, Tensor& save_var) {
  return batch_norm_cpu_out(self, weight_opt, bias_opt, Tensor(), Tensor(), train, momentum, eps, out, save_mean, save_var);
}

std::tuple<Tensor, Tensor, Tensor> _new_batch_norm_backward_cpu(
    const Tensor& grad_output, const Tensor& input, const Tensor& weight,
    const c10::optional<Tensor>& running_mean_opt, const c10::optional<Tensor>& running_var_opt,
    const c10::optional<Tensor>& save_mean_opt, const c10::optional<Tensor>& save_var_opt,
    bool update, double eps, std::array<bool,3> grad_input_mask, const Tensor& reserve) {
  return batch_norm_backward_cpu(grad_output, input, weight, running_mean_opt, running_var_opt, save_mean_opt, save_var_opt, update, eps, grad_input_mask);
}

std::tuple<Tensor, Tensor, Tensor> batch_norm_backward_cpu(const Tensor& grad_out, const Tensor& self, const c10::optional<Tensor>& weight_opt, const c10::optional<Tensor>& running_mean_opt, const c10::optional<Tensor>& running_var_opt, const c10::optional<Tensor>& save_mean_opt, const c10::optional<Tensor>& save_invstd_opt,
                                                           bool train, double eps, std::array<bool,3> grad_input_mask) {
  // See [Note: hacky wrapper removal for optional tensor]
  c10::MaybeOwned<Tensor> weight_maybe_owned = at::borrow_from_optional_tensor(weight_opt);
  const Tensor& weight = *weight_maybe_owned;
  const Tensor& running_mean = c10::value_or_else(running_mean_opt, [] {return Tensor();});
  const Tensor& running_var = c10::value_or_else(running_var_opt, [] {return Tensor();});
  const Tensor& save_mean = c10::value_or_else(save_mean_opt, [] {return Tensor();});
  const Tensor& save_invstd = c10::value_or_else(save_invstd_opt, [] {return Tensor();});

  const bool mixed_type = is_mixed_type(self, weight, running_mean, running_var, save_mean, save_invstd);
  return AT_DISPATCH_FLOATING_TYPES_AND2(ScalarType::BFloat16, ScalarType::Half, self.scalar_type(), "batch_norm_backward_cpu", [&] {
    using opmath_t = at::opmath_type<scalar_t>;
    if (mixed_type) {
      check_mixed_data_type(self, weight, running_mean, running_var, save_mean, save_invstd);
      return batch_norm_backward_cpu_template<scalar_t, opmath_t>(grad_out, self, weight, running_mean, running_var, save_mean, save_invstd, train, eps, grad_input_mask);
    } else {
      return batch_norm_backward_cpu_template<scalar_t, scalar_t>(grad_out, self, weight, running_mean, running_var, save_mean, save_invstd, train, eps, grad_input_mask);
    }
  });
}

TORCH_IMPL_FUNC(renorm_out)(const Tensor& self, const Scalar& p, int64_t dim,
                            const Scalar& maxnorm, const Tensor& out) {
  auto self_sizes = self.sizes();
  dim = c10::maybe_wrap_dim(dim, self_sizes.size());

  DimVector reduce_dims(self_sizes.size());
  std::iota(reduce_dims.begin(), reduce_dims.end(), 0);
  reduce_dims.erase(reduce_dims.begin() + dim);

  // For cuda half, calculate norm in float precision then cast
  // normalization factor to half
  auto dtype = self.scalar_type();
  auto acc_type = at::toAccumulateType(dtype, /*is_cuda=*/true);
  Tensor norm;
  if (acc_type != dtype) {
    norm = at::linalg_vector_norm(self, p.toDouble(), reduce_dims,
                                  /*keepdim=*/true, /*dtype=*/acc_type);
  } else {
    norm = at::linalg_vector_norm(self, p.toDouble(), reduce_dims,
                                  /*keepdim=*/true);
  }

  auto factor = (acc_type == c10::toRealValueType(dtype)) ?
      norm : at::empty(norm.sizes(), self.options());
  auto iter = TensorIteratorConfig()
      .add_output(factor)
      .add_input(norm)
      .set_check_mem_overlap(false)
      .cast_common_dtype_to_outputs(true)
      .build();

  renorm_scale_factor_stub(iter.device_type(), iter, maxnorm.toDouble());
  at::mul_outf(self, factor, const_cast<Tensor&>(out));
}

} // at::native<|MERGE_RESOLUTION|>--- conflicted
+++ resolved
@@ -492,11 +492,15 @@
   auto& ctx = at::globalContext();
   bool cudnn_enabled = ctx.userEnabledCuDNN();
 
+  static cudaDeviceProp* dprops = at::cuda::getCurrentDeviceProperties();
+  bool support_bf16 = dprops->major >= 8;
+
   if (
       input.is_cuda()
-      && input.scalar_type() != at::kBFloat16 && weight.scalar_type() != at::kBFloat16
-      && (input.scalar_type() != at::kHalf
+      && weight.scalar_type() != at::kBFloat16
+      && ((input.scalar_type() != at::kHalf && input.scalar_type() != at::kBFloat16)
         || weight.scalar_type() == at::kFloat)
+      && (input.scalar_type() != at::kBFloat16 || support_bf16)
       && weight.defined() && bias.defined()
       && ((running_mean.defined() && running_var.defined())
         || (!running_mean.defined() && !running_var.defined() && training))
@@ -581,30 +585,7 @@
     check_dims_match_num_input_features("bias", std::move(num_features), bias.sym_numel());
   }
 
-<<<<<<< HEAD
-  static cudaDevicePRop* dprops = at::cuda::getCurrentDeviceProperties();
-  bool support_bf16 = dprops->major >= 8;
-
-  const bool use_cudnn = (
-      input.is_cuda()
-      && weight.scalar_type() != at::kBFloat16
-      && ((input.scalar_type() != at::kHalf && input.scalar_type() != at::kBFloat16)
-        || weight.scalar_type() == at::kFloat)
-      && (input.scalar_type() != at::kBFloat16 || support_bf16)
-      && weight.defined() && bias.defined()
-      && ((running_mean.defined() && running_var.defined())
-        || (!running_mean.defined() && !running_var.defined() && training))
-      && (input.dim() >= 3)
-      && ((input.sym_size(0) <= 880801 && training) // spatial, training
-          ||(input.sym_size(0) <= 65535 && !training)) //spatial, eval
-      && detail::getCUDAHooks().compiledWithCuDNN()
-      && eps >= detail::getCUDAHooks().batchnormMinEpsilonCuDNN()
-      && cudnn_enabled && detail::getCUDAHooks().versionCuDNN() >= 5110L
-      && input.sym_numel() < std::numeric_limits<std::int32_t>::max() // some cuDNN kernels have 32-bit indexing limitations
-      );
-=======
   BatchNormBackend backend = _select_batch_norm_backend(input, weight, bias, running_mean, running_var, training, eps);
->>>>>>> e6a46111
 
   if (backend == BatchNormBackend::Cudnn) {
     auto input_c = input.contiguous(input.suggest_memory_format());

--- conflicted
+++ resolved
@@ -4431,7 +4431,6 @@
                 self.assertEqual(f_values.dtype, values.dtype)
                 self.assertEqual(f_values.device, values.device)
 
-<<<<<<< HEAD
     @all_sparse_layouts('layout', include_strided=False)
     @parametrize("dtype", [torch.float64])
     def test_zeros_like_fake(self, dtype, layout):
@@ -4447,20 +4446,6 @@
                 result = torch.zeros_like(f, device=f.fake_device)
             self.assertEqual(result, expected)
 
-    @all_sparse_layouts('layout', include_strided=False)
-    @parametrize("dtype", [torch.float64])
-    def test_sum_meta(self, dtype, layout):
-        device = 'cpu'
-        index_dtype = torch.int64
-        for t in self.generate_simple_inputs(layout, device=device, dtype=dtype, index_dtype=index_dtype):
-            m = t.to(device='meta')
-            r = torch.sum(m)
-            self.assertEqual(r.layout, torch.strided)
-            self.assertTrue(r.is_meta)
-            self.assertEqual(r.shape, ())
-
-=======
->>>>>>> 9c66f092
 
 class _SparseDataset(torch.utils.data.Dataset):
     # An utility class used in TestSparseAny.test_dataloader method.

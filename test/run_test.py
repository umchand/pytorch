#!/usr/bin/env python3

import argparse
import copy
import glob
import json
import os
import pathlib
import re
import shutil
import signal
import subprocess
import sys
import tempfile
import time
from collections import defaultdict
from contextlib import ExitStack
from datetime import datetime
from typing import Any, cast, Dict, List, NamedTuple, Optional, Sequence, Tuple, Union

import pkg_resources

import torch
import torch.distributed as dist
from torch.multiprocessing import current_process, get_context
from torch.testing._internal.common_utils import (
    FILE_SCHEMA,
    get_report_path,
    IS_CI,
    IS_MACOS,
    parser as common_parser,
    retry_shell,
    set_cwd,
    shell,
    TEST_WITH_ASAN,
    TEST_WITH_CROSSREF,
    TEST_WITH_ROCM,
    TEST_WITH_SLOW_GRADCHECK,
)

REPO_ROOT = pathlib.Path(__file__).resolve().parent.parent

# using tools/ to optimize test run.
sys.path.insert(0, str(REPO_ROOT))
from tools.stats.import_test_stats import (
    ADDITIONAL_CI_FILES_FOLDER,
    TEST_CLASS_TIMES_FILE,
    TEST_TIMES_FILE,
)
from tools.stats.upload_metrics import add_global_metric, emit_metric
from tools.testing.discover_tests import (
    CPP_TEST_PATH,
    CPP_TEST_PREFIX,
    CPP_TESTS_DIR,
    parse_test_module,
    TESTS,
)
from tools.testing.do_target_determination_for_s3 import import_results

from tools.testing.test_run import TestRun
from tools.testing.test_selections import (
    calculate_shards,
    get_test_case_configs,
    NUM_PROCS,
    ShardedTest,
    THRESHOLD,
)

HAVE_TEST_SELECTION_TOOLS = True
# Make sure to remove REPO_ROOT after import is done
sys.path.remove(str(REPO_ROOT))


RERUN_DISABLED_TESTS = os.getenv("PYTORCH_TEST_RERUN_DISABLED_TESTS", "0") == "1"
DISTRIBUTED_TEST_PREFIX = "distributed"
INDUCTOR_TEST_PREFIX = "inductor"
DYNAMO_TEST_PREFIX = "dynamo"


# Note [ROCm parallel CI testing]
# https://github.com/pytorch/pytorch/pull/85770 added file-granularity parallel testing.
# In .ci/pytorch/test.sh, TEST_CONFIG == "default", CUDA and HIP_VISIBLE_DEVICES is set to 0.
# This results in multiple test files sharing the same GPU.
# This should be a supported use case for ROCm, but it exposed issues in the kernel driver resulting in hangs.
# See https://github.com/pytorch/pytorch/issues/90940.
#
# Further, ROCm self-hosted runners have up to 4 GPUs.
# Device visibility was set to 0 to match CUDA test behavior, but this was wasting available GPU resources.
# Assigning each Pool worker their own dedicated GPU avoids the ROCm oversubscription issues.
# This should also result in better overall wall clock time since all GPUs can be utilized.
def maybe_set_hip_visible_devies():
    # Special handling of ROCm GHA runners for parallel (file granularity) tests.
    if torch.version.hip:
        p = current_process()
        if p.name != "MainProcess":
            # this is a Process from a parallel Pool, not the MainProcess
            os.environ["HIP_VISIBLE_DEVICES"] = str(p._identity[0] % NUM_PROCS)


def strtobool(s):
    if s.lower() in ["", "0", "false", "off"]:
        return False
    return True


class TestChoices(list):
    def __init__(self, *args, **kwargs):
        super().__init__(args[0])

    def __contains__(self, item):
        return list.__contains__(self, parse_test_module(item))


FSDP_TEST = [test for test in TESTS if test.startswith("distributed/fsdp")]

WINDOWS_BLOCKLIST = [
    "distributed/nn/jit/test_instantiator",
    "distributed/rpc/test_faulty_agent",
    "distributed/rpc/test_tensorpipe_agent",
    "distributed/rpc/test_share_memory",
    "distributed/rpc/cuda/test_tensorpipe_agent",
    "distributed/pipeline/sync/skip/test_api",
    "distributed/pipeline/sync/skip/test_gpipe",
    "distributed/pipeline/sync/skip/test_inspect_skip_layout",
    "distributed/pipeline/sync/skip/test_leak",
    "distributed/pipeline/sync/skip/test_portal",
    "distributed/pipeline/sync/skip/test_stash_pop",
    "distributed/pipeline/sync/skip/test_tracker",
    "distributed/pipeline/sync/skip/test_verify_skippables",
    "distributed/pipeline/sync/test_balance",
    "distributed/pipeline/sync/test_bugs",
    "distributed/pipeline/sync/test_checkpoint",
    "distributed/pipeline/sync/test_copy",
    "distributed/pipeline/sync/test_deferred_batch_norm",
    "distributed/pipeline/sync/test_dependency",
    "distributed/pipeline/sync/test_inplace",
    "distributed/pipeline/sync/test_microbatch",
    "distributed/pipeline/sync/test_phony",
    "distributed/pipeline/sync/test_pipe",
    "distributed/pipeline/sync/test_pipeline",
    "distributed/pipeline/sync/test_stream",
    "distributed/pipeline/sync/test_transparency",
    "distributed/pipeline/sync/test_worker",
    "distributed/elastic/agent/server/test/api_test",
    "distributed/elastic/multiprocessing/api_test",
    "distributed/_shard/checkpoint/test_checkpoint"
    "distributed/_shard/checkpoint/test_file_system_checkpoint"
    "distributed/_shard/sharding_spec/test_sharding_spec",
    "distributed/_shard/sharding_plan/test_sharding_plan",
    "distributed/_shard/sharded_tensor/test_sharded_tensor",
    "distributed/_shard/sharded_tensor/test_sharded_tensor_reshard",
    "distributed/_shard/sharded_tensor/ops/test_embedding",
    "distributed/_shard/sharded_tensor/ops/test_embedding_bag",
    "distributed/_shard/sharded_tensor/ops/test_binary_cmp",
    "distributed/_shard/sharded_tensor/ops/test_init",
    "distributed/_shard/sharded_optim/test_sharded_optim",
] + FSDP_TEST

ROCM_BLOCKLIST = [
    "distributed/rpc/test_faulty_agent",
    "distributed/rpc/test_tensorpipe_agent",
    "distributed/rpc/test_share_memory",
    "distributed/rpc/cuda/test_tensorpipe_agent",
    "distributed/_shard/checkpoint/test_checkpoint"
    "distributed/_shard/checkpoint/test_file_system_checkpoint"
    "distributed/_shard/sharding_spec/test_sharding_spec",
    "distributed/_shard/sharding_plan/test_sharding_plan",
    "distributed/_shard/sharded_tensor/test_sharded_tensor",
    "distributed/_shard/sharded_tensor/test_sharded_tensor_reshard",
    "distributed/_shard/sharded_tensor/ops/test_embedding",
    "distributed/_shard/sharded_tensor/ops/test_embedding_bag",
    "distributed/_shard/sharded_tensor/ops/test_binary_cmp",
    "distributed/_shard/sharded_tensor/ops/test_init",
    "distributed/_shard/sharded_optim/test_sharded_optim",
    "test_determination",
    "test_jit_legacy",
    "test_cuda_nvml_based_avail",
    "test_jit_cuda_fuser",
]

XPU_BLOCKLIST = [
    "test_autograd",
]

XPU_TEST = [
    "test_xpu",
]

# The tests inside these files should never be run in parallel with each other
RUN_PARALLEL_BLOCKLIST = [
    "test_cpp_extensions_jit",
    "test_cpp_extensions_open_device_registration",
    "test_jit_disabled",
    "test_mobile_optimizer",
    "test_multiprocessing",
    "test_multiprocessing_spawn",
    "test_namedtuple_return_api",
    "test_overrides",
    "test_show_pickle",
    "test_tensorexpr",
    "test_cuda_primary_ctx",
    "test_cuda_trace",
    "inductor/test_benchmark_fusion",
    "test_cuda_nvml_based_avail",
    # temporarily sets a global config
    "test_autograd_fallback",
] + FSDP_TEST

# Test files that should always be run serially with other test files,
# but it's okay if the tests inside them are run in parallel with each other.
CI_SERIAL_LIST = [
    "test_nn",
    "test_fake_tensor",
    "test_cpp_api_parity",
    "test_reductions",
    "test_cuda",
    "test_cuda_expandable_segments",
    "test_indexing",
    "test_fx_backends",
    "test_linalg",
    "test_cpp_extensions_jit",
    "test_torch",
    "test_tensor_creation_ops",
    "test_sparse_csr",
    "test_dispatch",
    "test_python_dispatch",  # torch.library creation and deletion must be serialized
    "test_spectral_ops",  # Cause CUDA illegal memory access https://github.com/pytorch/pytorch/issues/88916
    "nn/test_pooling",
    "nn/test_convolution",  # Doesn't respect set_per_process_memory_fraction, results in OOM for other tests in slow gradcheck
    "distributions/test_distributions",
    "test_autograd",  # slow gradcheck runs a test that checks the cuda memory allocator
    "test_prims",  # slow gradcheck runs a test that checks the cuda memory allocator
    "test_modules",  # failed test due to mismatched elements
    "functorch/test_vmap",  # OOM
    "test_fx",  # gets SIGKILL
    "test_dataloader",  # frequently hangs for ROCm
    "test_serialization",  # test_serialization_2gb_file allocates a tensor of 2GB, and could cause OOM
    "test_schema_check",  # Cause CUDA illegal memory access https://github.com/pytorch/pytorch/issues/95749
    "functorch/test_memory_efficient_fusion",  # Cause CUDA OOM on ROCm
    "test_utils",  # OOM
    "test_sort_and_select",  # OOM
    "test_backward_compatible_arguments",  # OOM
    "test_autocast",  # OOM
    "test_native_mha",  # OOM
    "test_module_hooks",  # OOM
    "inductor/test_max_autotune",
    "inductor/test_cutlass_backend",  # slow due to many nvcc compilation steps
    "inductor/test_torchinductor",  # OOM on test_large_block_sizes
    "inductor/test_torchinductor_dynamic_shapes",  # OOM on test_large_block_sizes
    "inductor/test_torchinductor_codegen_dynamic_shapes",  # OOM on test_large_block_sizes
]
# A subset of onnx tests that cannot run in parallel due to high memory usage.
ONNX_SERIAL_LIST = [
    "onnx/test_models",
    "onnx/test_models_quantized_onnxruntime",
    "onnx/test_models_onnxruntime",
    "onnx/test_custom_ops",
    "onnx/test_utility_funs",
]

# A subset of our TEST list that validates PyTorch's ops, modules, and autograd function as expected
CORE_TEST_LIST = [
    "test_autograd",
    "test_autograd_fallback",
    "test_modules",
    "test_nn",
    "test_ops",
    "test_ops_gradients",
    "test_ops_fwd_gradients",
    "test_ops_jit",
    "test_torch",
]


# if a test file takes longer than 5 min, we add it to TARGET_DET_LIST
SLOW_TEST_THRESHOLD = 300

DISTRIBUTED_TESTS_CONFIG = {}


if dist.is_available():
    DISTRIBUTED_TESTS_CONFIG["test"] = {"WORLD_SIZE": "1"}
    if not TEST_WITH_ROCM and dist.is_mpi_available():
        DISTRIBUTED_TESTS_CONFIG["mpi"] = {
            "WORLD_SIZE": "3",
            "TEST_REPORT_SOURCE_OVERRIDE": "dist-mpi",
        }
    if dist.is_nccl_available():
        DISTRIBUTED_TESTS_CONFIG["nccl"] = {
            "WORLD_SIZE": "2" if torch.cuda.device_count() == 2 else "3",
            "TEST_REPORT_SOURCE_OVERRIDE": "dist-nccl",
        }
    if dist.is_gloo_available():
        DISTRIBUTED_TESTS_CONFIG["gloo"] = {
            "WORLD_SIZE": "2" if torch.cuda.device_count() == 2 else "3",
            "TEST_REPORT_SOURCE_OVERRIDE": "dist-gloo",
        }
    if dist.is_ucc_available():
        DISTRIBUTED_TESTS_CONFIG["ucc"] = {
            "WORLD_SIZE": "2" if torch.cuda.device_count() == 2 else "3",
            "TEST_REPORT_SOURCE_OVERRIDE": "dist-ucc",
            "UCX_TLS": "tcp,cuda",
            "UCC_TLS": "nccl,ucp,cuda",
            "UCC_TL_UCP_TUNE": "cuda:0",  # don't use UCP TL on CUDA as it is not well supported
            "UCC_EC_CUDA_USE_COOPERATIVE_LAUNCH": "n",  # CI nodes (M60) fail if it is on
        }

# https://stackoverflow.com/questions/2549939/get-signal-names-from-numbers-in-python
SIGNALS_TO_NAMES_DICT = {
    getattr(signal, n): n for n in dir(signal) if n.startswith("SIG") and "_" not in n
}

CPP_EXTENSIONS_ERROR = """
Ninja (https://ninja-build.org) is required for some of the C++ extensions
tests, but it could not be found. Install ninja with `pip install ninja`
or `conda install ninja`. Alternatively, disable said tests with
`run_test.py --exclude test_cpp_extensions_aot_ninja test_cpp_extensions_jit`.
"""

PYTORCH_COLLECT_COVERAGE = bool(os.environ.get("PYTORCH_COLLECT_COVERAGE"))

JIT_EXECUTOR_TESTS = [
    "test_jit_profiling",
    "test_jit_legacy",
    "test_jit_fuser_legacy",
]

INDUCTOR_TESTS = [test for test in TESTS if test.startswith(INDUCTOR_TEST_PREFIX)]
DYNAMO_TESTS = [test for test in TESTS if test.startswith(DYNAMO_TEST_PREFIX)]
DISTRIBUTED_TESTS = [test for test in TESTS if test.startswith(DISTRIBUTED_TEST_PREFIX)]
TORCH_EXPORT_TESTS = [test for test in TESTS if test.startswith("export")]
FUNCTORCH_TESTS = [test for test in TESTS if test.startswith("functorch")]
ONNX_TESTS = [test for test in TESTS if test.startswith("onnx")]
CPP_TESTS = [test for test in TESTS if test.startswith(CPP_TEST_PREFIX)]

TESTS_REQUIRING_LAPACK = [
    "distributions/test_constraints",
    "distributions/test_distributions",
]

# These are just the slowest ones, this isn't an exhaustive list.
TESTS_NOT_USING_GRADCHECK = [
    # Note that you should use skipIfSlowGradcheckEnv if you do not wish to
    # skip all the tests in that file, e.g. test_mps
    "doctests",
    "test_meta",
    "test_hub",
    "test_fx",
    "test_decomp",
    "test_cpp_extensions_jit",
    "test_jit",
    "test_ops",
    "test_ops_jit",
    "dynamo/test_recompile_ux",
    "inductor/test_smoke",
    "test_quantization",
]


def print_to_stderr(message):
    print(message, file=sys.stderr)


def get_executable_command(options, disable_coverage=False, is_cpp_test=False):
    if options.coverage and not disable_coverage:
        if not is_cpp_test:
            executable = ["coverage", "run", "--parallel-mode", "--source=torch"]
        else:
            # TODO: C++ with coverage is not yet supported
            executable = []
    else:
        if not is_cpp_test:
            executable = [sys.executable, "-bb"]
        else:
            executable = ["pytest"]

    return executable


def run_test(
    test_module: ShardedTest,
    test_directory,
    options,
    launcher_cmd=None,
    extra_unittest_args=None,
    env=None,
    print_log=True,
) -> int:
    env = env or os.environ.copy()
    maybe_set_hip_visible_devies()
    unittest_args = options.additional_unittest_args.copy()
    test_file = test_module.name
    stepcurrent_key = test_file

    is_distributed_test = test_file.startswith(DISTRIBUTED_TEST_PREFIX)
    is_cpp_test = test_file.startswith(CPP_TEST_PREFIX)
    # NB: Rerun disabled tests depends on pytest-flakefinder and it doesn't work with
    # pytest-cpp atm. We also don't have support to disable C++ test yet, so it's ok
    # to just return successfully here
    if is_cpp_test and RERUN_DISABLED_TESTS:
        print_to_stderr(
            "Skipping C++ tests when running under RERUN_DISABLED_TESTS mode"
        )
        return 0

    if is_cpp_test:
        stepcurrent_key = f"{test_file}_{os.urandom(8).hex()}"
    else:
        unittest_args.extend(
            [
                f"--shard-id={test_module.shard}",
                f"--num-shards={test_module.num_shards}",
            ]
        )
        stepcurrent_key = f"{test_file}_{test_module.shard}_{os.urandom(8).hex()}"

    if options.verbose:
        unittest_args.append(f'-{"v"*options.verbose}')  # in case of pytest

    if test_file in RUN_PARALLEL_BLOCKLIST:
        unittest_args = [
            arg for arg in unittest_args if not arg.startswith("--run-parallel")
        ]

    if extra_unittest_args:
        assert isinstance(extra_unittest_args, list)
        unittest_args.extend(extra_unittest_args)

    # If using pytest, replace -f with equivalent -x
    if options.pytest:
        unittest_args.extend(
            get_pytest_args(
                options,
                is_cpp_test=is_cpp_test,
                is_distributed_test=is_distributed_test,
            )
        )
        unittest_args.extend(test_module.get_pytest_args())
        unittest_args = [arg if arg != "-f" else "-x" for arg in unittest_args]

    # NB: These features are not available for C++ tests, but there is little incentive
    # to implement it because we have never seen a flaky C++ test before.
    if IS_CI and not is_cpp_test:
        ci_args = ["--import-slow-tests", "--import-disabled-tests"]
        if RERUN_DISABLED_TESTS:
            ci_args.append("--rerun-disabled-tests")
        # use the downloaded test cases configuration, not supported in pytest
        unittest_args.extend(ci_args)

    if test_file in PYTEST_SKIP_RETRIES:
        if not options.pytest:
            raise RuntimeError(
                "A test running without pytest cannot skip retries using "
                "the PYTEST_SKIP_RETRIES set."
            )
        unittest_args = [arg for arg in unittest_args if "--reruns" not in arg]

    # Extra arguments are not supported with pytest
    executable = get_executable_command(options, is_cpp_test=is_cpp_test)
    if not executable:
        # If there is no eligible executable returning here, it means an unsupported
        # case such as coverage for C++ test. So just returning ok makes sense
        return 0

    if test_file.startswith(CPP_TEST_PREFIX):
        # C++ tests are not the regular test directory
        if CPP_TESTS_DIR:
            cpp_test = os.path.join(
                CPP_TESTS_DIR,
                test_file.replace(f"{CPP_TEST_PREFIX}/", ""),
            )
        else:
            cpp_test = os.path.join(
                pathlib.Path(test_directory).parent,
                CPP_TEST_PATH,
                test_file.replace(f"{CPP_TEST_PREFIX}/", ""),
            )

        argv = [
            cpp_test if sys.platform != "win32" else cpp_test + ".exe"
        ] + unittest_args
    else:
        # Can't call `python -m unittest test_*` here because it doesn't run code
        # in `if __name__ == '__main__': `. So call `python test_*.py` instead.
        argv = [test_file + ".py"] + unittest_args

    os.makedirs(REPO_ROOT / "test" / "test-reports", exist_ok=True)
    if options.pipe_logs:
        log_fd, log_path = tempfile.mkstemp(
            dir=REPO_ROOT / "test" / "test-reports",
            prefix=f"{sanitize_file_name(str(test_module))}_",
            suffix="_toprint.log",
        )
        os.close(log_fd)

    command = (launcher_cmd or []) + executable + argv
    should_retry = "--subprocess" not in command and not RERUN_DISABLED_TESTS
    is_slow = "slow" in os.environ.get("TEST_CONFIG", "") or "slow" in os.environ.get(
        "BUILD_ENVRIONMENT", ""
    )
    timeout = (
        None
        if not options.enable_timeout
        else THRESHOLD * 6
        if is_slow
        else THRESHOLD * 3
        if should_retry
        and isinstance(test_module, ShardedTest)
        and test_module.time is not None
        else None
    )
    print_to_stderr(f"Executing {command} ... [{datetime.now()}]")

    with ExitStack() as stack:
        output = None
        if options.pipe_logs:
            output = stack.enter_context(open(log_path, "w"))

        if should_retry:
            ret_code, was_rerun = run_test_retries(
                command,
                test_directory,
                env,
                timeout,
                stepcurrent_key,
                output,
                options.continue_through_error,
            )
        else:
            command.extend([f"--sc={stepcurrent_key}", "--print-items"])
            ret_code, was_rerun = retry_shell(
                command,
                test_directory,
                stdout=output,
                stderr=output,
                env=env,
                timeout=timeout,
            )

            # Pytest return code 5 means no test is collected. This is needed
            # here as we use pytest directly when running C++ tests. Return
            # code 4 is ok too as this happens when the binary is not a C++
            # test executable. All binary files under build/bin that are not
            # C++ test at the time of this writing have been excluded, but we
            # can accept code 4 too just in case a new non-test binary file
            # comes up in the future.
            ret_code = 0 if ret_code == 5 or ret_code == 4 else ret_code

    if options.pipe_logs and print_log:
        handle_log_file(
            test_module, log_path, failed=(ret_code != 0), was_rerun=was_rerun
        )
    return ret_code


def run_test_retries(
    command,
    test_directory,
    env,
    timeout,
    stepcurrent_key,
    output,
    continue_through_error,
):
    # Run the test with -x to stop at first failure. Try again, skipping the
    # previously run tests, repeating this until there is a test that fails 3
    # times (same number of rVetries we typically give).
    #
    # If continue through error is not set, then we fail fast.
    #
    # If continue through error is set, then we skip that test, and keep going.
    # Basically if the same test fails 3 times in a row, skip the test on the
    # next run, but still fail in the end. I take advantage of the value saved
    # in stepcurrent to keep track of the most recently run test (which is the
    # one that failed if there was a failure).

    def print_to_file(s):
        print(s, file=output, flush=True)

    num_failures = defaultdict(int)

    print_items = ["--print-items"]
    sc_command = f"--sc={stepcurrent_key}"
    while True:
        ret_code, _ = retry_shell(
            command + [sc_command] + print_items,
            test_directory,
            stdout=output,
            stderr=output,
            env=env,
            timeout=timeout,
            retries=0,  # no retries here, we do it ourselves, this is because it handles timeout exceptions well
        )
        ret_code = 0 if ret_code == 5 or ret_code == 4 else ret_code
        if ret_code == 0:
            break  # Got to the end of the test suite successfully
        signal_name = f" ({SIGNALS_TO_NAMES_DICT[-ret_code]})" if ret_code < 0 else ""
        print_to_file(f"Got exit code {ret_code}{signal_name}")

        # Read what just failed
        try:
            with open(
                REPO_ROOT / ".pytest_cache/v/cache/stepcurrent" / stepcurrent_key
            ) as f:
                current_failure = f.read()
        except FileNotFoundError:
            print_to_file(
                "No stepcurrent file found. Either pytest didn't get to run (e.g. import error)"
                + " or file got deleted (contact dev infra)"
            )
            break

        num_failures[current_failure] += 1
        if num_failures[current_failure] >= 3:
            if not continue_through_error:
                print_to_file("Stopping at first consistent failure")
                break
            sc_command = f"--scs={stepcurrent_key}"
        else:
            sc_command = f"--sc={stepcurrent_key}"
        print_to_file("Retrying...")
        # Print full c++ stack traces during retries
        # Don't do it for macos inductor tests as it makes them
        # segfault for some reason
        if not (
            IS_MACOS
            and len(command) >= 2
            and command[2].startswith(INDUCTOR_TEST_PREFIX)
        ):
            env = env or {}
            env["TORCH_SHOW_CPP_STACKTRACES"] = "1"
        print_items = []  # do not continue printing them, massive waste of space

    consistent_failures = [x[1:-1] for x in num_failures.keys() if num_failures[x] >= 3]
    flaky_failures = [x[1:-1] for x in num_failures.keys() if 0 < num_failures[x] < 3]
    if len(flaky_failures) > 0:
        print_to_file(
            "The following tests failed and then succeeded when run in a new process"
            + f"{flaky_failures}",
        )
    if len(consistent_failures) > 0:
        print_to_file(f"The following tests failed consistently: {consistent_failures}")
        return 1, True
    return ret_code, any(x > 0 for x in num_failures.values())


def run_test_with_subprocess(test_module, test_directory, options):
    return run_test(
        test_module, test_directory, options, extra_unittest_args=["--subprocess"]
    )


def _test_cpp_extensions_aot(test_directory, options, use_ninja):
    if use_ninja:
        try:
            from torch.utils import cpp_extension

            cpp_extension.verify_ninja_availability()
        except RuntimeError:
            print_to_stderr(CPP_EXTENSIONS_ERROR)
            return 1

    # Wipe the build folder, if it exists already
    cpp_extensions_test_dir = os.path.join(test_directory, "cpp_extensions")
    cpp_extensions_test_build_dir = os.path.join(cpp_extensions_test_dir, "build")
    if os.path.exists(cpp_extensions_test_build_dir):
        shutil.rmtree(cpp_extensions_test_build_dir)

    # Build the test cpp extensions modules
    shell_env = os.environ.copy()
    shell_env["USE_NINJA"] = str(1 if use_ninja else 0)
    cmd = [sys.executable, "setup.py", "install", "--root", "./install"]
    return_code = shell(cmd, cwd=cpp_extensions_test_dir, env=shell_env)
    if return_code != 0:
        return return_code
    if sys.platform != "win32":
        return_code = shell(
            cmd,
            cwd=os.path.join(cpp_extensions_test_dir, "no_python_abi_suffix_test"),
            env=shell_env,
        )
        if return_code != 0:
            return return_code

    # "install" the test modules and run tests
    python_path = os.environ.get("PYTHONPATH", "")
    from shutil import copyfile

    os.environ["USE_NINJA"] = shell_env["USE_NINJA"]
    test_module = "test_cpp_extensions_aot" + ("_ninja" if use_ninja else "_no_ninja")
    copyfile(
        test_directory + "/test_cpp_extensions_aot.py",
        test_directory + "/" + test_module + ".py",
    )
    try:
        cpp_extensions = os.path.join(test_directory, "cpp_extensions")
        install_directory = ""
        # install directory is the one that is named site-packages
        for root, directories, _ in os.walk(os.path.join(cpp_extensions, "install")):
            for directory in directories:
                if "-packages" in directory:
                    install_directory = os.path.join(root, directory)

        assert install_directory, "install_directory must not be empty"
        os.environ["PYTHONPATH"] = os.pathsep.join([install_directory, python_path])
        return run_test(ShardedTest(test_module, 1, 1), test_directory, options)
    finally:
        os.environ["PYTHONPATH"] = python_path
        if os.path.exists(test_directory + "/" + test_module + ".py"):
            os.remove(test_directory + "/" + test_module + ".py")
        os.environ.pop("USE_NINJA")


def test_cpp_extensions_aot_ninja(test_module, test_directory, options):
    return _test_cpp_extensions_aot(test_directory, options, use_ninja=True)


def test_cpp_extensions_aot_no_ninja(test_module, test_directory, options):
    return _test_cpp_extensions_aot(test_directory, options, use_ninja=False)


def test_distributed(test_module, test_directory, options):
    # MPI tests are broken with Python-3.9
    mpi_available = subprocess.call(
        "command -v mpiexec", shell=True
    ) == 0 and sys.version_info < (3, 9)
    if options.verbose and not mpi_available:
        print_to_stderr("MPI not available -- MPI backend tests will be skipped")

    config = DISTRIBUTED_TESTS_CONFIG
    for backend, env_vars in config.items():
        if sys.platform == "win32" and backend != "gloo":
            continue
        if backend == "mpi" and not mpi_available:
            continue
        for with_init_file in {True, False}:
            if sys.platform == "win32" and not with_init_file:
                continue
            tmp_dir = tempfile.mkdtemp()
            if options.verbose:
                init_str = "with {} init_method"
                with_init = init_str.format("file" if with_init_file else "env")
                print_to_stderr(
                    f"Running distributed tests for the {backend} backend {with_init}"
                )
            old_environ = dict(os.environ)
            os.environ["TEMP_DIR"] = tmp_dir
            os.environ["BACKEND"] = backend
            os.environ["INIT_METHOD"] = "env://"
            os.environ.update(env_vars)
            if with_init_file:
                if test_module.name == "test_distributed_spawn":
                    init_method = f"{FILE_SCHEMA}{tmp_dir}/"
                else:
                    init_method = f"{FILE_SCHEMA}{tmp_dir}/shared_init_file"
                os.environ["INIT_METHOD"] = init_method
            try:
                os.mkdir(os.path.join(tmp_dir, "barrier"))
                os.mkdir(os.path.join(tmp_dir, "test_dir"))
                if backend == "mpi":
                    # test mpiexec for --noprefix option
                    with open(os.devnull, "w") as devnull:
                        allowrunasroot_opt = (
                            "--allow-run-as-root"
                            if subprocess.call(
                                'mpiexec --allow-run-as-root -n 1 bash -c ""',
                                shell=True,
                                stdout=devnull,
                                stderr=subprocess.STDOUT,
                            )
                            == 0
                            else ""
                        )
                        noprefix_opt = (
                            "--noprefix"
                            if subprocess.call(
                                f'mpiexec {allowrunasroot_opt} -n 1 --noprefix bash -c ""',
                                shell=True,
                                stdout=devnull,
                                stderr=subprocess.STDOUT,
                            )
                            == 0
                            else ""
                        )

                    mpiexec = ["mpiexec", "-n", "3", noprefix_opt, allowrunasroot_opt]

                    return_code = run_test(
                        test_module, test_directory, options, launcher_cmd=mpiexec
                    )
                else:
                    return_code = run_test(
                        test_module,
                        test_directory,
                        options,
                        extra_unittest_args=["--subprocess"],
                    )
                if return_code != 0:
                    return return_code
            finally:
                shutil.rmtree(tmp_dir)
                os.environ.clear()
                os.environ.update(old_environ)
    return 0


def run_doctests(test_module, test_directory, options):
    """
    Assumes the incoming test module is called doctest, and simply executes the
    xdoctest runner on the torch library itself.
    """
    import pathlib

    import xdoctest

    pkgpath = pathlib.Path(torch.__file__).parent

    exclude_module_list = ["torch._vendor.*"]
    enabled = {
        # TODO: expose these options to the user
        # For now disable all feature-conditional tests
        # 'lapack': 'auto',
        # 'cuda': 'auto',
        # 'cuda1': 'auto',
        # 'qengine': 'auto',
        "lapack": 0,
        "cuda": 0,
        "cuda1": 0,
        "qengine": 0,
        "autograd_profiler": 0,
        "cpp_ext": 0,
        "monitor": 0,
        "onnx": "auto",
    }

    # Resolve "auto" based on a test to determine if the feature is available.
    if enabled["cuda"] == "auto" and torch.cuda.is_available():
        enabled["cuda"] = True

    if (
        enabled["cuda1"] == "auto"
        and torch.cuda.is_available()
        and torch.cuda.device_count() > 1
    ):
        enabled["cuda1"] = True

    if enabled["lapack"] == "auto" and torch._C.has_lapack:
        enabled["lapack"] = True

    if enabled["qengine"] == "auto":
        try:
            # Is there a better check if quantization is enabled?
            import torch.ao.nn.quantized as nnq  # NOQA: F401

            torch.backends.quantized.engine = "qnnpack"
            torch.backends.quantized.engine = "fbgemm"
        except (ImportError, RuntimeError):
            ...
        else:
            enabled["qengine"] = True

    if enabled["onnx"] == "auto":
        try:
            import onnx  # NOQA: F401
            import onnxruntime  # NOQA: F401
            import onnxscript  # NOQA: F401
        except ImportError:
            exclude_module_list.append("torch.onnx.*")
            enabled["onnx"] = False
        else:
            enabled["onnx"] = True

    # Set doctest environment variables
    if enabled["cuda"]:
        os.environ["TORCH_DOCTEST_CUDA"] = "1"

    if enabled["cuda1"]:
        os.environ["TORCH_DOCTEST_CUDA1"] = "1"

    if enabled["lapack"]:
        os.environ["TORCH_DOCTEST_LAPACK"] = "1"

    if enabled["qengine"]:
        os.environ["TORCH_DOCTEST_QENGINE"] = "1"

    if enabled["autograd_profiler"]:
        os.environ["TORCH_DOCTEST_AUTOGRAD_PROFILER"] = "1"

    if enabled["cpp_ext"]:
        os.environ["TORCH_DOCTEST_CPP_EXT"] = "1"

    if enabled["monitor"]:
        os.environ["TORCH_DOCTEST_MONITOR"] = "1"

    if enabled["onnx"]:
        os.environ["TORCH_DOCTEST_ONNX"] = "1"

    if 0:
        # TODO: could try to enable some of these
        os.environ["TORCH_DOCTEST_QUANTIZED_DYNAMIC"] = "1"
        os.environ["TORCH_DOCTEST_ANOMALY"] = "1"
        os.environ["TORCH_DOCTEST_AUTOGRAD"] = "1"
        os.environ["TORCH_DOCTEST_HUB"] = "1"
        os.environ["TORCH_DOCTEST_DATALOADER"] = "1"
        os.environ["TORCH_DOCTEST_FUTURES"] = "1"

    pkgpath = os.path.dirname(torch.__file__)

    xdoctest_config = {
        "global_exec": r"\n".join(
            [
                "from torch import nn",
                "import torch.nn.functional as F",
                "import torch",
            ]
        ),
        "analysis": "static",  # set to "auto" to test doctests in compiled modules
        "style": "google",
        "options": "+IGNORE_WHITESPACE",
    }
    xdoctest_verbose = max(1, options.verbose)
    run_summary = xdoctest.runner.doctest_module(
        os.fspath(pkgpath),
        config=xdoctest_config,
        verbose=xdoctest_verbose,
        command=options.xdoctest_command,
        argv=[],
        exclude=exclude_module_list,
    )
    result = 1 if run_summary.get("n_failed", 0) else 0
    return result


def sanitize_file_name(file: str):
    return file.replace("\\", ".").replace("/", ".").replace(" ", "_")


def handle_log_file(
    test: ShardedTest, file_path: str, failed: bool, was_rerun: bool
) -> None:
    test = str(test)
    with open(file_path, errors="ignore") as f:
        full_text = f.read()

    new_file = "test/test-reports/" + sanitize_file_name(
        f"{test}_{os.urandom(8).hex()}_.log"
    )
    os.rename(file_path, REPO_ROOT / new_file)

    if not failed and not was_rerun and "=== RERUNS ===" not in full_text:
        # If success + no retries (idk how else to check for test level retries
        # other than reparse xml), print only what tests ran
        print_to_stderr(
            f"\n{test} was successful, full logs can be found in artifacts with path {new_file}"
        )
        for line in full_text.splitlines():
            if re.search("Running .* items in this shard:", line):
                print_to_stderr(line.rstrip())
        print_to_stderr("")
        return

    # otherwise: print entire file
    print_to_stderr(f"\nPRINTING LOG FILE of {test} ({new_file})")
    print_to_stderr(full_text)
    print_to_stderr(f"FINISHED PRINTING LOG FILE of {test} ({new_file})\n")


def get_pytest_args(options, is_cpp_test=False, is_distributed_test=False):
    if RERUN_DISABLED_TESTS:
        # Distributed tests are too slow, so running them x50 will cause the jobs to timeout after
        # 3+ hours. So, let's opt for less number of reruns. We need at least 150 instances of the
        # test every 2 weeks to satisfy the Rockset query (15 x 14 = 210). The same logic applies
        # to ASAN, which is also slow
        count = 15 if is_distributed_test or TEST_WITH_ASAN else 50
        # When under rerun-disabled-tests mode, run the same tests multiple times to determine their
        # flakiness status. Default to 50 re-runs
        rerun_options = ["--flake-finder", f"--flake-runs={count}"]
    else:
        # When under the normal mode, retry a failed test 2 more times. -x means stop at the first
        # failure
        rerun_options = ["-x", "--reruns=2"]

    pytest_args = [
        "-vv",
        "-rfEX",
    ]
    if not is_cpp_test:
        # C++ tests need to be run with pytest directly, not via python
        # We have a custom pytest shard that conflicts with the normal plugin
        pytest_args.extend(["-p", "no:xdist", "--use-pytest"])
    else:
        # Use pytext-dist to run C++ tests in parallel as running them sequentially using run_test
        # is much slower than running them directly
        pytest_args.extend(["-n", str(NUM_PROCS)])

        if IS_CI:
            # Add the option to generate XML test report here as C++ tests
            # won't go into common_utils
            test_report_path = get_report_path(pytest=True)
            pytest_args.extend(["--junit-xml-reruns", test_report_path])

    if options.pytest_k_expr:
        pytest_args.extend(["-k", options.pytest_k_expr])

    pytest_args.extend(rerun_options)
    return pytest_args


def run_ci_sanity_check(test: ShardedTest, test_directory, options):
    assert (
        test.name == "test_ci_sanity_check_fail"
    ), f"This handler only works for test_ci_sanity_check_fail, got {test.name}"
    ret_code = run_test(test, test_directory, options, print_log=False)
    # This test should fail
    if ret_code != 1:
        return 1
    test_reports_dir = str(REPO_ROOT / "test/test-reports")
    # Delete the log files and xmls generated by the test
    for file in glob.glob(f"{test_reports_dir}/{test.name}*.log"):
        os.remove(file)
    for dirname in glob.glob(f"{test_reports_dir}/**/{test.name}"):
        shutil.rmtree(dirname)
    return 0


CUSTOM_HANDLERS = {
    "test_cuda_primary_ctx": run_test_with_subprocess,
    "test_cuda_nvml_based_avail": run_test_with_subprocess,
    "test_cuda_trace": run_test_with_subprocess,
    "test_cpp_extensions_aot_no_ninja": test_cpp_extensions_aot_no_ninja,
    "test_cpp_extensions_aot_ninja": test_cpp_extensions_aot_ninja,
    "distributed/test_distributed_spawn": test_distributed,
    "distributed/algorithms/quantization/test_quantization": test_distributed,
    "distributed/test_c10d_nccl": run_test_with_subprocess,
    "distributed/test_c10d_gloo": run_test_with_subprocess,
    "distributed/test_c10d_ucc": run_test_with_subprocess,
    "distributed/test_c10d_common": run_test_with_subprocess,
    "distributed/test_c10d_spawn_gloo": run_test_with_subprocess,
    "distributed/test_c10d_spawn_nccl": run_test_with_subprocess,
    "distributed/test_c10d_spawn_ucc": run_test_with_subprocess,
    "distributed/test_store": run_test_with_subprocess,
    "distributed/test_pg_wrapper": run_test_with_subprocess,
    "distributed/rpc/test_faulty_agent": run_test_with_subprocess,
    "distributed/rpc/test_tensorpipe_agent": run_test_with_subprocess,
    "distributed/rpc/test_share_memory": run_test_with_subprocess,
    "distributed/rpc/cuda/test_tensorpipe_agent": run_test_with_subprocess,
    "doctests": run_doctests,
    "test_ci_sanity_check_fail": run_ci_sanity_check,
}


PYTEST_SKIP_RETRIES = {"test_public_bindings"}


def parse_args():
    parser = argparse.ArgumentParser(
        description="Run the PyTorch unit test suite",
        epilog="where TESTS is any of: {}".format(", ".join(TESTS)),
        formatter_class=argparse.RawTextHelpFormatter,
        parents=[common_parser],
    )
    parser.add_argument(
        "-v",
        "--verbose",
        action="count",
        default=0,
        help="Print verbose information and test-by-test results",
    )
    parser.add_argument("--jit", "--jit", action="store_true", help="run all jit tests")
    parser.add_argument(
        "--distributed-tests",
        "--distributed-tests",
        action="store_true",
        help="Run all distributed tests",
    )
    parser.add_argument(
        "--functorch",
        "--functorch",
        action="store_true",
        help=(
            "If this flag is present, we will only run functorch tests. "
            "If this flag is not present, we will run all tests "
            "(including functorch tests)."
        ),
    )
    parser.add_argument(
        "--mps",
        "--mps",
        action="store_true",
        help=("If this flag is present, we will only run test_mps and test_metal"),
    )
    parser.add_argument(
        "--xpu",
        "--xpu",
        action="store_true",
        help=("If this flag is present, we will run xpu tests except XPU_BLOCK_LIST"),
    )
    parser.add_argument(
        "--cpp",
        "--cpp",
        action="store_true",
        help=("If this flag is present, we will only run C++ tests"),
    )
    parser.add_argument(
        "-core",
        "--core",
        action="store_true",
        help="Only run core tests, or tests that validate PyTorch's ops, modules,"
        "and autograd. They are defined by CORE_TEST_LIST.",
    )
    parser.add_argument(
        "--onnx",
        "--onnx",
        action="store_true",
        help=(
            "Only run ONNX tests, or tests that validate PyTorch's ONNX export. "
            "If this flag is not present, we will exclude ONNX tests."
        ),
    )
    parser.add_argument(
        "-k",
        "--pytest-k-expr",
        default="",
        help="Pass to pytest as its -k expr argument",
    )
    parser.add_argument(
        "-c",
        "--coverage",
        action="store_true",
        help="enable coverage",
        default=PYTORCH_COLLECT_COVERAGE,
    )
    parser.add_argument(
        "-i",
        "--include",
        nargs="+",
        choices=TestChoices(TESTS),
        default=TESTS,
        metavar="TESTS",
        help="select a set of tests to include (defaults to ALL tests)."
        " tests must be a part of the TESTS list defined in run_test.py",
    )
    parser.add_argument(
        "-x",
        "--exclude",
        nargs="+",
        choices=TESTS,
        metavar="TESTS",
        default=[],
        help="select a set of tests to exclude",
    )
    parser.add_argument(
        "--ignore-win-blocklist",
        action="store_true",
        help="always run blocklisted windows tests",
    )
    # NS: Disable target determination until it can be made more reliable
    # parser.add_argument(
    #     "--determine-from",
    #     help="File of affected source filenames to determine which tests to run.",
    # )
    parser.add_argument(
        "--continue-through-error",
        "--keep-going",
        action="store_true",
        help="Runs the full test suite despite one of the tests failing",
        default=strtobool(os.environ.get("CONTINUE_THROUGH_ERROR", "False")),
    )
    parser.add_argument(
        "--pipe-logs",
        action="store_true",
        help="Print logs to output file while running tests.  True if in CI and env var is not set",
        default=IS_CI and not strtobool(os.environ.get("VERBOSE_TEST_LOGS", "False")),
    )
    parser.add_argument(
        "--enable-timeout",
        action="store_true",
        help="Set a timeout based on the test times json file.  Only works if there are test times available",
        default=IS_CI and not strtobool(os.environ.get("NO_TEST_TIMEOUT", "False")),
    )
    parser.add_argument(
        "--enable-td",
        action="store_true",
        help="Enables removing tests based on TD",
        default=IS_CI
<<<<<<< HEAD
        and TEST_WITH_CROSSREF
=======
        and (TEST_WITH_CROSSREF or TEST_WITH_ASAN)
>>>>>>> eb5381da
        and os.getenv("BRANCH", "") != "main"
        and not strtobool(os.environ.get("NO_TD", "False")),
    )
    parser.add_argument(
        "additional_unittest_args",
        nargs="*",
        help="additional arguments passed through to unittest, e.g., "
        "python run_test.py -i sparse -- TestSparse.test_factory_size_check",
    )
    parser.add_argument(
        "--shard",
        nargs=2,
        type=int,
        help="runs a shard of the tests (taking into account other selections), e.g., "
        "--shard 2 3 will break up the selected tests into 3 shards and run the tests "
        "in the 2nd shard (the first number should not exceed the second)",
    )
    parser.add_argument(
        "--exclude-jit-executor",
        action="store_true",
        help="exclude tests that are run for a specific jit config",
    )
    parser.add_argument(
        "--exclude-torch-export-tests",
        action="store_true",
        help="exclude torch export tests",
    )
    parser.add_argument(
        "--exclude-distributed-tests",
        action="store_true",
        help="exclude distributed tests",
    )
    parser.add_argument(
        "--exclude-inductor-tests",
        action="store_true",
        help="exclude inductor tests",
    )
    parser.add_argument(
        "--dry-run",
        action="store_true",
        help="Only list the test that will run.",
    )
    parser.add_argument(
        "--xdoctest-command",
        default="all",
        help=(
            "Control the specific doctest action. "
            "Use 'list' to simply parse doctests and check syntax. "
            "Use 'all' to execute all doctests or specify a specific "
            "doctest to run"
        ),
    )
    parser.add_argument(
        "--no-translation-validation",
        action="store_false",
        help="Run tests without translation validation.",
    )

    group = parser.add_mutually_exclusive_group()
    group.add_argument(
        "--dynamo",
        action="store_true",
        help="Run tests with TorchDynamo+EagerBackend turned on",
    )
    group.add_argument(
        "--inductor",
        action="store_true",
        help="Run tests with TorchInductor turned on",
    )

    return parser.parse_args()


def exclude_tests(
    exclude_list, selected_tests, exclude_message=None, exact_match=False
):
    for exclude_test in exclude_list:
        tests_copy = selected_tests[:]
        for test in tests_copy:
            if (
                not exact_match and test.startswith(exclude_test)
            ) or test == exclude_test:
                if exclude_message is not None:
                    print_to_stderr(f"Excluding {test} {exclude_message}")
                selected_tests.remove(test)
    return selected_tests


def must_serial(file: Union[str, ShardedTest]) -> bool:
    if isinstance(file, ShardedTest):
        file = file.name
    return (
        os.getenv("PYTORCH_TEST_RUN_EVERYTHING_IN_SERIAL", "0") == "1"
        or DISTRIBUTED_TEST_PREFIX in os.getenv("TEST_CONFIG", "")
        or DISTRIBUTED_TEST_PREFIX in file
        or file in CUSTOM_HANDLERS
        or file in RUN_PARALLEL_BLOCKLIST
        or file in CI_SERIAL_LIST
        or file in JIT_EXECUTOR_TESTS
        or file in ONNX_SERIAL_LIST
        or NUM_PROCS == 1
    )


def can_run_in_pytest(test):
    return os.getenv("PYTORCH_TEST_DO_NOT_USE_PYTEST", "0") == "0"


def get_selected_tests(options) -> List[str]:
    selected_tests = options.include

    # filter if there's JIT only and distributed only test options
    if options.jit:
        selected_tests = list(
            filter(lambda test_name: "jit" in test_name, selected_tests)
        )

    if options.distributed_tests:
        selected_tests = list(
            filter(lambda test_name: test_name in DISTRIBUTED_TESTS, selected_tests)
        )

    # Filter to only run core tests when --core option is specified
    if options.core:
        selected_tests = list(
            filter(lambda test_name: test_name in CORE_TEST_LIST, selected_tests)
        )

    # Filter to only run functorch tests when --functorch option is specified
    if options.functorch:
        selected_tests = [tname for tname in selected_tests if tname in FUNCTORCH_TESTS]

    if options.cpp:
        selected_tests = [tname for tname in selected_tests if tname in CPP_TESTS]
    else:
        # Exclude all C++ tests otherwise as they are still handled differently
        # than Python test at the moment
        options.exclude.extend(CPP_TESTS)

    if options.mps:
        selected_tests = ["test_mps", "test_metal", "test_modules"]
    else:
        # Exclude all mps tests otherwise
        options.exclude.extend(["test_mps", "test_metal"])

    if options.xpu:
        selected_tests = exclude_tests(XPU_BLOCKLIST, selected_tests, "on XPU")
    else:
        # Exclude all xpu specifc tests otherwise
        options.exclude.extend(XPU_TEST)

    # Filter to only run onnx tests when --onnx option is specified
    onnx_tests = [tname for tname in selected_tests if tname in ONNX_TESTS]
    if options.onnx:
        selected_tests = onnx_tests
    else:
        # Exclude all onnx tests otherwise
        options.exclude.extend(onnx_tests)

    # process exclusion
    if options.exclude_jit_executor:
        options.exclude.extend(JIT_EXECUTOR_TESTS)

    if options.exclude_distributed_tests:
        options.exclude.extend(DISTRIBUTED_TESTS)

    if options.exclude_inductor_tests:
        options.exclude.extend(INDUCTOR_TESTS)

    if options.exclude_torch_export_tests:
        options.exclude.extend(TORCH_EXPORT_TESTS)

    # these tests failing in CUDA 11.6 temporary disabling. issue https://github.com/pytorch/pytorch/issues/75375
    if torch.version.cuda is not None:
        options.exclude.extend(["distributions/test_constraints"])

    # these tests failing in Python 3.12 temporarily disabling
    if sys.version_info >= (3, 12):
        options.exclude.extend(INDUCTOR_TESTS)
        options.exclude.extend(DYNAMO_TESTS)
        options.exclude.extend(
            [
                "functorch/test_dims",
                "functorch/test_rearrange",
                "functorch/test_parsing",
                "functorch/test_memory_efficient_fusion",
                "torch_np/numpy_tests/core/test_multiarray",
            ]
        )

    selected_tests = exclude_tests(options.exclude, selected_tests)

    if sys.platform == "win32" and not options.ignore_win_blocklist:
        target_arch = os.environ.get("VSCMD_ARG_TGT_ARCH")
        if target_arch != "x64":
            WINDOWS_BLOCKLIST.append("cpp_extensions_aot_no_ninja")
            WINDOWS_BLOCKLIST.append("cpp_extensions_aot_ninja")
            WINDOWS_BLOCKLIST.append("cpp_extensions_jit")
            WINDOWS_BLOCKLIST.append("jit")
            WINDOWS_BLOCKLIST.append("jit_fuser")

        selected_tests = exclude_tests(WINDOWS_BLOCKLIST, selected_tests, "on Windows")

    elif TEST_WITH_ROCM:
        selected_tests = exclude_tests(ROCM_BLOCKLIST, selected_tests, "on ROCm")

    # skip all distributed tests if distributed package is not available.
    if not dist.is_available():
        selected_tests = exclude_tests(
            DISTRIBUTED_TESTS,
            selected_tests,
            "PyTorch is built without distributed support.",
        )

    # skip tests that require LAPACK when it's not available
    if not torch._C.has_lapack:
        selected_tests = exclude_tests(
            TESTS_REQUIRING_LAPACK,
            selected_tests,
            "PyTorch is built without LAPACK support.",
        )

    if TEST_WITH_SLOW_GRADCHECK:
        selected_tests = exclude_tests(
            TESTS_NOT_USING_GRADCHECK,
            selected_tests,
            "Running in slow gradcheck mode, skipping tests "
            "that don't use gradcheck.",
            exact_match=True,
        )

    selected_tests = [parse_test_module(x) for x in selected_tests]
    return selected_tests


def load_test_times_from_file(
    file: str,
) -> Dict[str, Any]:
    # Load previous test times to make sharding decisions
    path = os.path.join(str(REPO_ROOT), file)
    if not os.path.exists(path):
        print_to_stderr(
            f"::warning:: Failed to find test times file `{path}`. Using round robin sharding."
        )
        return {}

    with open(path) as f:
        test_times_file = cast(Dict[str, Any], json.load(f))
    build_environment = os.environ.get("BUILD_ENVIRONMENT")
    test_config = os.environ.get("TEST_CONFIG")
    if test_config in test_times_file.get(build_environment, {}):
        print_to_stderr("Found test times from artifacts")
        return test_times_file[build_environment][test_config]
    elif test_config in test_times_file["default"]:
        print_to_stderr(
            f"::warning:: Gathered no stats from artifacts for {build_environment} build env"
            f" and {test_config} test config. Using default build env and {test_config} test config instead."
        )
        return test_times_file["default"][test_config]
    else:
        print_to_stderr(
            f"::warning:: Gathered no stats from artifacts for build env {build_environment} build env"
            f" and {test_config} test config. Using default build env and default test config instead."
        )
        return test_times_file["default"]["default"]


def load_test_file_times(
    file: str = ADDITIONAL_CI_FILES_FOLDER / TEST_TIMES_FILE,
) -> Dict[str, float]:
    return cast(Dict[str, float], load_test_times_from_file(file))


def load_test_class_times(
    file: str = ADDITIONAL_CI_FILES_FOLDER / TEST_CLASS_TIMES_FILE,
) -> Dict[str, Dict[str, float]]:
    return cast(Dict[str, Dict[str, float]], load_test_times_from_file(file))


def get_sharding_opts(options) -> Tuple[int, int]:
    which_shard, num_shards = 1, 1
    if options.shard:
        assert len(options.shard) == 2, "Unexpected shard format"
        assert min(options.shard) > 0, "Shards must be positive numbers"
        which_shard, num_shards = options.shard
        assert (
            which_shard <= num_shards
        ), "Selected shard must be less than or equal to total number of shards"

    return (which_shard, num_shards)


def do_sharding(
    options,
    selected_tests: Sequence[TestRun],
    test_file_times: Dict[str, float],
    test_class_times: Dict[str, Dict[str, float]],
    sort_by_time: bool = True,
) -> Tuple[float, List[ShardedTest]]:
    which_shard, num_shards = get_sharding_opts(options)

    # Do sharding
    shards = calculate_shards(
        num_shards,
        selected_tests,
        test_file_times,
        test_class_times=test_class_times,
        must_serial=must_serial,
        sort_by_time=sort_by_time,
    )
    return shards[which_shard - 1]


class TestFailure(NamedTuple):
    test: TestRun
    message: str


def run_test_module(
    test: ShardedTest, test_directory: str, options
) -> Optional[TestFailure]:
    try:
        maybe_set_hip_visible_devies()

        test_name = test.name

        # Printing the date here can help diagnose which tests are slow
        print_to_stderr(f"Running {str(test)} ... [{datetime.now()}]")
        handler = CUSTOM_HANDLERS.get(test_name, run_test)
        return_code = handler(test, test_directory, options)
        assert isinstance(return_code, int) and not isinstance(
            return_code, bool
        ), f"While running {str(test)} got non integer return code {return_code}"
        if return_code == 0:
            return None

        message = f"{str(test)} failed!"
        if return_code < 0:
            # subprocess.Popen returns the child process' exit signal as
            # return code -N, where N is the signal number.
            signal_name = SIGNALS_TO_NAMES_DICT[-return_code]
            message += f" Received signal: {signal_name}"
        return TestFailure(test.test, message)
    except Exception as e:
        return TestFailure(test.test, f"{str(test)} failed! {e}")


def run_tests(
    selected_tests: List[ShardedTest],
    test_directory: str,
    options,
    failures: List[TestFailure],
) -> None:
    if len(selected_tests) == 0:
        return

    # parallel = in parallel with other files
    # serial = this file on it's own.  The file might still be run in parallel with itself (ex test_ops)
    selected_tests_parallel = [x for x in selected_tests if not must_serial(x)]
    selected_tests_serial = [
        x for x in selected_tests if x not in selected_tests_parallel
    ]

    # See Note [ROCm parallel CI testing]
    pool = get_context("spawn").Pool(
        NUM_PROCS, maxtasksperchild=None if torch.version.hip else 1
    )

    # NB: This is a hack to make conftest.py available on CPP_TESTS_DIR. We should
    # see if the file could be turned into a full-fledge ptest plugin instead
    cpp_conftest_file = os.path.join(CPP_TESTS_DIR, "conftest.py")
    if (
        options.cpp
        and os.path.exists(CPP_TESTS_DIR)
        and os.path.isdir(CPP_TESTS_DIR)
        and not os.path.exists(cpp_conftest_file)
    ):
        # Take the conftest file from the test directory
        shutil.copy(os.path.join(test_directory, "conftest.py"), cpp_conftest_file)

    def handle_error_messages(failure: Optional[TestFailure]):
        if failure is None:
            return False
        failures.append(failure)
        print_to_stderr(failure.message)
        return True

    def parallel_test_completion_callback(failure):
        test_failed = handle_error_messages(failure)
        if (
            test_failed
            and not options.continue_through_error
            and not RERUN_DISABLED_TESTS
        ):
            pool.terminate()

    try:
        for test in selected_tests_serial:
            options_clone = copy.deepcopy(options)
            if can_run_in_pytest(test):
                options_clone.pytest = True
            failure = run_test_module(test, test_directory, options_clone)
            test_failed = handle_error_messages(failure)
            if (
                test_failed
                and not options.continue_through_error
                and not RERUN_DISABLED_TESTS
            ):
                raise RuntimeError(
                    failure.message
                    + "\n\nTip: You can keep running tests even on failure by "
                    "passing --keep-going to run_test.py.\n"
                    "If running on CI, add the 'keep-going' label to "
                    "your PR and rerun your jobs."
                )

        os.environ["NUM_PARALLEL_PROCS"] = str(NUM_PROCS)
        for test in selected_tests_parallel:
            options_clone = copy.deepcopy(options)
            if can_run_in_pytest(test):
                options_clone.pytest = True
            pool.apply_async(
                run_test_module,
                args=(test, test_directory, options_clone),
                callback=parallel_test_completion_callback,
            )
        pool.close()
        pool.join()
        del os.environ["NUM_PARALLEL_PROCS"]

    finally:
        pool.terminate()
        pool.join()

    return


def check_pip_packages() -> None:
    packages = [
        "pytest-rerunfailures",
        "pytest-flakefinder",
        "pytest-xdist",
    ]
    installed_packages = [i.key for i in pkg_resources.working_set]
    for package in packages:
        if package not in installed_packages:
            print_to_stderr(
                f"Missing pip dependency: {package}, please run `pip install -r .ci/docker/requirements-ci.txt`"
            )
            sys.exit(1)


def main():
    check_pip_packages()

    options = parse_args()

    # Include sharding info in all metrics
    which_shard, num_shards = get_sharding_opts(options)
    add_global_metric("shard", which_shard)
    add_global_metric("num_shards", num_shards)

    test_directory = str(REPO_ROOT / "test")
    selected_tests = get_selected_tests(options)

    test_prioritizations = import_results()
    test_prioritizations.amend_tests(selected_tests)

    os.makedirs(REPO_ROOT / "test" / "test-reports", exist_ok=True)

    if options.coverage and not PYTORCH_COLLECT_COVERAGE:
        shell(["coverage", "erase"])

    if IS_CI:
        # downloading test cases configuration to local environment
        get_test_case_configs(dirpath=test_directory)

    test_file_times_dict = load_test_file_times()
    test_class_times_dict = load_test_class_times()

    class TestBatch:
        """Defines a set of tests with similar priority that should be run together on the current shard"""

        name: str
        sharded_tests: List[ShardedTest]
        failures: List[TestFailure]

        def __init__(
            self, name: str, raw_tests: Sequence[TestRun], should_sort_shard: bool
        ):
            self.name = name
            self.failures = []
            self.time, self.sharded_tests = do_sharding(
                options,
                raw_tests,
                test_file_times_dict,
                test_class_times_dict,
                sort_by_time=should_sort_shard,
            )

        def __str__(self):
            s = f"Name: {self.name} (est. time: {round(self.time / 60, 2)}min)\n"
            serial = [test for test in self.sharded_tests if must_serial(test)]
            parallel = [test for test in self.sharded_tests if not must_serial(test)]
            s += f"  Serial tests ({len(serial)}):\n"
            s += "".join(f"    {test}\n" for test in serial)
            s += f"  Parallel tests ({len(parallel)}):\n"
            s += "".join(f"    {test}\n" for test in parallel)
            return s.strip()

    percent_to_run = 25 if options.enable_td else 100
    print_to_stderr(
        f"Running {percent_to_run}% of tests based on TD"
        if options.enable_td
        else "Running all tests"
    )
    include, exclude = test_prioritizations.get_top_per_tests(percent_to_run)

    test_batch = TestBatch("tests to run", include, False)
    test_batch_exclude = TestBatch("excluded", exclude, True)

    print_to_stderr(test_batch)
    print_to_stderr(test_batch_exclude)

    if options.dry_run:
        return

    if options.dynamo:
        os.environ["PYTORCH_TEST_WITH_DYNAMO"] = "1"

    elif options.inductor:
        os.environ["PYTORCH_TEST_WITH_INDUCTOR"] = "1"

    if not options.no_translation_validation:
        os.environ["PYTORCH_TEST_WITH_TV"] = "1"

    try:
        # Actually run the tests
        start_time = time.time()
        elapsed_time = time.time() - start_time
        print_to_stderr(
            f"Starting test batch '{test_batch.name}' {round(elapsed_time, 2)} seconds after initiating testing"
        )
        run_tests(
            test_batch.sharded_tests, test_directory, options, test_batch.failures
        )

    finally:
        if options.coverage:
            from coverage import Coverage

            with set_cwd(test_directory):
                cov = Coverage()
                if PYTORCH_COLLECT_COVERAGE:
                    cov.load()
                cov.combine(strict=False)
                cov.save()
                if not PYTORCH_COLLECT_COVERAGE:
                    cov.html_report()

        all_failures = test_batch.failures

        if IS_CI:
            for test, _ in all_failures:
                test_stats = test_prioritizations.get_test_stats(test)
                print_to_stderr("Emiting td_test_failure_stats_v2")
                emit_metric(
                    "td_test_failure_stats_v2",
                    {
                        "selected_tests": selected_tests,
                        "failure": str(test),
                        **test_stats,
                    },
                )

    if len(all_failures):
        for _, err in all_failures:
            print_to_stderr(err)

        # A disabled test is expected to fail, so there is no need to report a failure here
        if not RERUN_DISABLED_TESTS:
            sys.exit(1)


if __name__ == "__main__":
    main()<|MERGE_RESOLUTION|>--- conflicted
+++ resolved
@@ -1183,11 +1183,7 @@
         action="store_true",
         help="Enables removing tests based on TD",
         default=IS_CI
-<<<<<<< HEAD
-        and TEST_WITH_CROSSREF
-=======
         and (TEST_WITH_CROSSREF or TEST_WITH_ASAN)
->>>>>>> eb5381da
         and os.getenv("BRANCH", "") != "main"
         and not strtobool(os.environ.get("NO_TD", "False")),
     )

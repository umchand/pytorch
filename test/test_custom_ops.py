# Owner(s): ["module: custom-operators"]

from torch.testing._internal.common_utils import *  # noqa: F403
from torch.testing._internal.common_device_type import *  # noqa: F403
import collections

import itertools
import os
import re
import typing

import torch._custom_ops as custom_ops

import torch.testing._internal.optests as optests
import torch.utils.cpp_extension
from functorch import make_fx
from torch import Tensor
from torch._custom_op.impl import custom_op, CustomOp, infer_schema
from torch._utils_internal import get_file_path_2
from torch.testing._internal import custom_op_db
from torch.testing._internal.common_cuda import TEST_CUDA
from torch.testing._internal.custom_op_db import numpy_nonzero
from typing import *  # noqa: F403
import numpy as np


def requires_compile(fun):
    fun = unittest.skipIf(IS_WINDOWS, "torch.compile doesn't work with windows")(fun)
    return fun


class CustomOpTestCaseBase(TestCase):
    test_ns = "_test_custom_op"

    def setUp(self):
        super().setUp()
        self.libraries = []

    def tearDown(self):
        super().tearDown()
        import torch._custom_op

        keys = list(torch._custom_op.impl.global_registry.keys())
        for key in keys:
            if not key.startswith(f"{self.test_ns}::"):
                continue
            torch._custom_op.impl.global_registry[key]._destroy()
        if hasattr(torch.ops, self.test_ns):
            delattr(torch.ops, self.test_ns)
        for lib in self.libraries:
            lib._destroy()
        del self.libraries

    def ns(self):
        return getattr(torch.ops, self.test_ns)

    def lib(self):
        result = torch.library.Library(self.test_ns, "FRAGMENT")  # noqa: TOR901
        self.libraries.append(result)
        return result

    def get_op(self, qualname):
        return torch._custom_op.impl.get_op(qualname)


@requires_compile
class TestCustomOpTesting(CustomOpTestCaseBase):
    @parametrize("check_gradients", (False, "auto"))
    @parametrize("dynamic", (True, False))
    def test_aot_autograd_check_degenerate_cases(
        self, device, dynamic, check_gradients
    ):
        def simple(x):
            return x.clone()

        # Should not raise
        x = torch.randn(3, device=device)
        optests.aot_autograd_check(
            simple, (x,), {}, dynamic=dynamic, check_gradients=check_gradients
        )

        def outputs_dont_require_grad(x):
            return x.detach()

        # Should not raise
        y = torch.randn(3, device=device, requires_grad=True)
        optests.aot_autograd_check(
            simple, (y,), {}, dynamic=dynamic, check_gradients=check_gradients
        )

        def no_outputs(x):
            return x.detach()

        # Should not raise
        x = torch.randn(3, device=device, requires_grad=True)
        y = torch.randn(3, device=device, requires_grad=False)
        optests.aot_autograd_check(
            no_outputs, (x,), {}, dynamic=dynamic, check_gradients=check_gradients
        )
        optests.aot_autograd_check(
            no_outputs, (y,), {}, dynamic=dynamic, check_gradients=check_gradients
        )

    def test_incorrect_schema_mutation(self, device):
        lib = self.lib()
        lib.define("foo(Tensor x) -> Tensor")
        op = self.ns().foo.default

        class Foo(torch.autograd.Function):
            @staticmethod
            def forward(ctx, x):
                guard = torch._C._AutoDispatchBelowAutograd()
                try:
                    return op(x)
                finally:
                    del guard

            @staticmethod
            def backward(ctx, gx):
                return gx

        def foo_impl(x):
            x.sin_()
            return x.clone()

        lib.impl("foo", Foo.apply, "Autograd")
        lib.impl("foo", foo_impl, "CPU")
        lib.impl("foo", foo_impl, "CUDA")

        x = torch.tensor(3.14159 / 3, requires_grad=True, device=device)
        with self.assertRaisesRegex(
            optests.OpCheckError, "Argument x is not defined as mutable but was mutated"
        ):
            optests.opcheck(op, (x,), {})

    def test_incorrect_schema_view(self, device):
        lib = self.lib()
        lib.define("foo(Tensor x) -> Tensor")
        op = self.ns().foo.default

        class Foo(torch.autograd.Function):
            @staticmethod
            def forward(ctx, x):
                # Emulate AutoDispatchBelowADInplaceOrView, which is not bound into python
                with torch._C._AutoDispatchBelowAutograd():
                    with torch._C._ExcludeDispatchKeyGuard(
                        torch._C.DispatchKeySet(torch._C.DispatchKey.ADInplaceOrView)
                    ):
                        return op(x)

            @staticmethod
            def backward(ctx, gx):
                return gx

        def foo_impl(x):
            return x.view_as(x)

        def foo_meta(x):
            return x.view_as(x)

        lib.impl("foo", Foo.apply, "Autograd")
        lib.impl("foo", foo_impl, "CPU")
        lib.impl("foo", foo_meta, "Meta")

        x = torch.tensor(3.14159 / 3, requires_grad=True)
        with self.assertRaisesRegex(
            optests.OpCheckError,
            "Argument x is not defined to alias output but was aliasing",
        ):
            optests.opcheck(op, (x,), {})

    def test_missing_abstract_impl(self, device):
        lib = self.lib()
        lib.define("foo(Tensor x) -> Tensor")
        op = self.ns().foo.default

        class Foo(torch.autograd.Function):
            @staticmethod
            def forward(ctx, x):
                with torch._C._AutoDispatchBelowAutograd():
                    return op(x)

            @staticmethod
            def backward(ctx, gx):
                return 2 * gx

        def foo_impl(x):
            return torch.tensor(x.cpu().numpy() ** 2, device=x.device)

        lib.impl("foo", Foo.apply, "Autograd")
        lib.impl("foo", foo_impl, "CPU")
        lib.impl("foo", foo_impl, "CUDA")

        x = torch.tensor([0, 1.0], requires_grad=True)
        with self.assertRaisesRegex(
            optests.OpCheckError,
            "_test_custom_op.foo.default",
        ):
            optests.opcheck(op, (x,), {})

    def test_incorrect_abstract_impl(self, device):
        lib = self.lib()
        lib.define("foo(Tensor x) -> Tensor")
        op = self.ns().foo.default

        class Foo(torch.autograd.Function):
            @staticmethod
            def forward(ctx, x):
                # Emulate AutoDispatchBelowADInplaceOrView, which is not bound into python
                guard = torch._C._AutoDispatchBelowAutograd()
                guard2 = torch._C.ExcludeDispatchKeyGuard(
                    torch._C.DispatchKeySet(torch._C.DispatchKey.ADInplaceOrView)
                )
                try:
                    return op(x)
                finally:
                    del guard
                    del guard2

            @staticmethod
            def backward(ctx, gx):
                return gx

        def foo_impl(x):
            return x**2

        def foo_meta(x):
            return x.unsqueeze(1) ** 2

        lib.impl("foo", Foo.apply, "Autograd")
        lib.impl("foo", foo_impl, "CPU")
        lib.impl("foo", foo_impl, "CUDA")
        lib.impl("foo", foo_meta, "Meta")

        x = torch.tensor([0, 1.0], requires_grad=True)
        with self.assertRaisesRegex(optests.OpCheckError, "Shapes .* are not equal"):
            optests.opcheck(op, (x,), {})

    def test_missing_functionalization(self, device):
        lib = self.lib()
        lib.define("foo(Tensor(a!) x) -> Tensor(a!)")
        op = self.ns().foo.default

        class Foo(torch.autograd.Function):
            @staticmethod
            def forward(ctx, x):
                ctx.mark_dirty(x)
                with torch._C._AutoDispatchBelowAutograd():
                    return op(x)

            @staticmethod
            def backward(ctx, gx):
                return gx

        def foo_impl(x):
            return x.sin_()

        def foo_meta(x):
            return x

        lib.impl("foo", Foo.apply, "Autograd")
        lib.impl("foo", foo_impl, "CPU")
        lib.impl("foo", foo_impl, "CUDA")
        lib.impl("foo", foo_meta, "Meta")

        x = torch.tensor([0, 1.0])
        y = x.clone()
        with self.assertRaisesRegex(
            optests.OpCheckError,
            "We only support functionalizing operators whose outputs do not have alias annotations",
        ):
            optests.opcheck(op, (y,), {})

    def test_autograd_registered_at_backend(self, device):
        lib = self.lib()
        lib.define("foo(Tensor x) -> Tensor")
        op = self.ns().foo.default

        class Foo(torch.autograd.Function):
            @staticmethod
            def forward(ctx, x):
                return x.clone()

            @staticmethod
            def backward(ctx, gx):
                return gx * 0.5

        lib.impl("foo", Foo.apply, "CPU")
        lib.impl("foo", Foo.apply, "CUDA")
        lib.impl("foo", lambda x: x.clone(), "Meta")

        x = torch.randn([], requires_grad=True)

        with self.assertRaisesRegex(
            torch.testing._internal.optests.OpCheckError,
            "does not have an autograd kernel",
        ):
            optests.opcheck(op, (x,), {})

        # I'm not sure why this is necessary
        del lib

    def test_global_state_mutation(self, device):
        lib = self.lib()
        lib.define("foo(Tensor x) -> Tensor")
        op = self.ns().foo.default

        class Foo(torch.autograd.Function):
            invoked = 0

            @staticmethod
            def forward(ctx, x):
                Foo.invoked += 1
                return x.clone() * Foo.invoked

            @staticmethod
            def backward(ctx, gx):
                return gx

        lib.impl("foo", Foo.apply, "CompositeImplicitAutograd")

        x = torch.tensor(3.14159 / 3, requires_grad=True)
        with self.assertRaisesRegex(
            optests.OpCheckError, "eager-mode PyTorch vs AOTAutograd"
        ):
            optests.opcheck(op, (x,), {})

    @ops(custom_op_db.custom_op_db, dtypes=OpDTypes.any_one)
    def test_opcheck_opinfo(self, device, dtype, op):
        for sample_input in op.sample_inputs(
            device, dtype, requires_grad=op.supports_autograd
        ):
            args = [sample_input.input] + list(sample_input.args)
            kwargs = sample_input.kwargs
            if op.op in (
                numpy_nonzero._opoverload,
                torch.ops._torch_testing.numpy_nms,
            ):
                ctx = self.assertRaisesRegex(optests.OpCheckError, "failed with")
            else:
                ctx = contextlib.nullcontext()
            with ctx:
                optests.opcheck(
                    op.op,
                    args,
                    kwargs,
                )

    def test_opcheck_fails_basic(self, device):
        @custom_op(f"{self.test_ns}::foo")
        def foo(x: torch.Tensor) -> torch.Tensor:
            ...

        @foo.impl(["cpu", "cuda"])
        def foo_impl(x):
            return x.sum()

        x = torch.randn(3, device=device, requires_grad=True)
        # Triggers the CustomOp autograd NYI error
        with self.assertRaisesRegex(
            optests.OpCheckError, "Autograd has not been implemented for operator"
        ):
            optests.opcheck(self.get_op(f"{self.test_ns}::foo"), (x,), {})

    def test_autograd_registration_check_autograd_kernel(self, device):
        lib = self.lib()
        lib.define("foo(Tensor x) -> Tensor")
        op = self.ns().foo.default

        class Foo(torch.autograd.Function):
            @staticmethod
            def forward(ctx, x):
                with torch._C._AutoDispatchBelowAutograd():
                    return op(x)

            @staticmethod
            def backward(ctx, gx):
                return gx

        def foo_impl(x):
            return x.sin()

        lib.impl("foo", Foo.apply, "Autograd")
        lib.impl("foo", foo_impl, "CPU")
        lib.impl("foo", foo_impl, "CUDA")

        x = torch.randn(3, requires_grad=True, device=device)
        # Should not raise
        optests.autograd_registration_check(op, (x,), {})

    def test_autograd_registration_check_compositeimplicitautograd(self, device):
        lib = self.lib()
        lib.define("foo(Tensor x) -> Tensor")
        op = self.ns().foo.default

        def foo_impl(x):
            return x.sin().cos()

        lib.impl("foo", foo_impl, "CompositeImplicitAutograd")

        x = torch.randn(3, requires_grad=True, device=device)
        # Should not raise
        optests.autograd_registration_check(op, (x,), {})

    def test_autograd_registration_check_incorrect_composite(self, device):
        lib = self.lib()
        lib.define("foo(Tensor x) -> Tensor")
        op = self.ns().foo.default

        def foo_impl(x):
            return x.sin().cos()

        lib.impl("foo", foo_impl, "CompositeExplicitAutograd")

        x = torch.randn(3, requires_grad=True, device=device)
        with self.assertRaisesRegex(AssertionError, "incorrectly registered"):
            optests.autograd_registration_check(op, (x,), {})

    def test_autograd_registration_check_incorrect(self, device):
        lib = self.lib()
        lib.define("foo(Tensor x) -> Tensor")
        op = self.ns().foo.default

        class Foo(torch.autograd.Function):
            @staticmethod
            def forward(ctx, x):
                return torch.sin(x)

            @staticmethod
            def backward(ctx, gx):
                return gx

        lib.impl("foo", Foo.apply, "CPU")
        lib.impl("foo", Foo.apply, "CUDA")

        x = torch.randn(3, requires_grad=True, device=device)
        with self.assertRaisesRegex(AssertionError, "incorrectly registered"):
            optests.autograd_registration_check(op, (x,), {})

    def test_assert_raises_regex(self, device):
        from torch.testing._internal.optests.aot_autograd import assert_raises_regex

        with assert_raises_regex(RuntimeError, "c"):
            raise RuntimeError("abcd")
        with assert_raises_regex(RuntimeError, "c.*"):
            raise RuntimeError("abcd")
        with self.assertRaisesRegex(AssertionError, "instead got"):
            with assert_raises_regex(RuntimeError, "c.*"):
                raise ValueError("abcd")
        with self.assertRaisesRegex(AssertionError, "Expected exception"):
            with assert_raises_regex(RuntimeError, "c.*"):
                pass
        with self.assertRaisesRegex(AssertionError, "to match regex"):
            with assert_raises_regex(RuntimeError, "f"):
                raise RuntimeError("abcd")


class TestCustomOp(CustomOpTestCaseBase):
    test_ns = "_test_custom_op"

    @requires_compile
    def test_functionalize_error(self):
        with torch.library._scoped_library(self.test_ns, "FRAGMENT") as lib:
            lib.define("foo(Tensor(a!) x) -> Tensor(a!)")

            def foo(x):
                return x.sin_()

            lib.impl("foo", foo, "CompositeExplicitAutograd")
            foo_op = self.get_op(f"{self.test_ns}::foo")

            lib.define("bar(Tensor(a) x) -> Tensor(a)")

            def bar(x):
                return x.view(-1)

            lib.impl("bar", bar, "CompositeExplicitAutograd")
            bar_op = self.get_op(f"{self.test_ns}::bar")

            msg = r".*We only support functionalizing operators whose outputs do not have alias annotations"

            x = torch.randn(3)

            @torch.compile(backend="aot_eager", fullgraph=True)
            def f(x):
                return foo_op(x)

            @torch.compile(backend="aot_eager", fullgraph=True)
            def g(x):
                return bar_op(x)

            with self.assertRaisesRegex(RuntimeError, msg):
                f(x)
            with self.assertRaisesRegex(RuntimeError, msg):
                g(x)

    def test_invalid_schemas(self):
        # function schmea validation goes through torchgen, so this is just a
        # basic test.
        with self.assertRaisesRegex(AssertionError, "Invalid function schema: foo"):
            custom_ops.custom_op(f"{TestCustomOp.test_ns}::foo", "(")

    def test_invalid_qualname(self):
        with self.assertRaisesRegex(ValueError, "overload"):
            custom_ops.custom_op(f"{TestCustomOp.test_ns}::foo.Tensor", "() -> ()")

    def test_name_must_match(self):
        with self.assertRaisesRegex(ValueError, "to have name"):

            @custom_ops.custom_op(f"{TestCustomOp.test_ns}::foo")
            def baz(x: Tensor) -> Tensor:
                raise NotImplementedError

    def test_unsupported_schemas(self):
        with self.assertRaisesRegex(ValueError, "only supports functional"):
            custom_ops.custom_op(
                f"{TestCustomOp.test_ns}::foo", "(Tensor(a!) x) -> Tensor(a)"
            )(foo)
        with self.assertRaisesRegex(ValueError, "only supports functional"):
            custom_ops.custom_op(
                f"{TestCustomOp.test_ns}::foo", "(Tensor(a) x) -> Tensor(a)"
            )(foo)
        with self.assertRaisesRegex(ValueError, "only supports functional"):
            custom_ops.custom_op(f"{TestCustomOp.test_ns}::foo", "(Tensor x) -> ()")(
                foo
            )
        with self.assertRaisesRegex(ValueError, "self"):
            custom_ops.custom_op(f"{TestCustomOp.test_ns}::foo", "(Tensor self) -> ()")(
                foo
            )

    # Tests for the older custom_op API
    def test_schema_matches_signature(self):
        with self.assertRaisesRegex(ValueError, "signature to match"):

            @custom_op(f"{TestCustomOp.test_ns}::blah", "(Tensor y) -> Tensor")
            def blah(x):
                pass

        with self.assertRaisesRegex(ValueError, "signature to match"):

            @custom_op(
                f"{TestCustomOp.test_ns}::blah2", "(Tensor x, *, Tensor y) -> Tensor"
            )
            def blah2(x, y):
                pass

        with self.assertRaisesRegex(ValueError, "signature to match"):

            @custom_op(
                f"{TestCustomOp.test_ns}::blah3",
                "(Tensor x, *, Tensor w, Tensor z) -> Tensor",
            )
            def blah3(x, *, y, z):
                pass

        with self.assertRaisesRegex(ValueError, "signature to match"):

            @custom_op(
                f"{TestCustomOp.test_ns}::blah4",
                "(Tensor x, *, Tensor z, Tensor y) -> Tensor",
            )
            def blah4(x, *, y, z):
                pass

        with self.assertRaisesRegex(ValueError, "not supported"):

            @custom_op(f"{TestCustomOp.test_ns}::blah5", "(Tensor x) -> Tensor")
            def blah5(*args):
                pass

        with self.assertRaisesRegex(ValueError, "not supported"):

            @custom_op(
                f"{TestCustomOp.test_ns}::blah6", "(*, Tensor z, Tensor y) -> Tensor"
            )
            def blah6(**kwargs):
                pass

        with self.assertRaisesRegex(ValueError, "default arguments"):

            @custom_op(
                f"{TestCustomOp.test_ns}::blah7", "(Tensor x, *, Tensor y) -> Tensor"
            )
            def blah7(x=1, *, y):
                pass

        with self.assertRaisesRegex(ValueError, "default arguments"):

            @custom_op(
                f"{TestCustomOp.test_ns}::blah8", "(Tensor x, *, Tensor y) -> Tensor"
            )
            def blah8(x, *, y=1):
                pass

        # kwonly-arg works
        @custom_op(
            f"{TestCustomOp.test_ns}::blah9", "(Tensor x, *, Tensor y) -> Tensor"
        )
        def blah9(x, *, y):
            pass

    def test_infer_schema_supported(self):
        def a(x: Tensor) -> Tensor:
            return torch.empty([])

        self.assertExpectedInline(infer_schema(a), """(Tensor x) -> Tensor""")

        def b(
            x: Tensor,
            y: int,
            z: bool,
            a: float,
            b: torch.dtype,
            c: torch.device,
            d: torch.types.Number,
        ) -> Tuple[Tensor, int, float, bool]:
            return torch.empty([]), 1, 0.1, True

        self.assertExpectedInline(
            infer_schema(b),
            """(Tensor x, SymInt y, bool z, float a, ScalarType b, Device c, Scalar d) -> (Tensor, SymInt, float, bool)""",
        )

        def c(
            x: Tensor,
            y: Sequence[Tensor],
            z: Optional[Tensor],
            w: Sequence[Optional[Tensor]],
        ) -> List[Tensor]:
            return [torch.empty([])]

        self.assertExpectedInline(
            infer_schema(c),
            """(Tensor x, Tensor[] y, Tensor? z, Tensor?[] w) -> Tensor[]""",
        )

        def d(x: Tensor) -> Tuple[List[Tensor], Tensor]:
            return [torch.empty([])], torch.empty([])

        self.assertExpectedInline(
            infer_schema(d), """(Tensor x) -> (Tensor[], Tensor)"""
        )

        def e() -> Tensor:
            return torch.empty([])

        self.assertExpectedInline(infer_schema(e), """() -> Tensor""")

        def f(x: Tensor) -> None:
            pass

        self.assertExpectedInline(infer_schema(f), """(Tensor x) -> ()""")

        def g(
            x: Tensor, y: List[Tensor], z: List[Tensor], w: List[Optional[Tensor]]
        ) -> None:
            pass

        self.assertExpectedInline(
            infer_schema(g), """(Tensor x, Tensor[] y, Tensor[] z, Tensor?[] w) -> ()"""
        )

        self.assertExpectedInline(
            infer_schema(g, mutates_args={"x", "w", "z"}),
            """(Tensor(a0!) x, Tensor[] y, Tensor(a2!)[] z, Tensor(a3!)?[] w) -> ()""",
        )

    def test_infer_schema_unsupported(self):
        with self.assertRaisesRegex(ValueError, "varargs"):

            def foo(*args):
                raise NotImplementedError

            infer_schema(foo)

        with self.assertRaisesRegex(ValueError, "varkwargs"):

            def foo(**kwargs):
                raise NotImplementedError

            infer_schema(foo)

        with self.assertRaisesRegex(ValueError, "must have a type annotation"):

            def foo(x):
                raise NotImplementedError

            infer_schema(foo)

        with self.assertRaisesRegex(ValueError, "unsupported"):

            def foo(x: Tensor) -> Tuple[Tensor, ...]:
                raise NotImplementedError

            infer_schema(foo)

        with self.assertRaisesRegex(ValueError, "can be mutated"):

            def foo(x: Tensor, y: int) -> Tensor:
                raise NotImplementedError

            infer_schema(foo, mutates_args={"y"})

    def _generate_examples(self, typ):
        if typ is int:
            return [17]
        if typ is float:
            return [3.14]
        if typ is bool:
            return [True]
        if typ is str:
            return ["foo"]
        if typ is torch.dtype:
            return [torch.float32]
        if typ is torch.device:
            return [torch.device("cpu")]
        if typ == torch.types.Number:
            return [2.718]
        if typ is torch.Tensor:
            return [torch.tensor(3)]
        if typ == Optional[torch.types.Number]:
            return [None, 2.718]
        origin = typing.get_origin(typ)
        if origin is Union:
            args = typing.get_args(typ)
            assert len(args) == 2 and (args[0] is type(None) or args[1] is type(None))
            elt = args[0] if args[1] is type(None) else args[1]
            return self._generate_examples(elt) + [None]
        if origin is list:
            args = typing.get_args(typ)
            assert len(args) == 1
            elt = args[0]
            return [
                self._generate_examples(elt),
                self._generate_examples(elt),
                self._generate_examples(elt),
            ]
        if origin is collections.abc.Sequence:
            args = typing.get_args(typ)
            assert len(args) == 1
            examples = self._generate_examples(args[0])
            return list(itertools.product(examples, examples)) + []
        raise NotImplementedError(
            f"testrunner cannot generate instanstance of type {typ}"
        )

    def test_supported_return_types_single_return(self):
        for typ in torch._library.infer_schema.SUPPORTED_RETURN_TYPES:
            for example in self._generate_examples(typ):
                try:

                    @custom_ops.custom_op(f"{self.test_ns}::foo")
                    def foo(x: Tensor) -> typ:
                        raise NotImplementedError

                    @custom_ops.impl(f"{self.test_ns}::foo")
                    def foo_impl(x: Tensor) -> typ:
                        return example

                    op = self.get_op(f"{self.test_ns}::foo")
                    result = op(torch.randn([]))
                    self.assertEqual(result, example, msg=f"{typ} {example}")
                finally:
                    custom_ops._destroy(f"{self.test_ns}::foo")

    def test_supported_return_types_multi_return(self):
        for typ in torch._library.infer_schema.SUPPORTED_RETURN_TYPES:
            for example in self._generate_examples(typ):
                try:

                    @custom_ops.custom_op(f"{self.test_ns}::foo")
                    def foo(x: Tensor) -> Tuple[typ, typ]:
                        raise NotImplementedError

                    @custom_ops.impl(f"{self.test_ns}::foo")
                    def foo_impl(x: Tensor) -> Tuple[typ, typ]:
                        return (example, example)

                    op = self.get_op(f"{self.test_ns}::foo")
                    result = op(torch.randn([]))
                    expected = (example, example)
                    self.assertEqual(result, expected, msg=f"{typ} {example}")
                finally:
                    custom_ops._destroy(f"{self.test_ns}::foo")

    def test_supported_param_types(self):
        for typ in torch._library.infer_schema.SUPPORTED_PARAM_TYPES:

            @custom_ops.custom_op(f"{TestCustomOp.test_ns}::foo")
            def foo(x: Tensor, y: typ) -> Tensor:
                raise NotImplementedError

            yeet = None

            @custom_ops.impl(f"{TestCustomOp.test_ns}::foo", device_types=["cpu"])
            def foo_cpu(x, y):
                nonlocal yeet
                yeet = y
                return x.clone()

            try:
                for example in self._generate_examples(typ):
                    op = self.get_op(f"{self.test_ns}::foo")
                    op(torch.randn([]), example)
                    self.assertEqual(yeet, example, msg=f"{typ} {example}")
                    yeet = None
            finally:
                custom_ops._destroy(f"{TestCustomOp.test_ns}::foo")

    def test_sequences(self):
        # Sequence[int] gets automagically turned into int[] in the schema.
        # This test checks that we actually do support arbitrary sequence types.
        class MySequence(collections.abc.Sequence):
            def __init__(self):
                self._container = [1, 2, 3]

            def __getitem__(self, idx):
                return self._container[idx]

            def __len__(self):
                return len(self._container)

        @custom_ops.custom_op(f"{self.test_ns}::foo")
        def foo(x: torch.Tensor, sizes: Sequence[int]) -> torch.Tensor:
            raise NotImplementedError

        called = 0

        @custom_ops.impl(f"{self.test_ns}::foo", device_types="cpu")
        def foo_cpu(x, sizes):
            nonlocal called
            called += 1
            # Dispatcher will normalize the sequence type into a List
            self.assertEqual(sizes, [1, 2, 3])
            return x.clone()

        x = torch.randn([])
        seq = MySequence()
        op = self.get_op(f"{self.test_ns}::foo")
        op(x, seq)
        self.assertEqual(called, 1)

    def test_unsupported_param_types(self):
        # Not comprehensive (it doesn't need to be), just a check that our mechanism works
        with self.assertRaisesRegex(ValueError, "unsupported type"):

            @custom_ops.custom_op(f"{TestCustomOp.test_ns}::foo")
            def foo(x: Tensor, y: List[Optional[int]]) -> Tensor:
                raise NotImplementedError

            del foo

        with self.assertRaisesRegex(ValueError, "unsupported type"):
            # int[N] in Dispatcher is a bit wild, so we don't try to support it.
            @custom_ops.custom_op(f"{TestCustomOp.test_ns}::foo")
            def foo(x: Tensor, y: Tuple[int, int]) -> Tensor:
                raise NotImplementedError

            del foo

        with self.assertRaisesRegex(ValueError, "unsupported type"):

            @custom_ops.custom_op(f"{TestCustomOp.test_ns}::foo")
            def foo(x: Tensor, y: Callable) -> Tensor:
                raise NotImplementedError

            del foo

    def test_supported_schemas(self):
        # All of these should already be tested by PyTorch codegen
        # (we share the same mechanism), but here's a sanity check.
        schemas = [
            "(Tensor x) -> Tensor",
            "(Tensor x) -> Tensor y",
            "(Tensor[] x) -> Tensor y",
            "(Tensor x) -> (Tensor, Tensor)",
            "(Tensor x) -> (Tensor y, Tensor z)",
            "(Tensor x) -> (Tensor y, Tensor z)",
        ]
        other_schemas = [
            "(Tensor x, Tensor w) -> (Tensor y, Tensor z)",
            "(Tensor x, Tensor w) -> (Tensor, Tensor)",
            "(Tensor x, Tensor w) -> Tensor",
            "(Tensor? x, Tensor w) -> Tensor",
            "(Tensor? x, Tensor[] w) -> Tensor",
            "(Tensor x, int[] w) -> Tensor",
            "(Tensor x, SymInt[] w) -> Tensor",
            "(Tensor x, Scalar w) -> Tensor",
            "(Tensor x, float w) -> Tensor",
            "(Tensor x, float? w) -> Tensor",
            "(Tensor x, bool[] w) -> Tensor",
        ]

        for schema in schemas:
            custom_ops.custom_op(f"{TestCustomOp.test_ns}::foo", schema)
            custom_ops._destroy(f"{TestCustomOp.test_ns}::foo")
        for schema in other_schemas:
            custom_ops.custom_op(f"{TestCustomOp.test_ns}::bar", schema)
            custom_ops._destroy(f"{TestCustomOp.test_ns}::bar")

    def test_reserved_ns(self):
        from torch._custom_op.impl import RESERVED_NS

        for ns in RESERVED_NS:
            with self.assertRaisesRegex(ValueError, "is a reserved namespace"):
                custom_ops.custom_op(f"{ns}::foo", "(Tensor x) -> Tensor")

            with self.assertRaisesRegex(ValueError, "is a reserved namespace"):

                @custom_ops.custom_op(f"{ns}::foo2")
                def foo2(x: torch.Tensor) -> torch.Tensor:
                    raise NotImplementedError

    def test_private_ctor(self):
        with self.assertRaisesRegex(RuntimeError, "CustomOp constructor is private"):
            CustomOp(None, None, None, None, None)

    def test_lifetime(self):
        @custom_ops.custom_op(f"{TestCustomOp.test_ns}::foo")
        def foo(x: torch.Tensor) -> torch.Tensor:
            raise NotImplementedError

        custom_op = torch._custom_op.impl.get_op(f"{TestCustomOp.test_ns}::foo")

        # We can't define an op multiple times,
        with self.assertRaisesRegex(RuntimeError, "multiple times"):

            @custom_ops.custom_op(f"{TestCustomOp.test_ns}::foo")
            def foo(x: torch.Tensor) -> torch.Tensor:  # noqa: F811
                raise NotImplementedError

        # Unless we delete the original op.
        custom_ops._destroy(f"{TestCustomOp.test_ns}::foo")

        # Smoke test
        @custom_ops.custom_op(f"{TestCustomOp.test_ns}::foo")
        def foo(x: torch.Tensor) -> torch.Tensor:  # noqa: F811
            raise NotImplementedError

        custom_ops._destroy(f"{TestCustomOp.test_ns}::foo")

    def test_autograd_notimplemented(self):
        @custom_ops.custom_op(f"{TestCustomOp.test_ns}::foo")
        def foo(x: torch.Tensor) -> torch.Tensor:  # noqa: F811
            raise NotImplementedError

        x = torch.randn(3, requires_grad=True)
        op = self.get_op(f"{self.test_ns}::foo")
        with self.assertRaisesRegex(RuntimeError, "Autograd has not been implemented"):
            op(x)
        custom_ops._destroy(f"{TestCustomOp.test_ns}::foo")
        del foo

        @custom_ops.custom_op(f"{TestCustomOp.test_ns}::foo")
        def foo(x: Sequence[torch.Tensor]) -> torch.Tensor:
            raise NotImplementedError

        x = torch.randn(3, requires_grad=True)
        y = torch.randn(3)
        op = self.get_op(f"{self.test_ns}::foo")
        with self.assertRaisesRegex(RuntimeError, "Autograd has not been implemented"):
            op([y, x])
        custom_ops._destroy(f"{TestCustomOp.test_ns}::foo")
        del foo

        @custom_ops.custom_op(f"{TestCustomOp.test_ns}::foo")
        def foo(x: torch.Tensor, y: torch.Tensor) -> torch.Tensor:
            raise NotImplementedError

        x = torch.randn(3, requires_grad=True)
        y = torch.randn(3)
        op = self.get_op(f"{self.test_ns}::foo")
        with self.assertRaisesRegex(RuntimeError, "Autograd has not been implemented"):
            op(y, x)
        custom_ops._destroy(f"{TestCustomOp.test_ns}::foo")

    def test_autograd_notimplemented_gradmode(self):
        @custom_ops.custom_op(f"{TestCustomOp.test_ns}::foo")
        def foo(x: torch.Tensor, y: torch.Tensor) -> torch.Tensor:
            raise NotImplementedError

        @custom_ops.impl(f"{TestCustomOp.test_ns}::foo")
        def foo_impl(x, y):
            return x * y

        x = torch.randn(3, requires_grad=True)
        y = torch.randn(3)
        op = self.get_op(f"{self.test_ns}::foo")
        with torch.no_grad():
            # Shouldn't raise, because we are in no_grad
            op(y, x)

    def test_impl_cpu(self):
        @custom_ops.custom_op(f"{TestCustomOp.test_ns}::foo")
        def foo(x: torch.Tensor) -> torch.Tensor:
            raise NotImplementedError

        @custom_ops.impl(f"{TestCustomOp.test_ns}::foo", device_types="cpu")
        def foo_cpu(x):
            return x.sin()

        x = torch.randn(3)
        op = self.get_op(f"{self.test_ns}::foo")
        result = op(x)
        self.assertEqual(result, foo_cpu(x))

    def test_impl_invalid_devices(self):
        @custom_ops.custom_op(f"{TestCustomOp.test_ns}::foo")
        def foo(x: torch.Tensor) -> torch.Tensor:
            raise NotImplementedError

        def foo_impl(x):
            return x.sin()

        from torch._custom_op.impl import SUPPORTED_DEVICE_TYPE_TO_KEY

        for device_type in SUPPORTED_DEVICE_TYPE_TO_KEY.keys():
            # Smoke test: should not raise error
            custom_ops.impl(f"{TestCustomOp.test_ns}::foo", device_types=device_type)(
                foo_impl
            )

        # Not supported by this API: we can either support them in the future
        # or provide some other CustomOp.def_* function. This depends on how
        # common the use cases are.
        for invalid_type in ["hip", "xla", "mkldnn", ["cpu", "hip"]]:
            with self.assertRaisesRegex(ValueError, "we only support device_type"):
                custom_ops.impl(
                    f"{TestCustomOp.test_ns}::foo", device_types=invalid_type
                )(foo_impl)

    def test_backward_partially_registered(self):
        @custom_ops.custom_op(f"{TestCustomOp.test_ns}::foo")
        def foo(x: torch.Tensor) -> torch.Tensor:
            raise NotImplementedError

        @custom_ops.impl(f"{TestCustomOp.test_ns}::foo")
        def foo_impl(x):
            return x.sin()

        @custom_ops.impl_backward(f"{TestCustomOp.test_ns}::foo")
        def foo_backward(ctx, saved, grad):
            return grad * saved.cos()

        x = torch.randn([], requires_grad=True)
        op = self.get_op(f"{self.test_ns}::foo")
        with self.assertRaisesRegex(
            RuntimeError, "unable to find a 'save_for_backward'"
        ):
            y = op(x)
            y.backward()

    def test_save_for_backward_inputs_are_namedtuple(self):
        @custom_ops.custom_op(f"{TestCustomOp.test_ns}::foo")
        def foo(x: torch.Tensor) -> torch.Tensor:
            raise NotImplementedError

        @custom_ops.impl(f"{TestCustomOp.test_ns}::foo")
        def foo_impl(x):
            return x.sin()

        hit = 0

        @custom_ops.impl_save_for_backward(f"{TestCustomOp.test_ns}::foo")
        def foo_save_for_backward(inputs, output):
            nonlocal hit
            hit += 1
            self.assertTrue(isinstance(inputs, tuple))
            self.assertEqual(list(inputs._asdict().keys()), ["x"])
            return inputs.x

        @custom_ops.impl_backward(f"{TestCustomOp.test_ns}::foo")
        def foo_backward(ctx, saved, grad):
            return {"x": grad * saved.cos()}

        x = torch.randn([], requires_grad=True)
        op = self.get_op(f"{self.test_ns}::foo")
        y = op(x)
        self.assertEqual(hit, 1)
        y.backward()
        self.assertEqual(hit, 1)

    def test_backward_returns_dict(self):
        @custom_ops.custom_op(f"{TestCustomOp.test_ns}::foo")
        def foo(x: torch.Tensor) -> torch.Tensor:
            raise NotImplementedError

        @custom_ops.impl(f"{TestCustomOp.test_ns}::foo")
        def foo_impl(x):
            return x.sin()

        @custom_ops.impl_save_for_backward(f"{TestCustomOp.test_ns}::foo")
        def foo_save_for_backward(inputs, output):
            return inputs.x

        @custom_ops.impl_backward(f"{TestCustomOp.test_ns}::foo")
        def foo_backward(ctx, saved, grad):
            return grad * saved.cos()

        x = torch.randn([], requires_grad=True)
        op = self.get_op(f"{self.test_ns}::foo")
        y = op(x)
        with self.assertRaisesRegex(RuntimeError, "to be a dict"):
            y.backward()

    def test_backward_dict_invalid_keys(self):
        @custom_ops.custom_op(f"{TestCustomOp.test_ns}::foo")
        def foo(x: torch.Tensor) -> torch.Tensor:
            raise NotImplementedError

        @custom_ops.impl(f"{TestCustomOp.test_ns}::foo")
        def foo_impl(x):
            return x.sin()

        @custom_ops.impl_save_for_backward(f"{TestCustomOp.test_ns}::foo")
        def foo_save_for_backward(inputs, output):
            return inputs.x

        @custom_ops.impl_backward(f"{TestCustomOp.test_ns}::foo")
        def foo_backward(ctx, saved, grad):
            return {"x": grad * saved.cos(), "y": None}

        x = torch.randn([], requires_grad=True)
        op = self.get_op(f"{self.test_ns}::foo")
        y = op(x)
        with self.assertRaisesRegex(RuntimeError, "to have keys {'x'}"):
            y.backward()

    def test_backward_dict_grad_for_nontensor(self):
        @custom_ops.custom_op(f"{TestCustomOp.test_ns}::foo")
        def foo(x: torch.Tensor, dim: int) -> torch.Tensor:
            raise NotImplementedError

        @custom_ops.impl(f"{TestCustomOp.test_ns}::foo")
        def foo_impl(x, dim):
            return x.sin()

        @custom_ops.impl_save_for_backward(f"{TestCustomOp.test_ns}::foo")
        def foo_save_for_backward(inputs, output):
            return inputs.x

        @custom_ops.impl_backward(f"{TestCustomOp.test_ns}::foo")
        def foo_backward(ctx, saved, grad):
            return {"x": grad * saved.cos(), "dim": None}

        x = torch.randn([], requires_grad=True)
        op = self.get_op(f"{self.test_ns}::foo")
        y = op(x, 32)
        with self.assertRaisesRegex(RuntimeError, "non-Tensor-like types"):
            y.backward()

    def test_backward_dict_requires_keys_for_input_tensors(self):
        @custom_ops.custom_op(f"{TestCustomOp.test_ns}::foo")
        def foo(x: torch.Tensor, y: torch.Tensor) -> torch.Tensor:
            raise NotImplementedError

        @custom_ops.impl(f"{TestCustomOp.test_ns}::foo")
        def foo_impl(x, y):
            return x.sin()

        @custom_ops.impl_save_for_backward(f"{TestCustomOp.test_ns}::foo")
        def foo_save_for_backward(inputs, output):
            return inputs.x

        @custom_ops.impl_backward(f"{TestCustomOp.test_ns}::foo")
        def foo_backward(ctx, saved, grad):
            return {"x": grad * saved.cos()}

        x = torch.randn([], requires_grad=True)
        op = self.get_op(f"{self.test_ns}::foo")
        y = op(x, x)
        with self.assertRaisesRegex(RuntimeError, r"to have keys {.*'y'.*}"):
            y.backward()

    def test_backward_dict_requires_keys_for_input_optional_tensors(self):
        @custom_ops.custom_op(f"{TestCustomOp.test_ns}::foo")
        def foo(x: torch.Tensor, y: Optional[torch.Tensor]) -> torch.Tensor:
            raise NotImplementedError

        @custom_ops.impl(f"{TestCustomOp.test_ns}::foo")
        def foo_impl(x, y):
            return x.sin()

        @custom_ops.impl_save_for_backward(f"{TestCustomOp.test_ns}::foo")
        def foo_save_for_backward(inputs, output):
            return inputs.x

        @custom_ops.impl_backward(f"{TestCustomOp.test_ns}::foo")
        def foo_backward(ctx, saved, grad):
            return {"x": grad * saved.cos()}

        x = torch.randn([], requires_grad=True)
        op = self.get_op(f"{self.test_ns}::foo")
        y = op(x, None)
        with self.assertRaisesRegex(RuntimeError, r"to have keys {.*'y'.*}"):
            y.backward()

    def test_backward_grads_are_tensor_or_none(self):
        @custom_ops.custom_op(f"{TestCustomOp.test_ns}::foo")
        def foo(x: torch.Tensor) -> torch.Tensor:
            raise NotImplementedError

        @custom_ops.impl(f"{TestCustomOp.test_ns}::foo")
        def foo_impl(x):
            return x.sin()

        @custom_ops.impl_save_for_backward(f"{TestCustomOp.test_ns}::foo")
        def foo_save_for_backward(inputs, output):
            return inputs.x

        @custom_ops.impl_backward(f"{TestCustomOp.test_ns}::foo")
        def foo_backward(ctx, saved, grad):
            return {"x": (grad * saved.cos(),)}

        x = torch.randn([], requires_grad=True)
        op = self.get_op(f"{self.test_ns}::foo")
        y = op(x)
        with self.assertRaisesRegex(RuntimeError, "either None or a Tensor"):
            y.backward()

    def test_backward_tensorlist_input_requires_list_grads_with_same_numel(self):
        @custom_ops.custom_op(f"{TestCustomOp.test_ns}::foo")
        def foo(xs: Sequence[torch.Tensor]) -> torch.Tensor:
            raise NotImplementedError

        @custom_ops.impl(f"{TestCustomOp.test_ns}::foo")
        def foo_impl(xs):
            return xs[0].sin()

        @custom_ops.impl_save_for_backward(f"{TestCustomOp.test_ns}::foo")
        def foo_save_for_backward(inputs, output):
            return inputs.xs[0]

        @custom_ops.impl_backward(f"{TestCustomOp.test_ns}::foo")
        def foo_backward(ctx, saved, grad):
            return {"xs": [grad * saved.cos(), None]}

        xs = [torch.randn([], requires_grad=True) for _ in range(3)]
        op = self.get_op(f"{self.test_ns}::foo")
        y = op(xs)
        with self.assertRaisesRegex(RuntimeError, "3 gradients but got 2"):
            y.backward()

    def test_backward_tensorlist_input_requires_list_grads_none_or_Tensor(self):
        @custom_ops.custom_op(f"{TestCustomOp.test_ns}::foo")
        def foo(xs: Sequence[torch.Tensor]) -> torch.Tensor:
            raise NotImplementedError

        @custom_ops.impl(f"{TestCustomOp.test_ns}::foo")
        def foo_impl(xs):
            return xs[0].sin()

        @custom_ops.impl_save_for_backward(f"{TestCustomOp.test_ns}::foo")
        def foo_save_for_backward(inputs, output):
            return inputs.xs[0]

        @custom_ops.impl_backward(f"{TestCustomOp.test_ns}::foo")
        def foo_backward(ctx, saved, grad):
            return {"xs": [grad * saved.cos(), None, (None,)]}

        xs = [torch.randn([], requires_grad=True) for _ in range(3)]
        op = self.get_op(f"{self.test_ns}::foo")
        y = op(xs)
        with self.assertRaisesRegex(RuntimeError, "None or Tensor"):
            y.backward()

    def test_backward_tensorlist_input_requires_list_grads(self):
        @custom_ops.custom_op(f"{TestCustomOp.test_ns}::foo")
        def foo(xs: Sequence[torch.Tensor]) -> torch.Tensor:
            raise NotImplementedError

        @custom_ops.impl(f"{TestCustomOp.test_ns}::foo")
        def foo_impl(xs):
            return xs[0].sin()

        @custom_ops.impl_save_for_backward(f"{TestCustomOp.test_ns}::foo")
        def foo_save_for_backward(inputs, output):
            return inputs.xs[0]

        @custom_ops.impl_backward(f"{TestCustomOp.test_ns}::foo")
        def foo_backward(ctx, saved, grad):
            return {"xs": None}

        xs = [torch.randn([], requires_grad=True) for _ in range(3)]
        op = self.get_op(f"{self.test_ns}::foo")
        y = op(xs)
        with self.assertRaisesRegex(RuntimeError, "list of gradients"):
            y.backward()

    def test_backward_output_differentiability_type(self):
        @custom_ops.custom_op(f"{TestCustomOp.test_ns}::foo")
        def foo(xs: Sequence[torch.Tensor]) -> torch.Tensor:
            raise NotImplementedError

        with self.assertRaisesRegex(RuntimeError, "output_differentiability"):

            @custom_ops.impl_backward(
                f"{TestCustomOp.test_ns}::foo", output_differentiability=True
            )
            def foo_backward(ctx, saved, grad):
                return {"xs": None}

    def test_backward_output_differentiability_numel(self):
        @custom_ops.custom_op(f"{TestCustomOp.test_ns}::foo")
        def foo(xs: Sequence[torch.Tensor]) -> Tuple[torch.Tensor, torch.Tensor]:
            raise NotImplementedError

        with self.assertRaisesRegex(RuntimeError, "output_differentiability"):

            @custom_ops.impl_backward(
                f"{TestCustomOp.test_ns}::foo", output_differentiability=[True]
            )
            def foo_backward(ctx, saved, grad):
                return {"xs": None}

    def test_backward_output_differentiability_tensorlist(self):
        @custom_ops.custom_op(f"{self.test_ns}::foo")
        def foo(x: Tensor) -> Tuple[List[Tensor], Tensor]:
            raise NotImplementedError

        @custom_ops.impl(f"{self.test_ns}::foo")
        def foo_impl(x):
            return [x.clone(), x.clone()], x.clone()

        @custom_ops.impl_save_for_backward(f"{TestCustomOp.test_ns}::foo")
        def foo_save_for_backward(inputs, output):
            return []

        @custom_ops.impl_backward(
            f"{TestCustomOp.test_ns}::foo", output_differentiability=[False, True]
        )
        def foo_backward(ctx, saved, grad_lst, grad):
            return {"x": grad}

        op = self.get_op(f"{self.test_ns}::foo")
        x = torch.randn(3, requires_grad=True)
        [a, b], c = op(x)
        self.assertFalse(a.requires_grad)
        self.assertFalse(b.requires_grad)
        self.assertTrue(c.requires_grad)

    def test_backward_output_differentiability_non_tensor(self):
        @custom_ops.custom_op(f"{self.test_ns}::foo")
        def foo(x: Tensor) -> Tuple[Tensor, int]:
            raise NotImplementedError

        @custom_ops.impl(f"{self.test_ns}::foo")
        def foo_impl(x):
            return x.clone(), 3

        @custom_ops.impl_save_for_backward(f"{TestCustomOp.test_ns}::foo")
        def foo_save_for_backward(inputs, output):
            return []

        @custom_ops.impl_backward(
            f"{TestCustomOp.test_ns}::foo", output_differentiability=[True, True]
        )
        def foo_backward(ctx, saved, grad0, grad1):
            return {"x": grad0}

        op = self.get_op(f"{self.test_ns}::foo")
        x = torch.randn(3, requires_grad=True)
        with self.assertRaisesRegex(RuntimeError, "is not a Tensor"):
            op(x)

    @unittest.skipIf(not TEST_CUDA, "requires CUDA")
    def test_impl_separate(self):
        @custom_ops.custom_op(f"{TestCustomOp.test_ns}::foo")
        def foo(x: torch.Tensor) -> torch.Tensor:
            raise NotImplementedError

        @custom_ops.impl(f"{TestCustomOp.test_ns}::foo", device_types="cpu")
        def foo_cpu(x):
            return x.sin()

        @custom_ops.impl(f"{TestCustomOp.test_ns}::foo", device_types="cuda")
        def foo_cuda(x):
            return x.cos()

        x = torch.randn(3)
        op = self.get_op(f"{self.test_ns}::foo")
        result = op(x)
        self.assertEqual(result, foo_cpu(x))

        x_cuda = x.cuda()
        op = self.get_op(f"{self.test_ns}::foo")
        result = op(x_cuda)
        self.assertEqual(result, foo_cuda(x_cuda))

    @unittest.skipIf(not TEST_CUDA, "requires CUDA")
    def test_impl_multiple(self):
        @custom_ops.custom_op(f"{TestCustomOp.test_ns}::foo")
        def foo(x: torch.Tensor) -> torch.Tensor:
            raise NotImplementedError

        @custom_ops.impl(f"{TestCustomOp.test_ns}::foo")
        def foo_impl(x):
            return x.cos()

        op = self.get_op(f"{self.test_ns}::foo")
        x = torch.randn(3)
        result = op(x)
        self.assertEqual(result, foo_impl(x))

        x_cuda = x.cuda()
        result = op(x_cuda)
        self.assertEqual(result, foo_impl(x_cuda))

    def test_impl_abstract_overload(self):
        lib = self.lib()
        lib.define("sin.blah(Tensor x) -> Tensor")

        torch.library.impl_abstract(
            f"{self.test_ns}::sin.blah", torch.empty_like, lib=lib
        )

        op = self.ns().sin.blah
        x = torch.randn(3, device="meta")
        op(x)

    def test_impl_meta(self):
        @custom_ops.custom_op(f"{TestCustomOp.test_ns}::foo")
        def foo(x: torch.Tensor, dim: int) -> torch.Tensor:
            raise NotImplementedError

        @torch.library.impl_abstract(f"{TestCustomOp.test_ns}::foo", lib=self.lib())
        def foo_meta(x, dim):
            output_shape = list(x.shape)
            del output_shape[dim]
            return x.new_empty(output_shape)

        x = torch.randn(2, 3, device="meta")
        op = self.get_op(f"{self.test_ns}::foo")
        result = op(x, 1)
        self.assertEqual(result.shape, foo_meta(x, 1).shape)

    def test_duplicate_impl(self):
        @custom_ops.custom_op(f"{TestCustomOp.test_ns}::foo")
        def foo(x: torch.Tensor, dim: int) -> torch.Tensor:
            raise NotImplementedError

        @torch.library.impl_abstract(f"{TestCustomOp.test_ns}::foo", lib=self.lib())
        def foo_meta(x, dim):
            output_shape = list(x.shape)
            del output_shape[dim]
            return x.new_empty(output_shape)

        with self.assertRaisesRegex(RuntimeError, r"test_custom_ops.py:\d+"):

            @torch.library.impl_abstract(f"{TestCustomOp.test_ns}::foo", lib=self.lib())
            def foo_meta2(x, dim):
                output_shape = list(x.shape)
                del output_shape[dim]
                return x.new_empty(output_shape)

    def test_new_data_dependent_symint(self):
        @custom_ops.custom_op(f"{TestCustomOp.test_ns}::foo")
        def foo(x: torch.Tensor) -> torch.Tensor:
            raise NotImplementedError

        @torch.library.impl_abstract(f"{TestCustomOp.test_ns}::foo", lib=self.lib())
        def foo_meta(x):
            ctx = torch.library.get_ctx()
            ctx.new_dynamic_size(min=1)
            with self.assertRaisesRegex(ValueError, "greater than or equal to 0"):
                ctx.new_dynamic_size(min=-1)
            with self.assertRaisesRegex(ValueError, "SymInt"):
                ctx.new_dynamic_size(max=x.numel())
            return torch.clone(x)

        x = torch.randn(2, 3, device="cpu")
        op = self.get_op(f"{self.test_ns}::foo")
        make_fx(op, tracing_mode="symbolic")(x)

    def test_meta_for_data_dependent_shape_operation(self):
        x = torch.randn(10, device="meta")
        with self.assertRaisesRegex(RuntimeError, "data-dependent output shape"):
            numpy_nonzero(x)

    def test_basic_make_fx(self):
        # More serious tests are in our CustomOp opinfo db,
        # this one is just a sanity check.
        @custom_ops.custom_op(f"{TestCustomOp.test_ns}::foo")
        def foo(x: torch.Tensor) -> torch.Tensor:
            raise NotImplementedError

        @torch.library.impl_abstract(f"{TestCustomOp.test_ns}::foo", lib=self.lib())
        def foo_meta(x):
            return x.sum()

        x = torch.randn(3)
        op = self.get_op(f"{self.test_ns}::foo")
        gm = make_fx(op, tracing_mode="symbolic")(x)
        self.assertTrue(f"{TestCustomOp.test_ns}.foo" in gm.code)

    def test_not_implemented_error(self):
        @custom_ops.custom_op(f"{TestCustomOp.test_ns}::foo")
        def foo(x: torch.Tensor) -> torch.Tensor:
            raise NotImplementedError

        x = torch.randn(3)
        op = self.get_op(f"{self.test_ns}::foo")
        with self.assertRaisesRegex(NotImplementedError, "cpu impl registered"):
            op(x)

        x = torch.randn(3, device="meta")
        with self.assertRaisesRegex(NotImplementedError, "no fake impl or Meta kernel"):
            op(x)

        @custom_ops.custom_op(f"{TestCustomOp.test_ns}::bar")
        def bar(sizes: Sequence[int]) -> torch.Tensor:
            raise NotImplementedError

        op = self.get_op(f"{self.test_ns}::bar")
        with self.assertRaisesRegex(NotImplementedError, "no Tensor inputs"):
            op((1, 2, 3))

    def test_data_dependent_basic(self):
        x = torch.randn(5, 5)
        gm = make_fx(numpy_nonzero, tracing_mode="symbolic")(x)
        self.assertTrue("nonzero" in gm.code)

    def test_data_dependent_fake_tracing(self):
        x = torch.randn(5, 5)
        # We've updated to attempt to use unbacked symints even for fake
        # tracing
        make_fx(numpy_nonzero, tracing_mode="fake")(x)

    def test_symints(self):
        def f(x):
            return torch.ops._torch_testing.numpy_view_copy(x, x.shape)

        x = torch.randn(2, 3, 4)
        gm = make_fx(f, tracing_mode="symbolic")(x)
        result = gm(x)
        self.assertEqual(result, f(x))
        self.assertExpectedInline(
            gm.code.strip(),
            """\
def forward(self, x_1):
    sym_size_int = torch.ops.aten.sym_size.int(x_1, 0)
    sym_size_int_1 = torch.ops.aten.sym_size.int(x_1, 1)
    sym_size_int_2 = torch.ops.aten.sym_size.int(x_1, 2)
    numpy_view_copy = torch.ops._torch_testing.numpy_view_copy.default(x_1, [sym_size_int, sym_size_int_1, sym_size_int_2]);  x_1 = sym_size_int = sym_size_int_1 = sym_size_int_2 = None
    return numpy_view_copy""",  # noqa: B950
        )

    @unittest.skipIf(IS_WINDOWS, "torch.compile doesn't work on windows")
    def test_data_dependent_compile(self):
        import torch._dynamo.testing
        from torch._dynamo.utils import counters

        counters.clear()
        cnt = torch._dynamo.testing.CompileCounter()

        @torch.compile(backend=cnt)
        def f(x):
            return numpy_nonzero(x.clone()).clone()

        f(torch.randn(10))

        self.assertEqual(len(counters["graph_break"]), 1)
        self.assertEqual(next(iter(counters["graph_break"].values())), 1)
        self.assertExpectedInline(
            next(iter(counters["graph_break"].keys())).replace(";", "\n"),
            """\
dynamic shape operator: _torch_testing.numpy_nonzero.default
 to enable, set torch._dynamo.config.capture_dynamic_output_shape_ops = True""",
        )

    # pre-existing problem: torch.compile(dynamic=True) will, by default,
    # graph break on data-dependent operations. Eventually we'll make it so
    # that it never graph breaks on data-dependent operations.
    @unittest.expectedFailure
    def test_data_dependent_nms_dynamic_compile(self):
        import torch._dynamo.testing
        from torch._dynamo.utils import counters

        counters.clear()
        cnt = torch._dynamo.testing.CompileCounter()

        @torch.compile(backend=cnt, dynamic=True)
        def f(x, s, i):
            return torch.ops._torch_testing.numpy_nms(x.clone(), s, i).clone()

        f(torch.randn(20, 4), torch.randn(20), 0.1)

        self.assertEqual(len(counters["graph_break"]), 0)

    def test_impl_on_existing_op(self):
        lib = self.lib()
        lib.define("foo(Tensor x) -> Tensor")
        qualname = f"{self.test_ns}::foo"

        @torch._custom_ops.impl(qualname)
        def foo_impl(x):
            return x.sin()

        op = self.get_op(qualname)
        x = torch.randn(3)
        result = op(x)
        self.assertEqual(result, x.sin())

    @parametrize(
        "key", ["CPU", "CUDA", "CompositeImplicitAutograd", "CompositeExplicitAutograd"]
    )
    def test_impl_on_existing_op_with_cpu_registration(self, key):
        lib = self.lib()
        lib.define("foo(Tensor x) -> Tensor")
        qualname = f"{self.test_ns}::foo"

        def foo_impl(x):
            return x.sin()

        lib.impl("foo", foo_impl, key)
        op = self.get_op(qualname)

        with self.assertRaisesRegex(RuntimeError, "already has an implementation"):
            custom_ops.impl(qualname, func=foo_impl)

    def test_abstract_impl_on_existing_op(self):
        lib = self.lib()
        lib.define("foo(Tensor x) -> Tensor")
        qualname = f"{self.test_ns}::foo"

        @torch.library.impl_abstract(qualname, lib=self.lib())
        def foo_impl(x):
            return x.sin()

        op = self.get_op(qualname)
        with torch._subclasses.FakeTensorMode():
            x = torch.randn(3)
            result = op(x)
            self.assertEqual(result.shape, x.shape)
            self.assertEqual(result.stride(), x.stride())

    def test_abstract_impl_on_existing_op_with_meta(self):
        lib = self.lib()
        lib.define("foo(Tensor x) -> Tensor")
        qualname = f"{self.test_ns}::foo"

        def foo_impl(x):
            return x.sin()

        lib.impl("foo", foo_impl, "Meta")
        op = self.get_op(qualname)

        with self.assertRaisesRegex(RuntimeError, r"already has .*Meta implementation"):
            torch.library.impl_abstract(qualname, func=foo_impl, lib=self.lib())

    def test_abstract_impl_on_existing_op_with_CompositeImplicitAutograd(self):
        lib = self.lib()
        lib.define("foo(Tensor x) -> Tensor")
        qualname = f"{self.test_ns}::foo"

        def foo_impl(x):
            return x.sin()

        lib.impl("foo", foo_impl, "CompositeImplicitAutograd")
        op = self.get_op(qualname)

        with self.assertRaisesRegex(RuntimeError, "CompositeImplicitAutograd"):
            torch.library.impl_abstract(qualname, func=foo_impl, lib=self.lib())

    def test_abstract_impl_on_existing_op_with_CompositeExplicitAutograd(self):
        lib = self.lib()
        lib.define("foo(Tensor x) -> Tensor")
        qualname = f"{self.test_ns}::foo"

        def foo_impl(x):
            return x.sin()

        lib.impl("foo", foo_impl, "CompositeExplicitAutograd")
        op = self.get_op(qualname)

        torch.library.impl_abstract(qualname, func=lambda x: x.sum(), lib=self.lib())
        with torch._subclasses.FakeTensorMode():
            x = torch.randn(10)
            result = op(x)
            self.assertEqual(result.shape, ())

    def _test_backward_impl_raises(self, qualname, err_regex):
        with self.assertRaisesRegex(RuntimeError, err_regex):

            @custom_ops.impl_save_for_backward(qualname)
            def foo2(x):
                return

        with self.assertRaisesRegex(RuntimeError, err_regex):

            @custom_ops.impl_backward(qualname)
            def foo3(x):
                return

    def test_backward_impl_on_existing_op_incorrect_schema_views(self):
        lib = self.lib()
        lib.define("foo(Tensor(a) x) -> Tensor(a)")
        qualname = f"{self.test_ns}::foo"
        self._test_backward_impl_raises(qualname, "operator that returns views")

    def test_backward_impl_on_existing_op_incorrect_schema_mutable(self):
        lib = self.lib()
        lib.define("foo(Tensor(a!) x) -> Tensor")
        qualname = f"{self.test_ns}::foo"
        self._test_backward_impl_raises(qualname, "non-functional")

    def test_backward_impl_on_existing_op_incorrect_schema_no_output(self):
        lib = self.lib()
        lib.define("foo(Tensor x) -> ()")
        qualname = f"{self.test_ns}::foo"
        self._test_backward_impl_raises(qualname, "no returns")

    def test_backward_impl_on_existing_op_CompositeImplicitAutograd(self):
        lib = self.lib()
        lib.define("foo(Tensor x) -> Tensor")
        qualname = f"{self.test_ns}::foo"
        lib.impl("foo", lambda x: x.sin().cos(), "CompositeImplicitAutograd")
        self._test_backward_impl_raises(qualname, "CompositeImplicitAutograd")

    @parametrize("key", ["Autograd", "AutogradCPU", "AutogradCUDA"])
    def test_backward_impl_on_existing_op_with_key(self, key):
        lib = self.lib()
        lib.define("foo(Tensor x) -> Tensor")
        qualname = f"{self.test_ns}::foo"
        lib.impl("foo", lambda x: x.sin().cos(), key)
        self._test_backward_impl_raises(qualname, key)

    def test_is_functional_schema(self):
        tests = {
            "foo(Tensor x) -> Tensor": True,
            "foo(Tensor(a) x) -> Tensor": True,
            "foo(Tensor(a!) x) -> Tensor": False,
            "foo(Tensor(a) x) -> Tensor(a)": False,
            "foo(Tensor x) -> ()": False,
        }
        for schema_str, expected in tests.items():
            res = torch._library.utils.is_functional_schema(schema_str)
            self.assertEqual(res, expected)

            from torchgen.model import FunctionSchema

            schema = FunctionSchema.parse(schema_str)
            res = torch._library.utils.is_functional_schema(schema)
            self.assertEqual(res, expected)

            schema = torch._C.parse_schema(schema_str)
            res = torch._library.utils.is_functional_schema(schema)
            self.assertEqual(res, expected)

    def test_is_tensorlist_like_type(self):
        tensorlists = [
            # Tensor[]
            torch.ops.aten.where.default._schema.returns[0].type,
            # Tensor?[]
            torch.ops.aten.index.Tensor._schema.arguments[1].type,
            # Tensor[]?
            torch._C.parse_schema("foo(Tensor[]? x) -> ()").arguments[0].type,
            # Tensor?[]?
            torch._C.parse_schema("foo(Tensor?[]? x) -> ()").arguments[0].type,
        ]
        non_tensorlists = [
            # Tensor
            torch.ops.aten.sin.default._schema.arguments[0].type,
            # IntList
            torch.ops.aten.sum.dim_IntList._schema.arguments[1].type,
        ]
        for a in tensorlists:
            self.assertTrue(torch._library.utils.is_tensorlist_like_type(a))
        for a in non_tensorlists:
            self.assertFalse(torch._library.utils.is_tensorlist_like_type(a))

    def test_backward_impl_on_existing_op(self):
        lib = self.lib()
        lib.define("foo(Tensor x) -> Tensor")
        qualname = f"{self.test_ns}::foo"

        @custom_ops.impl(qualname)
        def foo_impl(x):
            with torch.no_grad():
                return x.sin()

        @custom_ops.impl_save_for_backward(qualname)
        def foo_save_for_backward(inputs, output):
            return inputs.x

        @custom_ops.impl_backward(qualname)
        def foo_backward(ctx, saved, grad_out):
            return {"x": grad_out * saved.cos()}

        op = self.get_op(qualname)
        x = torch.randn([], requires_grad=True)
        y = op(x)
        (gx,) = torch.autograd.grad(y, x)
        self.assertEqual(gx, x.cos())

    @parametrize(
        "tags",
        [
            subtest(torch.Tag.pointwise, "single"),
            subtest((torch.Tag.pointwise,), "tuple"),
            subtest([torch.Tag.pointwise], "list"),
        ],
    )
    def test_define_with_tags(self, tags):
        lib = self.lib()
        tags = (torch.Tag.pointwise,)
        torch.library.define(
            f"{self.test_ns}::foo", "(Tensor x) -> Tensor", lib=lib, tags=tags
        )
        actual = self.ns().foo.default.tags
        self.assertTrue(isinstance(actual, list))
        self.assertEqual(actual, list(tags))

    def test_builtin_aten_ops_are_pt2_compliant(self):
        for op in [torch.ops.aten.sin.default, torch.ops.aten.sum.dim_IntList]:
            self.assertIn(torch.Tag.pt2_compliant_tag, op.tags)

    def test_builtin_torchscript_ops(self):
        for op in [torch.ops.aten.sub.complex, torch.ops.aten.mul.complex]:
            self.assertIn(torch.Tag.pt2_compliant_tag, op.tags)

    def test_autogen_aten_ops_are_pt2_compliant(self):
        for op in [
            torch.ops.aten._foreach_copy.default,
            torch.ops.aten.fill.Tensor_out,
        ]:
            self.assertIn(torch.Tag.generated, op.tags)
            self.assertIn(torch.Tag.pt2_compliant_tag, op.tags)

    def test_resolve_packet(self):
        x = torch.randn(3)
        result = torch._C._jit_resolve_packet("aten::sum", x)
        self.assertEqual(result, "default")

        result = torch._C._jit_resolve_packet("aten::sum", x, dim=1)
        self.assertEqual(result, "dim_IntList")

        with self.assertRaisesRegex(RuntimeError, "failed to match any schema"):
            result = torch._C._jit_resolve_packet("aten::sum", x, x, x)

    def test_define_bad_schema(self):
        lib = self.lib()
        with self.assertRaisesRegex(ValueError, "expected schema to look like"):
            torch.library.define(f"{self.test_ns}::foo", "foo(Tensor x) -> Tensor")

    def test_define_and_impl(self):
        lib = self.lib()
        torch.library.define(f"{self.test_ns}::foo", "(Tensor x) -> Tensor", lib=lib)

        @torch.library.impl(f"{self.test_ns}::foo", "CPU", lib=lib)
        def f(x):
            return torch.from_numpy(np.sin(x.numpy()))

        x = torch.randn(3)
        y = self.ns().foo(x)
        assert torch.allclose(y, x.sin())

    def test_define_validation(self):
        with self.assertRaisesRegex(ValueError, "namespace"):
            torch.library.define("foo", "(Tensor x) -> Tensor")

    def test_legacy_define(self):
        lib = self.lib()

        @torch.library.define(lib, "foo(Tensor x) -> Tensor")
        def f(x):
            return torch.from_numpy(np.sin(x.numpy()))

        x = torch.randn(3)
        y = self.ns().foo(x)
        assert torch.allclose(y, x.sin())

    def test_impl_function(self):
        lib = self.lib()
        torch.library.define(f"{self.test_ns}::foo", "(Tensor x) -> Tensor", lib=lib)

        def f(x):
            return torch.from_numpy(np.sin(x.numpy()))

        torch.library.impl(f"{self.test_ns}::foo", "CPU", f, lib=lib)
        x = torch.randn(3)
        y = self.ns().foo(x)
        assert torch.allclose(y, x.sin())

    def test_legacy_impl(self):
        lib = self.lib()
        torch.library.define(f"{self.test_ns}::foo", "(Tensor x) -> Tensor", lib=lib)

        @torch.library.impl(lib, "foo", "CPU")
        def f(x):
            return torch.from_numpy(np.sin(x.numpy()))

        x = torch.randn(3)
        y = self.ns().foo(x)
        assert torch.allclose(y, x.sin())

    def test_defined_in_python(self):
        self.assertFalse(torch.ops.aten.sin.default._defined_in_python)
        self.assertFalse(torch.ops.aten.sum.dim_IntList._defined_in_python)

        lib = self.lib()
        torch.library.define("{self._test_ns}::foo", "(Tensor x) -> Tensor", lib=lib)
        ns = self.ns()
        self.assertTrue(ns.foo.default._defined_in_python)

        torch.library.define(
            "{self._test_ns}::bar.overload", "(Tensor x) -> Tensor", lib=lib
        )
        self.assertTrue(ns.bar.overload._defined_in_python)

    def _test_impl_device(self, name, types, device):
        lib = self.lib()
        torch.library.define(f"{self.test_ns}::{name}", "(Tensor x) -> Tensor", lib=lib)

        @torch.library.impl(f"{self.test_ns}::{name}", types)
        def f(x):
            x_np = x.cpu().numpy()
            y = torch.from_numpy(np.sin(x_np))
            return y.to(device=x.device)

        x = torch.randn(3, device=device)
        y = getattr(self.ns(), name)(x)
        assert torch.allclose(y, x.sin())

    def test_impl_device_cpu(self):
        self._test_impl_device("foo1", "default", "cpu")
        self._test_impl_device("foo2", ["cpu"], "cpu")
        self._test_impl_device("foo3", ["cpu", "cuda"], "cpu")

    @unittest.skipIf(not TEST_CUDA, "requires cuda")
    def test_impl_device_cuda(self):
        self._test_impl_device("foo4", "default", "cuda")
        self._test_impl_device("foo5", ["cuda"], "cuda")
        self._test_impl_device("foo6", ["cpu", "cuda"], "cuda")

    def test_impl_device_function(self):
        lib = self.lib()
        torch.library.define(f"{self.test_ns}::foo", "(Tensor x) -> Tensor", lib=lib)

        def f(x):
            x_np = x.cpu().numpy()
            y = torch.from_numpy(np.sin(x_np))
            return y.to(device=x.device)

        torch.library.impl(f"{self.test_ns}::foo", "default", f, lib=lib)
        x = torch.randn(3)
        y = self.ns().foo(x)
        assert torch.allclose(y, x.sin())

    def test_impl_device_invalid(self):
        with self.assertRaisesRegex(RuntimeError, "Expected one of cpu, cuda"):
            torch.library.impl("blah::blah", "somethingsomething")

    def test_autograd_function_backed_op(self):
        cpp_source = """
struct CustomOpAutogradFunction : public torch::autograd::Function<CustomOpAutogradFunction> {
  static constexpr bool is_traceable = true;

  static torch::Tensor forward(
      torch::autograd::AutogradContext* ctx,
      const torch::Tensor& x) {
    return x;
  }

  static torch::autograd::variable_list backward(
      torch::autograd::AutogradContext *ctx,
      torch::autograd::variable_list grad_output) {
    return grad_output;
  }
};

torch::Tensor custom_op_backed_by_autograd_fn(const torch::Tensor& x) {
  return CustomOpAutogradFunction::apply(x);
}

TORCH_LIBRARY(mylib, m) {
    m.def("custom_op_backed_by_autograd_fn", custom_op_backed_by_autograd_fn);
}
        """

        module = torch.utils.cpp_extension.load_inline(
            name="mylib",
            cpp_sources=cpp_source,
            functions="custom_op_backed_by_autograd_fn",
            verbose=True,
        )

        x = torch.ones(2, 2, requires_grad=True)
        temp = x.clone().detach()
        out = torch.ops.mylib.custom_op_backed_by_autograd_fn(x)
        loss = out.sum()
        loss.backward()
        self.assertEqual(x.grad, temp)


def op_with_incorrect_schema(testcase, name):
    lib = testcase.lib()
    lib.define(f"{name}(Tensor x) -> Tensor")
    qualname = f"{testcase.test_ns}::{name}"
    lib.impl(name, lambda x: x[:], "CompositeExplicitAutograd")
    return testcase.get_op(qualname)


class MiniOpTest(CustomOpTestCaseBase):
    test_ns = "mini_op_test"

    def _init_op_delayed_backward_error(self):
        name = "delayed_error"
        qualname = f"{self.test_ns}::{name}"
        lib = self.lib()
        lib.define(f"{name}(Tensor x) -> Tensor")
        lib.impl(name, lambda x: x.clone(), "CompositeExplicitAutograd")
        op = self.get_op(qualname)

        class Op(torch.autograd.Function):
            @staticmethod
            def forward(ctx, x):
                with torch._C._AutoDispatchBelowAutograd():
                    return op(x)

            @staticmethod
            def backward(ctx, grad):
                raise NotImplementedError

        def autograd_impl(x):
            return Op.apply(x)

        lib.impl(name, autograd_impl, "Autograd")
        return op

    def _init_op_with_no_abstract_impl(self):
        name = "no_abstract"
        qualname = f"{self.test_ns}::{name}"
        lib = self.lib()
        lib.define(f"{name}(Tensor x) -> Tensor", tags=(torch.Tag.pt2_compliant_tag,))
        lib.impl(name, lambda x: x.clone(), "CPU")
        return torch._library.utils.lookup_op(qualname)

    def setUp(self):
        super().setUp()
        self._op_with_no_abstract_impl = self._init_op_with_no_abstract_impl()
        self._op_delayed_backward_error = self._init_op_delayed_backward_error()

    @optests.dontGenerateOpCheckTests("Testing this API")
    def test_dont_generate(self):
        op = op_with_incorrect_schema(self, "incorrect_schema")
        x = torch.randn(3)
        op(x)

    def test_mm(self):
        x = torch.randn(2, 3, requires_grad=True)
        y = torch.randn(3, 5)
        result = torch.ops.aten.mm.default(x, y)
        self.assertEqual(result, x @ y)

    def test_mm_meta(self):
        x = torch.randn(2, 3, requires_grad=True, device="meta")
        y = torch.randn(3, 5, device="meta")
        result = torch.ops.aten.mm.default(x, y)
        self.assertEqual(result.shape, (x @ y).shape)

    def test_mm_fake(self):
        with torch._subclasses.fake_tensor.FakeTensorMode():
            x = torch.randn(2, 3, requires_grad=True, device="cpu")
            y = torch.randn(3, 5, device="cpu")
            result = torch.ops.aten.mm.default(x, y)
            self.assertEqual(result.shape, (x @ y).shape)

    def test_mm_errors(self):
        x = torch.randn(2, 3, requires_grad=True)
        y = torch.randn(4, 5)
        with self.assertRaisesRegex(RuntimeError, "cannot be multiplied"):
            result = torch.ops.aten.mm.default(x, y)

    def test_nonzero(self):
        x = torch.tensor([0, 1, 2, 0, 0])
        y = torch.ops.aten.nonzero.default(x)
        self.assertEqual(y, torch.tensor([[1], [2]]))

    def test_inplace(self):
        x = torch.randn(3)
        x_clone = x.clone()
        y = torch.ops.aten.sin_(x)
        self.assertEqual(x, x_clone.sin())

    def test_incorrect_schema(self):
        op = op_with_incorrect_schema(self, "incorrect_schema")
        x = torch.randn(3)
        op(x)

    def test_no_abstract(self):
        op = self._op_with_no_abstract_impl
        x = torch.randn(3)
        op(x)

    def test_delayed_error(self):
        op = self._op_delayed_backward_error
        x = torch.randn([], requires_grad=True)
        y = op(x)
        with self.assertRaises(NotImplementedError):
            y.sum().backward()

    def test_delayed_error_no_requires_grad(self):
        op = self._op_delayed_backward_error
        x = torch.randn([])
        y = op(x)


class TestCustomOpAPI(TestCase):
    @skipIfTorchDynamo("Expected to fail due to no FakeTensor support; not a bug")
    def test_basic(self):
        @torch.library.custom_op("_torch_testing::add", mutates_args=())
        def add(x: Tensor, y: float) -> Tensor:
            x_np = x.numpy(force=True)
            out_np = x_np + y
            return torch.from_numpy(out_np).to(x.device)

        x = torch.randn(3)
        y = 3.14
        z = add(x, y)
        self.assertEqual(z, x + y)

        cpu_called = False

        @add.register_kernel("cpu")
        def _(x, y):
            nonlocal cpu_called
            cpu_called = True
            x_np = x.numpy()
            out_np = x_np + y
            return torch.from_numpy(out_np)

        z = add(x, y)
        self.assertEqual(z, x + y)
        self.assertTrue(cpu_called)

    @skipIfTorchDynamo("Expected to fail due to no FakeTensor support; not a bug")
    def test_manual_schema(self):
        @torch.library.custom_op(
            "_torch_testing::add",
            mutates_args=(),
            schema="(Tensor x, float y) -> Tensor",
        )
        def add(x, y):
            x_np = x.numpy(force=True)
            out_np = x_np + y
            return torch.from_numpy(out_np).to(x.device)

        x = torch.randn(3)
        y = 3.14
        z = add(x, y)
        self.assertEqual(z, x + y)

        @torch.library.custom_op(
            "_torch_testing::sin_",
            mutates_args=["x"],
            schema="(Tensor(a!) x) -> ()",
        )
        def sin_(x):
            x_np = x.numpy()
            np.sin(x_np, out=x_np)

        x = torch.randn(3)
        expected = x.sin()
        sin_(x)
        self.assertEqual(x, expected)

    @skipIfTorchDynamo("Expected to fail due to no FakeTensor support; not a bug")
    def test_manual_schema_error(self):
        with self.assertRaisesRegex(ValueError, "the op mutates {'x'}"):

            @torch.library.custom_op(
                "_torch_testing::sin_",
                mutates_args=(),
                schema="(Tensor(a!) x) -> ()",
            )
            def sin_(x):
                x_np = x.numpy()
                np.sin(x_np, out=x_np)

    def test_supports_tensorlist(self):
        @torch._library.autograd.supports_tensorlist
        class Stack(torch.autograd.Function):
            @staticmethod
            def forward(ctx, xs):
                return torch.stack(xs)

            @staticmethod
            def backward(ctx, grad):
                return list(grad.unbind(0))

        # call two applys, do a backward on the first
        def t():
            return torch.randn([], requires_grad=True)

        xs0 = [t(), t(), t()]
        xs1 = [t(), t(), t(), t()]
        y0 = Stack.apply(xs0)
        y1 = Stack.apply(xs1)
        grads = torch.autograd.grad(y0.sum(), xs0)
        self.assertEqual(grads, [torch.tensor(1.0) for _ in range(3)])

        # call one apply, do multiple backwards
        xs = [t(), t(), t()]
        y = Stack.apply(xs)
        _ = torch.autograd.grad(y.sum(), xs, retain_graph=True)
        _ = torch.autograd.grad(y.sum(), xs, retain_graph=True)
        grads = torch.autograd.grad(y.sum(), xs, retain_graph=True)
        self.assertEqual(grads, [torch.tensor(1.0) for _ in range(3)])

        # error: on access forward, backward directly
        with self.assertRaisesRegex(NotImplementedError, "Function.forward directly"):
            Stack.forward(None, xs)
        with self.assertRaisesRegex(NotImplementedError, "Function.backward directly"):
            Stack.backward(None, xs)

        # the recursive case
        @torch._library.autograd.supports_tensorlist
        class Foo(torch.autograd.Function):
            @staticmethod
            def forward(ctx, xs):
                if len(xs) > 0:
                    return Foo.apply(xs[1:])
                ctx.len_xs = len(xs)
                return x.sin()

            @staticmethod
            def backward(ctx, grad):
                result = [None] * len_xs
                result[-1] = grad.cos()
                return result

        with self.assertRaisesRegex(NotImplementedError, "Recursive call"):
            Foo.apply(xs)

        # recursive on backward
        @torch._library.autograd.supports_tensorlist
        class Bar(torch.autograd.Function):
            @staticmethod
            def forward(ctx, xs):
                return [xs[i] + i for i in range(len(xs))]

            @staticmethod
            def backward(ctx, grads):
                f1 = Bar.apply(grads[:2])
                f2 = Bar.apply(grads[2:])
                return f1 + f2

        xs = [torch.tensor(0.0, requires_grad=True) for _ in range(5)]
        ys = Bar.apply(xs)
        sum(ys).backward()
        result = [xi.grad for xi in xs]
        self.assertEqual(result, torch.tensor([1.0, 2, 1, 2, 3]).unbind(0))

    @skipIfTorchDynamo("Expected to fail due to no FakeTensor support; not a bug")
    def test_default_values(self):
        defaults = []

        @torch.library.custom_op("_torch_testing::f", mutates_args=())
        def f(
            x: Tensor,
            a: Optional[int] = None,
            b: float = 3.14,
            c: bool = True,
            d: int = 3,
        ) -> Tensor:
            defaults.extend([a, b, c, d])
            return x.clone()

        x = torch.randn(3)
        f(x)
        self.assertEqual(defaults, [None, 3.14, True, 3])

    def test_mutated_error(self):
        with self.assertRaisesRegex(
            ValueError, r".*{'y'} in mutates_args were not found"
        ):

            @torch.library.custom_op(
                "_torch_testing::numpy_sin_inplace",
                mutates_args={"y"},
                device_types="cpu",
            )
            def numpy_sin_inplace(x: Tensor) -> None:
                x_np = x.numpy()
                np.sin(x_np, out=x_np)

    def test_mutated(self):
        @torch.library.custom_op(
            "_torch_testing::numpy_sin_inplace", mutates_args={"x"}, device_types="cpu"
        )
        def numpy_sin_inplace(x: Tensor) -> None:
            x_np = x.numpy()
            np.sin(x_np, out=x_np)

        x = torch.randn(3)
        version = x._version
        expected = x.sin()
        numpy_sin_inplace(x)
        self.assertEqual(x, expected)
        self.assertGreater(x._version, version)

        @torch.library.custom_op("_torch_testing::f", mutates_args={"y", "z", "w"})
        def f(
            x: Tensor, y: Optional[Tensor], z: List[Tensor], w: List[Optional[Tensor]]
        ) -> None:
            return

        x = torch.randn(3)
        y = torch.randn(3)
        z = [torch.randn(3), torch.randn(3)]
        w = [torch.randn(3), None, torch.randn(3)]
        initial_versions = pytree.tree_map_only(
            torch.Tensor, lambda x: x._version, (x, y, z, w)
        )
        f(x, y, z, w)
        new_versions = pytree.tree_map_only(
            torch.Tensor, lambda x: x._version, (x, y, z, w)
        )

        self.assertEqual(initial_versions[0], new_versions[0])
        initial_versions, _ = pytree.tree_flatten(initial_versions[1:])
        new_versions, _ = pytree.tree_flatten(new_versions[1:])
        for prev, after in zip(initial_versions, new_versions):
            if prev is None and after is None:
                continue
            self.assertGreater(after, prev)

    @skipIfTorchDynamo("Expected to fail due to no FakeTensor support; not a bug")
    def test_library_register_fake(self):
        for mode in ["function", "qualname", "opoverload"]:

            @torch.library.custom_op("_torch_testing::add", mutates_args=())
            def add(x: Tensor, y: float) -> Tensor:
                x_np = x.cpu().numpy()
                out_np = x_np + y
                return torch.from_numpy(out_np).to(x.device)

            called = False

            if mode == "function":
                dec = torch.library.register_fake(add)
            elif mode == "qualname":
                dec = torch.library.register_fake("_torch_testing::add")
            elif mode == "opoverload":
                dec = torch.library.register_fake(torch.ops._torch_testing.add.default)

            @dec
            def _(x, y):
                nonlocal called
                called = True
                return torch.empty_like(x)

            with torch._subclasses.fake_tensor.FakeTensorMode():
                x = torch.randn(3)
                y = 3.14
                z = add(x, y)
                self.assertEqual(z.shape, x.shape)
                self.assertTrue(called)

    @skipIfTorchDynamo("Expected to fail due to no FakeTensor support; not a bug")
<<<<<<< HEAD
    def test_library_register_kernel(self):
        modes = ["function", "qualname", "opoverload"]
        calls = ["decorator", "function"]
        device_types_options = ["cpu", None]

        for mode, call, device_types in itertools.product(
            modes, calls, device_types_options
        ):

            @torch.library.custom_op(
                "_torch_testing::add", mutates_args=(), device_types="cuda"
            )
            def add(x: Tensor, y: float) -> Tensor:
                x_np = x.cpu().numpy()
                out_np = x_np + y
                return torch.from_numpy(out_np).to(x.device)

            if mode == "function":
                op = add
            elif mode == "qualname":
                op = "_torch_testing::add"
            else:
                assert mode == "opoverload"
                op = torch.ops._torch_testing.add.default

            called = False

            if call == "decorator":

                @torch.library.register_kernel(op, device_types)
                def _(x, y):
                    nonlocal called
                    called = True
                    x_np = x.numpy()
                    out_np = x_np + y
                    return torch.from_numpy(out_np)

            else:
                assert call == "function"

                def add_cpu(x, y):
                    nonlocal called
                    called = True
                    x_np = x.numpy()
                    out_np = x_np + y
                    return torch.from_numpy(out_np)

                torch.library.register_kernel(op, device_types, add_cpu)

            x = torch.randn(3)
            y = 3.14
            z = add(x, y)
            self.assertEqual(z, x + y)
            self.assertTrue(called)

    @skipIfTorchDynamo("Expected to fail due to no FakeTensor support; not a bug")
    def test_library_register_kernel_low_level(self):
        modes = ["qualname", "opoverload"]
        calls = ["decorator", "function"]
        device_types_options = [("cpu", "cuda"), "cpu", None]

        for mode, call, device_types in itertools.product(
            modes, calls, device_types_options
        ):
            with torch.library._scoped_library("_torch_testing", "FRAGMENT") as lib:
                lib.define("add9(Tensor x, float y) -> Tensor")

                if mode == "qualname":
                    op = "_torch_testing::add9"
                else:
                    assert mode == "opoverload"
                    op = torch.ops._torch_testing.add9.default

                called = False

                if call == "decorator":

                    @torch.library.register_kernel(op, device_types, lib=lib)
                    def _(x, y):
                        nonlocal called
                        called = True
                        x_np = x.numpy()
                        out_np = x_np + y
                        return torch.from_numpy(out_np)

                else:
                    assert call == "function"

                    def add_cpu(x, y):
                        nonlocal called
                        called = True
                        x_np = x.numpy()
                        out_np = x_np + y
                        return torch.from_numpy(out_np)

                    torch.library.register_kernel(op, device_types, add_cpu, lib=lib)

                x = torch.randn(3)
                y = 3.14
                z = torch.ops._torch_testing.add9.default(x, y)
                self.assertEqual(z, x + y)
                self.assertTrue(called)

    @skipIfTorchDynamo("Expected to fail due to no FakeTensor support; not a bug")
=======
>>>>>>> 4a0900d0
    def test_library_register_autograd(self):
        for mode in ["function", "qualname", "opoverload"]:

            @torch.library.custom_op("mylib::numpy_sin", mutates_args=())
            def numpy_sin(x: Tensor) -> Tensor:
                x_np = x.cpu().numpy()
                y_np = np.sin(x_np)
                return torch.from_numpy(y_np).to(device=x.device)

            def setup_context(ctx, inputs, output) -> Tensor:
                (x,) = inputs
                ctx.save_for_backward(x)

            called = False

            def backward(ctx, grad):
                nonlocal called
                called = True
                (x,) = ctx.saved_tensors
                return grad * x.cos()

            if mode == "function":
<<<<<<< HEAD
                torch.library.register_autograd(
                    numpy_sin, backward, setup_context=setup_context
                )
            elif mode == "qualname":
                torch.library.register_autograd(
                    "mylib::numpy_sin", backward, setup_context=setup_context
                )
            elif mode == "opoverload":
                torch.library.register_autograd(
                    torch.ops.mylib.numpy_sin.default,
                    backward,
                    setup_context=setup_context,
=======
                torch.library.register_autograd(numpy_sin, setup_context, backward)
            elif mode == "qualname":
                torch.library.register_autograd(
                    "mylib::numpy_sin", setup_context, backward
                )
            elif mode == "opoverload":
                torch.library.register_autograd(
                    torch.ops.mylib.numpy_sin.default, setup_context, backward
>>>>>>> 4a0900d0
                )

            x = torch.randn(3, requires_grad=True)
            y = numpy_sin(x)
            (grad_x,) = torch.autograd.grad(y, x, torch.ones_like(y))
            self.assertTrue(called)
            self.assertEqual(grad_x, x.cos())

    @skipIfTorchDynamo("Expected to fail due to no FakeTensor support; not a bug")
    def test_library_register_autograd_low_level(self):
        for mode in ["qualname", "opoverload"]:
            with torch.library._scoped_library("_torch_testing", "FRAGMENT") as lib:
                lib.define("sin5(Tensor x) -> Tensor")

                def numpy_sin(x: Tensor) -> Tensor:
                    x_np = x.cpu().detach().numpy()
                    y_np = np.sin(x_np)
                    return torch.from_numpy(y_np).to(device=x.device)

                def setup_context(ctx, inputs, output) -> Tensor:
                    (x,) = inputs
                    ctx.save_for_backward(x)

                called = False

                def backward(ctx, grad):
                    nonlocal called
                    called = True
                    (x,) = ctx.saved_tensors
                    return grad * x.cos()

                lib.impl("sin5", numpy_sin, "CPU")

                called = False

                if mode == "qualname":
                    torch.library.register_autograd(
<<<<<<< HEAD
                        "_torch_testing::sin5",
                        backward,
                        setup_context=setup_context,
                        lib=lib,
=======
                        "_torch_testing::sin5", setup_context, backward, lib=lib
>>>>>>> 4a0900d0
                    )
                elif mode == "opoverload":
                    torch.library.register_autograd(
                        torch.ops._torch_testing.sin5.default,
<<<<<<< HEAD
                        backward,
                        setup_context=setup_context,
=======
                        setup_context,
                        backward,
>>>>>>> 4a0900d0
                        lib=lib,
                    )
                x = torch.randn(3, requires_grad=True)
                y = torch.ops._torch_testing.sin5(x)
                (grad_x,) = torch.autograd.grad(y, x, torch.ones_like(y))
                self.assertTrue(called)
                self.assertEqual(grad_x, x.cos())

    @skipIfTorchDynamo("Expected to fail due to no FakeTensor support; not a bug")
    def test_fake(self):
        @torch.library.custom_op("_torch_testing::add", mutates_args=())
        def add(x: Tensor, y: float) -> Tensor:
            x_np = x.cpu().numpy()
            out_np = x_np + y
            return torch.from_numpy(out_np).to(x.device)

        x = torch.randn(3)
        y = 3.14
        z = add(x, y)
        self.assertEqual(z, x + y)

        try:
            with torch._subclasses.fake_tensor.FakeTensorMode():
                x = torch.randn(3)
                add(x, y)
            raise AssertionError("should not be hit")
        except RuntimeError as e:
            abstract_impl_error_msg = str(e)
        abstract_impl_error_msg = re.sub(
            r"0x.*>\)>", "0xDEADBEEF>)>", abstract_impl_error_msg
        ).replace(". ", ".\n")
        self.assertExpectedInline(
            abstract_impl_error_msg,
            """\
There was no fake impl registered for <CustomOpDef(_torch_testing::add)>.
This is necessary for torch.compile/export/fx tracing to work.
Please use `add.register_fake` to add an fake impl.""",
        )

        if not IS_WINDOWS:

            @torch.compile(backend="eager")
            def f(x, y):
                return add(x, y)

            x = torch.randn(3)
            with self.assertRaisesRegex(RuntimeError, "no fake impl"):
                f(x, y)

        abstract_called = False

        @add.register_fake
        def _(x, y):
            nonlocal abstract_called
            abstract_called = True
            return torch.empty_like(x)

        with torch._subclasses.fake_tensor.FakeTensorMode():
            x = torch.randn(3)
            z = add(x, y)
            self.assertEqual(z.shape, x.shape)
            self.assertTrue(abstract_called)

    @skipIfTorchDynamo("recursive dynamo")
    @unittest.skipIf(IS_WINDOWS, "torch.compile doesn't work on windows")
    def test_compile(self):
        called_impl = False
        called_abstract = False

        @torch.library.custom_op("_torch_testing::linear", mutates_args=())
        def custom_linear(x: Tensor, weight: Tensor, bias: Tensor) -> Tensor:
            nonlocal called_impl
            called_impl = True
            x_np = x.numpy()
            w_np = weight.numpy()
            b_np = bias.numpy()
            out_np = np.add(x_np @ w_np.T, bias)
            return out_np

        @custom_linear.register_fake
        def _(x, weight, bias):
            nonlocal called_abstract
            called_abstract = True
            assert x.dim() == 2
            assert weight.dim() == 2
            assert bias.dim() == 1
            assert x.shape[1] == weight.shape[1]
            assert weight.shape[0] == bias.shape[0]
            assert x.device == weight.device
            return x.new_empty(x.size(0), weight.size(0))

        x = torch.randn(2, 2)
        weight = torch.randn(2, 2)
        bias = torch.randn(2)
        out = torch.compile(custom_linear, backend="eager", fullgraph=True)(
            x, weight, bias
        )
        self.assertEqual(out, torch.nn.functional.linear(x, weight, bias))
        self.assertTrue(called_impl)
        self.assertTrue(called_abstract)

    @skipIfTorchDynamo("Expected to fail due to no FakeTensor support; not a bug")
    def test_register_autograd_error_cases(self):
        @torch.library.custom_op("_torch_testing::g", mutates_args=())
        def g(x: Tensor) -> Tensor:
            return x.sin()

        x = torch.randn(3, requires_grad=True)
        y = g(x)
        with self.assertRaisesRegex(RuntimeError, "no autograd formula"):
            y.sum().backward()

    @skipIfTorchDynamo("Expected to fail due to no FakeTensor support; not a bug")
    def test_replacement(self):
        @torch.library.custom_op("_torch_testing::f", mutates_args=())
        def f(x: Tensor) -> Tensor:
            return x.sin()

        x = torch.randn(3)
        y = f(x)
        self.assertEqual(y, x.sin())

        @torch.library.custom_op("_torch_testing::f", mutates_args=())
        def f(x: Tensor) -> Tensor:
            return x.cos()

        y = f(x)
        self.assertEqual(y, x.cos())

    @skipIfTorchDynamo("Expected to fail due to no FakeTensor support; not a bug")
    @unittest.skipIf(not TEST_CUDA, "requires CUDA")
    def test_split_device(self):
        cpu_call_count = 0
        cuda_call_count = 0

        @torch.library.custom_op(
            "_torch_testing::f", mutates_args=(), device_types="cpu"
        )
        def f(x: Tensor) -> Tensor:
            nonlocal cpu_call_count
            cpu_call_count += 1
            x_np = x.numpy()
            out_np = np.sin(x_np)
            return torch.from_numpy(out_np)

        @f.register_kernel("cuda")
        def _(x: Tensor) -> Tensor:
            nonlocal cuda_call_count
            cuda_call_count += 1
            x_np = x.cpu().numpy()
            out_np = np.sin(x_np)
            return torch.from_numpy(out_np).to(x.device)

        x = torch.randn(3)
        y = f(x)
        self.assertEqual(y, x.sin())
        self.assertEqual(cpu_call_count, 1)
        self.assertEqual(cuda_call_count, 0)

        x = x.cuda()
        y = f(x)
        self.assertEqual(y, x.sin())
        self.assertEqual(cpu_call_count, 1)
        self.assertEqual(cuda_call_count, 1)

    @skipIfTorchDynamo("Expected to fail due to no FakeTensor support; not a bug")
    @unittest.skipIf(not TEST_CUDA, "requires CUDA")
    def test_multi_types(self):
        @torch.library.custom_op(
            "_torch_testing::f", mutates_args=(), device_types=("cpu", "cuda")
        )
        def f(x: Tensor) -> Tensor:
            x_np = x.cpu().numpy()
            out_np = np.sin(x_np)
            return torch.from_numpy(out_np).to(x.device)

        x = torch.randn(3)
        y = f(x)
        self.assertEqual(y, x.sin())
        x = x.cuda()
        y = f(x)
        self.assertEqual(y, x.sin())

    def test_disallows_output_aliasing(self):
        @torch.library.custom_op("_torch_testing::f", mutates_args=())
        def f(x: Tensor) -> Tensor:
            return x.view(-1)

        x = torch.randn(3)
        with self.assertRaisesRegex(RuntimeError, "may not alias"):
            f(x)

        @torch.library.custom_op("_torch_testing::f", mutates_args=())
        def f(x: Tensor) -> Tensor:
            return x

        x = torch.randn(3)
        with self.assertRaisesRegex(RuntimeError, "may not alias"):
            f(x)

        @torch.library.custom_op(
            "_torch_testing::f", mutates_args={"x"}, device_types="cpu"
        )
        def numpy_sin_inplace(x: Tensor) -> Tensor:
            x_np = x.numpy()
            np.sin(x_np, out=x_np)
            return x

        x = torch.randn(3)
        with self.assertRaisesRegex(RuntimeError, "may not alias"):
            numpy_sin_inplace(x)


class MiniOpTestOther(CustomOpTestCaseBase):
    test_ns = "mini_op_test"

    def test_nonzero_again(self):
        x = torch.tensor([0, 1, 2, 0, 0])
        y = torch.ops.aten.nonzero.default(x)
        self.assertEqual(y, torch.tensor([[1], [2]]))


optests.generate_opcheck_tests(
    MiniOpTest,
    ["aten", "mini_op_test"],
    get_file_path_2(
        os.path.dirname(__file__),
        "minioptest_failures_dict.json",
    ),
    additional_decorators={
        "test_pt2_compliant_tag_mini_op_test_no_abstract": [unittest.expectedFailure]
    },
)

optests.generate_opcheck_tests(
    MiniOpTestOther,
    ["aten", "mini_op_test"],
    get_file_path_2(
        os.path.dirname(__file__),
        "minioptest_failures_dict.json",
    ),
)


class TestGenerateOpcheckTests(CustomOpTestCaseBase):
    def test_MiniOpTest(self):
        for orig_test in ["test_mm", "test_nonzero"]:
            for (
                test
            ) in torch.testing._internal.optests.generate_tests.DEFAULT_TEST_UTILS:
                expected_test = f"{test}__{orig_test}"
                self.assertTrue(hasattr(MiniOpTest, expected_test), msg=expected_test)

    def test_generate_repro_save_data(self):
        from torch.testing._internal.optests.generate_tests import generate_repro

        args = (torch.ones(2, 2),)
        kwargs = {"mat2": torch.zeros(2, 2)}
        actual = generate_repro(
            "test_schema",
            torch.ops.aten.sin.default,
            args,
            kwargs,
            save_data=True,
            dry_run=True,
        )
        actual = re.sub(r"torch.load\(\".*\.pt\"\)", 'torch.load("repro.pt")', actual)
        self.assertExpectedInline(
            actual,
            """\
# =========================================================
# BEGIN REPRO SCRIPT
# =========================================================
import torch
from torch.testing._internal.optests import opcheck

# Make sure you have loaded the library that contains the op
# via an import or torch.ops.load_library(...)
op = torch.ops.aten.sin.default

args, kwargs = torch.load("repro.pt")
opcheck(op, args, kwargs, test_utils="test_schema")
# =========================================================
# END REPRO SCRIPT
# =========================================================
""",
        )

    def test_generate_repro_no_save_data(self):
        from torch.testing._internal.optests.generate_tests import generate_repro

        args = (torch.ones(2, 2),)
        kwargs = {"mat2": torch.zeros(2, 2)}
        actual = generate_repro(
            "test_schema",
            torch.ops.aten.sin.default,
            args,
            kwargs,
            save_data=False,
            dry_run=True,
        )
        self.assertExpectedInline(
            actual,
            """\
# =========================================================
# BEGIN REPRO SCRIPT
# =========================================================
import torch
from torch.testing._internal.optests import opcheck

# Make sure you have loaded the library that contains the op
# via an import or torch.ops.load_library(...)
op = torch.ops.aten.sin.default

# If you rerun your test with PYTORCH_OPCHECK_PRINT_BETTER_REPRO=1
# we will fill them in same (args, kwargs) as in your test
args = ()  # args to the operator
kwargs = {}  # kwargs to the operator
opcheck(op, args, kwargs, test_utils="test_schema")
# =========================================================
# END REPRO SCRIPT
# =========================================================
""",
        )

    def test_failures_dict_validation(self):
        from torch.testing._internal.optests.generate_tests import (
            FailuresDict,
            validate_failures_dict_structure,
        )

        failures = {
            "mini_op_test::incorrect_schema": {
                "MiniOpTest.test_aot_dispatch_static__test_delayed_error": {
                    "comment": "",
                    "status": "success",
                }
            }
        }
        with self.assertRaisesRegex(RuntimeError, "got status=success"):
            validate_failures_dict_structure(
                FailuresDict("", failures),
                torch.testing._internal.optests.generate_tests.DEFAULT_TEST_UTILS,
                MiniOpTest,
            )

        failures = {
            "mini_op_test::incorrect_schema": {
                "MiniOpTest.test_aot_dispatch__test_delayed_error": {
                    "comment": "",
                    "status": "xfail",
                },
            }
        }
        with self.assertRaisesRegex(RuntimeError, "should begin with one of"):
            validate_failures_dict_structure(
                FailuresDict("", failures),
                torch.testing._internal.optests.generate_tests.DEFAULT_TEST_UTILS,
                MiniOpTest,
            )

        failures = {
            "mini_op_test::incorrect_schema": {
                "MiniOpTest.test_aot_dispatch_static__test_delayed_error_nopenopenope": {
                    "comment": "",
                    "status": "xfail",
                },
            }
        }
        with self.assertRaisesRegex(RuntimeError, "does not exist on the TestCase"):
            validate_failures_dict_structure(
                FailuresDict("", failures),
                torch.testing._internal.optests.generate_tests.DEFAULT_TEST_UTILS,
                MiniOpTest,
            )

    def test_dont_generate_decorator(self):
        self.assertTrue(hasattr(MiniOpTest, "test_dont_generate"))
        self.assertFalse(hasattr(MiniOpTest, "test_schema__test_dont_generate"))

    def test_opcheck(self):
        x = torch.randn(3, requires_grad=True)
        with self.assertRaisesRegex(ValueError, "OpOverload"):
            optests.opcheck(torch.sin, (x,))
        with self.assertRaisesRegex(ValueError, "test_utils to be subset of"):
            optests.opcheck(torch.ops.aten.sin.default, (x,), test_utils="blah")
        result = optests.opcheck(torch.ops.aten.sin.default, (x,))

        self.assertEqual(
            result,
            {
                "test_schema": "SUCCESS",
                "test_autograd_registration": "SUCCESS",
                "test_faketensor": "SUCCESS",
                "test_aot_dispatch_static": "SUCCESS",
                "test_aot_dispatch_dynamic": "SUCCESS",
            },
        )

        result = optests.opcheck(
            torch.ops.aten.sin.default, (x,), test_utils="test_schema"
        )
        self.assertEqual(
            result,
            {
                "test_schema": "SUCCESS",
            },
        )

        result = optests.opcheck(
            torch.ops.aten.sin.default,
            (x,),
            test_utils=["test_schema", "test_faketensor"],
        )
        self.assertEqual(
            result,
            {
                "test_schema": "SUCCESS",
                "test_faketensor": "SUCCESS",
            },
        )

    def test_is_inside_opcheck_mode(self):
        self.assertFalse(optests.is_inside_opcheck_mode())
        with optests.generate_tests.OpCheckMode(
            ["foo"], "bar", lambda x: x, None, "baz", "brr"
        ):
            self.assertTrue(optests.is_inside_opcheck_mode())

    def test_opcheck_bad_op(self):
        op = op_with_incorrect_schema(self, "foo")
        x = torch.randn(3)
        with self.assertRaisesRegex(Exception, "is not defined to alias output"):
            optests.opcheck(op, (x,))

        result = optests.opcheck(op, (x,), raise_exception=False)
        self.assertTrue(isinstance(result["test_schema"], RuntimeError))
        del result["test_schema"]
        self.assertEqual(
            result,
            {
                "test_autograd_registration": "SUCCESS",
                "test_faketensor": "SUCCESS",
                "test_aot_dispatch_static": "SUCCESS",
                "test_aot_dispatch_dynamic": "SUCCESS",
            },
        )


only_for = ("cpu", "cuda")
instantiate_device_type_tests(TestCustomOpTesting, globals(), only_for=only_for)
instantiate_parametrized_tests(TestCustomOp)
instantiate_parametrized_tests(TestCustomOpAPI)

if __name__ == "__main__":
    run_tests()<|MERGE_RESOLUTION|>--- conflicted
+++ resolved
@@ -2360,7 +2360,6 @@
                 self.assertTrue(called)
 
     @skipIfTorchDynamo("Expected to fail due to no FakeTensor support; not a bug")
-<<<<<<< HEAD
     def test_library_register_kernel(self):
         modes = ["function", "qualname", "opoverload"]
         calls = ["decorator", "function"]
@@ -2465,8 +2464,6 @@
                 self.assertTrue(called)
 
     @skipIfTorchDynamo("Expected to fail due to no FakeTensor support; not a bug")
-=======
->>>>>>> 4a0900d0
     def test_library_register_autograd(self):
         for mode in ["function", "qualname", "opoverload"]:
 
@@ -2489,7 +2486,6 @@
                 return grad * x.cos()
 
             if mode == "function":
-<<<<<<< HEAD
                 torch.library.register_autograd(
                     numpy_sin, backward, setup_context=setup_context
                 )
@@ -2502,16 +2498,6 @@
                     torch.ops.mylib.numpy_sin.default,
                     backward,
                     setup_context=setup_context,
-=======
-                torch.library.register_autograd(numpy_sin, setup_context, backward)
-            elif mode == "qualname":
-                torch.library.register_autograd(
-                    "mylib::numpy_sin", setup_context, backward
-                )
-            elif mode == "opoverload":
-                torch.library.register_autograd(
-                    torch.ops.mylib.numpy_sin.default, setup_context, backward
->>>>>>> 4a0900d0
                 )
 
             x = torch.randn(3, requires_grad=True)
@@ -2549,25 +2535,16 @@
 
                 if mode == "qualname":
                     torch.library.register_autograd(
-<<<<<<< HEAD
                         "_torch_testing::sin5",
                         backward,
                         setup_context=setup_context,
                         lib=lib,
-=======
-                        "_torch_testing::sin5", setup_context, backward, lib=lib
->>>>>>> 4a0900d0
                     )
                 elif mode == "opoverload":
                     torch.library.register_autograd(
                         torch.ops._torch_testing.sin5.default,
-<<<<<<< HEAD
                         backward,
                         setup_context=setup_context,
-=======
-                        setup_context,
-                        backward,
->>>>>>> 4a0900d0
                         lib=lib,
                     )
                 x = torch.randn(3, requires_grad=True)

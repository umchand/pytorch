--- conflicted
+++ resolved
@@ -254,10 +254,6 @@
         b.copy_(a, non_blocking=True)
         c.copy_(b, non_blocking=True)
         self.assertEqual(a, c, exact_dtype=False)
-<<<<<<< HEAD
-
-=======
->>>>>>> eb5381da
 
     def test_to_non_blocking(self):
         stream = torch.cuda.current_stream()
@@ -2916,12 +2912,8 @@
             for optimizer_ctor, amsgrad in product((torch.optim.Adam, torch.optim.AdamW), (False, True))
         ] + [
             (optimizer_ctor, {"lr": 0.1, "foreach": foreach, "maximize": maximize, "weight_decay": weight_decay})
-<<<<<<< HEAD
-            for optimizer_ctor, foreach, maximize, weight_decay in product((torch.optim.Adamax, torch.optim.ASGD), (False, True),
-=======
             for optimizer_ctor, foreach, maximize, weight_decay in product((torch.optim.Adamax, torch.optim.ASGD,
                                                                             torch.optim.Adadelta), (False, True),
->>>>>>> eb5381da
                                                                            (False, True), (0, 0.1))
         ]
 
@@ -2935,12 +2927,8 @@
         n_warmup, n_replay = 3, 2
         for optimizer, second_param_group_capturable in product((torch.optim.Adam, torch.optim.AdamW,
                                                                  torch.optim.ASGD, torch.optim.Adamax,
-<<<<<<< HEAD
-                                                                 torch.optim.NAdam, torch.optim.RAdam), (True, False)):
-=======
                                                                  torch.optim.NAdam, torch.optim.RAdam,
                                                                  torch.optim.Adadelta), (True, False)):
->>>>>>> eb5381da
             ref_p1, param1 = (torch.nn.Parameter(torch.ones(1, device="cuda")) for _ in range(2))
             ref_p2, param2 = (torch.nn.Parameter(torch.ones(1, device="cuda")) for _ in range(2))
             grads1, grads2 = ([torch.randn_like(param1) for _ in range(n_warmup + n_replay)] for _ in range(2))

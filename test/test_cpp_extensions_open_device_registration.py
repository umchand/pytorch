# Owner(s): ["module: cpp-extensions"]

import os
import shutil
import sys
from typing import Union
import unittest

import torch.testing._internal.common_utils as common
from torch.testing._internal.common_utils import IS_ARM64
import torch
import torch.utils.cpp_extension
from torch.utils.cpp_extension import CUDA_HOME, ROCM_HOME


TEST_CUDA = torch.cuda.is_available() and CUDA_HOME is not None
TEST_CUDNN = False
TEST_ROCM = torch.cuda.is_available() and torch.version.hip is not None and ROCM_HOME is not None
if TEST_CUDA and torch.version.cuda is not None:  # the skip CUDNN test for ROCm
    CUDNN_HEADER_EXISTS = os.path.isfile(os.path.join(CUDA_HOME, "include/cudnn.h"))
    TEST_CUDNN = (
        TEST_CUDA and CUDNN_HEADER_EXISTS and torch.backends.cudnn.is_available()
    )


def remove_build_path():
    if sys.platform == "win32":
        # Not wiping extensions build folder because Windows
        return
    default_build_root = torch.utils.cpp_extension.get_default_build_root()
    if os.path.exists(default_build_root):
        shutil.rmtree(default_build_root, ignore_errors=True)


class DummyModule(object):

    @staticmethod
    def device_count() -> int:
        return 1

    @staticmethod
    def get_rng_state(device: Union[int, str, torch.device] = 'foo') -> torch.Tensor:
        # create a tensor using our custom device object.
        return torch.empty(4, 4, device="foo")

    @staticmethod
    def set_rng_state(new_state: torch.Tensor, device: Union[int, str, torch.device] = 'foo') -> None:
        pass


@unittest.skipIf(IS_ARM64, "Does not work on arm")
class TestCppExtensionOpenRgistration(common.TestCase):
    """Tests Open Device Registration with C++ extensions.
    """
    module = None

    def setUp(self):
        super().setUp()
        # cpp extensions use relative paths. Those paths are relative to
        # this file, so we'll change the working directory temporarily
        self.old_working_dir = os.getcwd()
        os.chdir(os.path.dirname(os.path.abspath(__file__)))
        assert self.module is not None

    def tearDown(self):
        super().tearDown()
        # return the working directory (see setUp)
        os.chdir(self.old_working_dir)

    @classmethod
    def setUpClass(cls):
        remove_build_path()
        cls.module = torch.utils.cpp_extension.load(
            name="custom_device_extension",
            sources=[
                "cpp_extensions/open_registration_extension.cpp",
            ],
            extra_include_paths=["cpp_extensions"],
            extra_cflags=["-g"],
            verbose=True,
        )

    @classmethod
    def tearDownClass(cls):
        remove_build_path()

    def test_open_device_registration(self):
        self.assertFalse(self.module.custom_add_called())

        # create a tensor using our custom device object.
        device = self.module.custom_device()

        x = torch.empty(4, 4, device=device)
        y = torch.empty(4, 4, device=device)

        # Check that our device is correct.
        self.assertTrue(x.device == device)
        self.assertFalse(x.is_cpu)

        self.assertFalse(self.module.custom_add_called())

        # calls out custom add kernel, registered to the dispatcher
        z = x + y

        # check that it was called
        self.assertTrue(self.module.custom_add_called())

        z_cpu = z.to(device='cpu')

        # Check that our cross-device copy correctly copied the data to cpu
        self.assertTrue(z_cpu.is_cpu)
        self.assertFalse(z.is_cpu)
        self.assertTrue(z.device == device)
        self.assertEqual(z, z_cpu)

        z2 = z_cpu + z_cpu

        # None of our CPU operations should call the custom add function.
        self.assertFalse(self.module.custom_add_called())

        # check generator registered befor use
        with self.assertRaisesRegex(RuntimeError,
                                    "Please register a generator to the PrivateUse1 dispatch key"):
            gen_ = torch.Generator(device=device)

<<<<<<< HEAD
        module.register_genertor()
=======
        self.module.register_generator()
>>>>>>> 28621208

        gen = torch.Generator(device=device)
        self.assertTrue(gen.device == device)

        # generator can be registered only once
        with self.assertRaisesRegex(RuntimeError,
                                    "Only can register a generator to the PrivateUse1 dispatch key once"):
<<<<<<< HEAD
            module.register_genertor()
=======
            self.module.register_generator()

        # check whether print tensor.type() meets the expectation
        torch.utils.rename_privateuse1_backend('foo')
        dtypes = {
            torch.bool: 'torch.foo.BoolTensor',
            torch.double: 'torch.foo.DoubleTensor',
            torch.float32: 'torch.foo.FloatTensor',
            torch.half: 'torch.foo.HalfTensor',
            torch.int32: 'torch.foo.IntTensor',
            torch.int64: 'torch.foo.LongTensor',
            torch.int8: 'torch.foo.CharTensor',
            torch.short: 'torch.foo.ShortTensor',
            torch.uint8: 'torch.foo.ByteTensor',
        }
        for tt, dt in dtypes.items():
            test_tensor = torch.empty(4, 4, dtype=tt, device=device)
            self.assertTrue(test_tensor.type() == dt)
>>>>>>> 28621208

    def test_open_device_random(self):
        torch.utils.rename_privateuse1_backend('foo')
        with self.assertRaisesRegex(RuntimeError, "Expected one of cpu"):
            torch._register_device_module('xxx', DummyModule)

        with self.assertRaisesRegex(RuntimeError, "torch has no module of"):
            with torch.random.fork_rng(device_type="foo"):
                pass
        torch._register_device_module('foo', DummyModule)

        with torch.random.fork_rng(device_type="foo"):
            pass

if __name__ == "__main__":
    common.run_tests()<|MERGE_RESOLUTION|>--- conflicted
+++ resolved
@@ -123,11 +123,7 @@
                                     "Please register a generator to the PrivateUse1 dispatch key"):
             gen_ = torch.Generator(device=device)
 
-<<<<<<< HEAD
-        module.register_genertor()
-=======
         self.module.register_generator()
->>>>>>> 28621208
 
         gen = torch.Generator(device=device)
         self.assertTrue(gen.device == device)
@@ -135,9 +131,6 @@
         # generator can be registered only once
         with self.assertRaisesRegex(RuntimeError,
                                     "Only can register a generator to the PrivateUse1 dispatch key once"):
-<<<<<<< HEAD
-            module.register_genertor()
-=======
             self.module.register_generator()
 
         # check whether print tensor.type() meets the expectation
@@ -156,7 +149,6 @@
         for tt, dt in dtypes.items():
             test_tensor = torch.empty(4, 4, dtype=tt, device=device)
             self.assertTrue(test_tensor.type() == dt)
->>>>>>> 28621208
 
     def test_open_device_random(self):
         torch.utils.rename_privateuse1_backend('foo')

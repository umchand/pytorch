# Owner(s): ["module: dynamo"]
import abc
import collections
import copy
import dataclasses
import dis
import enum
import functools
import gc
import io
import itertools
import logging
import math
import operator
import os
import random
import re
import sys
import tempfile
import threading
import traceback
import typing
import unittest
import unittest.mock as mock
import warnings
import weakref
from unittest.mock import patch

import numpy as np
import pytest
import sympy
import torch

import torch._dynamo.test_case
import torch._dynamo.testing
import torch.onnx.operators

import torch.utils._pytree as pytree
from torch._C import FileCheck
from torch._dynamo import allow_in_graph, bytecode_analysis, bytecode_transformation
from torch._dynamo.eval_frame import _debug_get_cache_entry_list
from torch._dynamo.exc import Unsupported
from torch._dynamo.source import ConstantSource, GetItemSource, LocalSource
from torch._dynamo.testing import (
    CompileCounter,
    CompileCounterWithBackend,
    expectedFailureDynamic,
    same,
    skipIfNotPy311,
    unsupported,
    xfailIfPy311,
)
from torch._dynamo.utils import CompileProfiler, counters, ifdynstaticdefault
from torch._inductor.utils import run_and_get_code
from torch.ao.quantization import MinMaxObserver
from torch.ao.quantization.fake_quantize import FakeQuantize
from torch.ao.quantization.qconfig import QConfig
from torch.ao.quantization.quantize_fx import prepare_qat_fx
from torch.fx.experimental.recording import NotEqualError, replay_shape_env_events
from torch.fx.experimental.symbolic_shapes import (
    _constrain_range_for_size,
    constrain_range,
    constrain_unify,
    ConstraintViolationError,
    expect_true,
    guard_size_oblivious,
    ShapeEnv,
)
from torch.nn import functional as F
from torch.testing import make_tensor
from torch.testing._internal.common_cuda import (
    PLATFORM_SUPPORTS_FLASH_ATTENTION,
    SM80OrLater,
    TEST_CUDA,
    TEST_MULTIGPU,
)
from torch.testing._internal.common_methods_invocations import (
    sample_inputs_take_along_dim,
)
from torch.testing._internal.common_utils import (
    freeze_rng_state,
    IS_FBCODE,
    set_default_dtype,
    wrapDeterministicFlagAPITest,
)
from torch.testing._internal.jit_utils import JitTestCase
from torch.testing._internal.logging_utils import logs_to_string

mytuple = collections.namedtuple("mytuple", ["a", "b", "ab"])
T = typing.TypeVar("T")


# Specializes a test to run only if translation validation is set.
def onlyIfTranslationValidation(fn: typing.Callable) -> typing.Callable:
    @functools.wraps(fn)
    def wrapper(*args, **kwargs):
        import torch.fx.experimental.validator

        if torch.fx.experimental.validator.translation_validation_enabled():
            return fn(*args, **kwargs)
        raise unittest.SkipTest(f"only works when TV is True.")

    return wrapper


def cleanup_op(opname):
    ns, name = opname.split("::")
    if not hasattr(torch.ops, ns):
        return
    actual_ns = getattr(torch.ops, ns)
    if not hasattr(actual_ns, name):
        return
    delattr(actual_ns, name)


class MyPickledModule(torch.nn.Module):
    def __init__(self, z):
        super().__init__()
        self.z = z

    def forward(self, x, y):
        return x * x * x + y + self.z


# These are used for test_{cond/map}_with_quantization
default_symmetric_fake_quant = FakeQuantize.with_args(
    observer=MinMaxObserver, qscheme=torch.per_tensor_symmetric, dtype=torch.quint8
)
default_weight_symmetric_fake_quant = FakeQuantize.with_args(
    observer=MinMaxObserver, qscheme=torch.per_tensor_symmetric, dtype=torch.qint8
)
uniform_qconfig_8bit = QConfig(
    activation=default_symmetric_fake_quant,
    weight=default_weight_symmetric_fake_quant.with_args,
)
qconfig_dict = {"object_type": [(torch.nn.Linear, uniform_qconfig_8bit)]}


def closure_adder(val):
    def inner(x):
        return torch.sin(x + val)

    return inner


class MiscTests(torch._dynamo.test_case.TestCase):
    def test_get_cache_entry(self):
        def f(x):
            return x + 1

        torch.compile(f)(torch.randn(5, 5, 5))
        entries = _debug_get_cache_entry_list(f)
        self.assertTrue(len(entries) > 0)

        def g(x):
            return x + 2

        entries = _debug_get_cache_entry_list(g)
        self.assertTrue(len(entries) == 0)

        try:
            _debug_get_cache_entry_list(1)
        except TypeError as e:
            self.assertIn("expected a code object!", str(e))

        # test get cache entry on skipped code object
        def h(x):
            x = x + 1
            torch._dynamo.graph_break()
            return x + 1

        torch.compile(h)(torch.randn(3, 3))

        entries = _debug_get_cache_entry_list(torch._dynamo.graph_break)
        self.assertEqual(len(entries), 0)

    def test_boolarg(self):
        def boolarg(aa, bb, flag):
            if flag:
                return aa - bb
            else:
                return bb - aa

        a = torch.randn(10, 10)
        b = torch.randn(10, 10)
        correct1 = boolarg(a, b, True)
        correct2 = boolarg(a, b, False)
        correct3 = boolarg(a, b, None)
        counter = CompileCounter()
        opt_boolarg = torch._dynamo.optimize_assert(counter)(boolarg)
        val1 = opt_boolarg(a, b, True)
        val2 = opt_boolarg(a, b, False)
        val3 = opt_boolarg(a, b, None)
        val4 = opt_boolarg(a, b, True)
        self.assertTrue(same(val1, correct1))
        self.assertTrue(same(val2, correct2))
        self.assertTrue(same(val3, correct3))
        self.assertTrue(same(val4, correct1))
        self.assertEqual(counter.frame_count, 3)

    def test_invalid_args_builtin(self):
        @torch.compile(backend="eager")
        def fn(x):
            x = x.sin()
            if isinstance(x, torch.Tensor, invalid=True):
                x = x.sin()
            return x

        with self.assertRaises(TypeError):
            fn(torch.randn(16))

    def test_callpacked(self):
        def call_packed(args):
            a, b, c = args
            return a - b * c

        counter = CompileCounter()
        a = torch.randn(10, 10)
        b = torch.randn(10, 10)
        c = torch.randn(10, 10)
        correct = call_packed([a, b, c])
        opt_call_packed = torch._dynamo.optimize_assert(counter)(call_packed)
        val1 = opt_call_packed([a, b, c])
        val2 = opt_call_packed((a, b, c))
        val3 = opt_call_packed([a, b, c])
        val4 = opt_call_packed((a, b, c))
        self.assertTrue(same(val1, correct))
        self.assertTrue(same(val2, correct))
        self.assertTrue(same(val3, correct))
        self.assertTrue(same(val4, correct))
        self.assertEqual(counter.frame_count, 2)

    def test_raises(self):
        def fn(a, b, c, cls):
            x = a + b - c * 10
            raise cls(str(x))

        counter = CompileCounter()
        a = torch.randn(10, 10)
        b = torch.randn(10, 10)
        c = torch.randn(10, 10)
        opt_fn = torch._dynamo.optimize(counter)(fn)
        self.assertRaises(AssertionError, lambda: opt_fn(a, b, c, AssertionError))
        self.assertEqual(counter.frame_count, 1)
        self.assertEqual(counter.op_count, 3)

    def test_module_not_callable(self):
        def fn(x):
            return torch.fft(x)

        counter = CompileCounter()
        a = torch.randn(10, 10)
        opt_fn = torch._dynamo.optimize(counter)(fn)
        self.assertRaisesRegex(
            TypeError, "'module' object is not callable", lambda: opt_fn(a)
        )

    def test_inplace(self):
        def inplace1(a, b):
            o = torch.empty((10, 10))
            o.copy_(a)
            o -= b
            return o

        torch._dynamo.testing.standard_test(self, inplace1, 2, expected_ops=3)

    def test_inplace_desugaring(self):
        def inplace_on_literals(y):
            x0 = 1
            x0 += y
            x1 = 1
            x1 -= y
            return x0, x1

        torch._dynamo.testing.standard_test(
            self, inplace_on_literals, 1, expected_ops=2
        )

    def test_unpack4(self):
        def unpack4(a, b):
            a = a[:5, :]
            b = b[:5, :]
            x, y = a.size()
            o = torch.empty((x, y))
            o.copy_(a / b)
            return o

        torch._dynamo.testing.standard_test(
            self,
            unpack4,
            2,
            expected_ops=5,
            expected_ops_dynamic=ifdynstaticdefault(5, 7),
        )

    def test_unpack5(self):
        def unpack5(a, b):
            a = a[:5, :]
            b = b[:5, :]
            x, y = a.shape
            o = torch.empty((x, y))
            o.copy_(a / b)
            return o

        torch._dynamo.testing.standard_test(
            self,
            unpack5,
            2,
            expected_ops=5,
            expected_ops_dynamic=ifdynstaticdefault(5, 7),
        )

    def test_matmul1(self):
        def matmul_op1(a, b):
            return a @ b

        # TODO(jansel): FX doesn't support this, should add upstream support
        torch._dynamo.testing.standard_test(self, matmul_op1, 2, expected_ops=1)

    def test_int_shape_binops(self):
        def fn(x):
            # Test reversal by putting int arg first.
            y = 15 - x.shape[0]
            y = 4 + y
            y = 5 * y
            y = 2 % y
            y = 3**y
            y = 10 // y
            y = pow(2, y)
            y = 10 / y
            return x + y

        torch._dynamo.testing.standard_test(
            self, fn, 1, expected_ops=1, expected_ops_dynamic=ifdynstaticdefault(1, 11)
        )

    @torch._dynamo.config.patch(only_allow_pt2_compliant_ops=True)
    def test_pt2_compliant_ops_are_allowed(self):
        lib = torch.library.Library("mylib", "FRAGMENT")
        try:
            torch.library.define(
                "mylib::bar",
                "(Tensor x) -> Tensor",
                lib=lib,
                tags=(torch.Tag.pt2_compliant_tag,),
            )
            torch.library.impl(
                "mylib::bar", "CompositeImplicitAutograd", torch.sin, lib=lib
            )
            assert torch.Tag.pt2_compliant_tag in torch.ops.mylib.bar.default.tags

            def f(x):
                return torch.ops.mylib.bar(x)

            overload = torch.ops.mylib.bar.default

            def g(x):
                return overload(x)

            x = torch.randn(3)

            counts = torch._dynamo.testing.CompileCounter()
            optimized_f = torch._dynamo.optimize(counts, nopython=True)(f)
            _ = optimized_f(x)

            optimized_g = torch._dynamo.optimize(counts, nopython=True)(f)
            _ = optimized_g(x)
        finally:
            cleanup_op("mylib::bar")
            del lib

    @torch._dynamo.config.patch(only_allow_pt2_compliant_ops=True)
    def test_non_pt2_compliant_ops_graph_break(self):
        lib = torch.library.Library("mylib", "FRAGMENT")
        try:
            torch.library.define("mylib::bar2", "(Tensor x) -> Tensor", lib=lib)
            torch.library.impl(
                "mylib::bar2", "CompositeImplicitAutograd", torch.sin, lib=lib
            )
            assert torch.Tag.pt2_compliant_tag not in torch.ops.mylib.bar2.default.tags

            def f(x):
                return torch.ops.mylib.bar2(x)

            overload = torch.ops.mylib.bar2.default

            def g(x):
                return overload(x)

            x = torch.randn(3)

            counts = torch._dynamo.testing.CompileCounter()
            with self.assertRaisesRegex(
                torch._dynamo.exc.Unsupported, "not PT2 compliant"
            ):
                optimized_f = torch._dynamo.optimize(counts, nopython=True)(f)
                y = optimized_f(x)

            with self.assertRaisesRegex(
                torch._dynamo.exc.Unsupported, "not PT2 compliant"
            ):
                optimized_g = torch._dynamo.optimize(counts, nopython=True)(f)
                y = optimized_g(x)
        finally:
            cleanup_op("mylib::bar2")
            del lib

    @torch._dynamo.config.patch(only_allow_pt2_compliant_ops=True)
    def test_pt2_compliant_overload(self):
        lib = torch.library.Library("mylib", "FRAGMENT")
        try:
            torch.library.define(
                "mylib::bar3.tensor",
                "(Tensor x) -> Tensor",
                tags=torch.Tag.pt2_compliant_tag,
                lib=lib,
            )
            torch.library.define(
                "mylib::bar3.int", "(Tensor x, int dim) -> Tensor", lib=lib
            )

            torch.library.impl(
                "mylib::bar3.tensor",
                "CompositeImplicitAutograd",
                torch.sin,
                lib=lib,
            )
            torch.library.impl(
                "mylib::bar3.int", "CompositeImplicitAutograd", torch.sum, lib=lib
            )

            def f(x):
                return torch.ops.mylib.bar3(x)

            def g(x):
                return torch.ops.mylib.bar3(x, 1)

            def h(x):
                return torch.ops.mylib.bar3(x, x, x)

            x = torch.randn(3)

            counts = torch._dynamo.testing.CompileCounter()
            optimized_f = torch._dynamo.optimize(counts, nopython=True)(f)
            optimized_g = torch._dynamo.optimize(counts, nopython=True)(g)
            optimized_h = torch._dynamo.optimize(counts, nopython=True)(h)

            # No error: the overload is PT2 compliant
            optimized_f(x)

            with self.assertRaisesRegex(
                torch._dynamo.exc.Unsupported, "not PT2 compliant"
            ):
                y = optimized_g(x)

            # graph break on incorrect parsing
            with self.assertRaisesRegex(torch._dynamo.exc.Unsupported, "failed to"):
                y = optimized_h(x)

        finally:
            cleanup_op("mylib::bar3")
            del lib

    def test_auto_functionalize_can_with_default(self):
        lib = torch.library.Library("mylib", "FRAGMENT")
        torch.library.define(
            "mylib::foo",
            "(Tensor a, int b, Tensor(d!)? c=None, Tensor? d=None, int e=-1) -> ()",
            tags=torch.Tag.pt2_compliant_tag,
            lib=lib,
        )

        @torch.library.impl("mylib::foo", "cpu", lib=lib)
        def foo_impl(a, b, c=None, d=None, e=-1):
            a + b
            return

        def f(a, mode):
            return torch.ops.mylib.foo(
                a,
                0,
            )

        a = torch.tensor([10, 10, 10], dtype=torch.int64)

        torch.compile(f)(a, 0)

        cleanup_op("mylib::foo")
        del lib

    def test_closure_recompiles(self):
        cnt = CompileCounter()

        def fn(x, other_fn):
            return other_fn(x + 1) - 1

        opt = torch.compile(fn, backend=cnt, fullgraph=True)

        x = torch.randn(8)
        for f in (
            closure_adder(5),
            closure_adder(5),
            closure_adder(torch.randn(8)),
            closure_adder(torch.randn(8)),
        ):
            self.assertEqual(opt(x, f), fn(x, f))

        self.assertEqual(cnt.frame_count, 2)

    def test_generate_trivial_abstract_impl(self):
        try:
            lib = torch.library.Library("mylib", "FRAGMENT")
            torch.library.define(
                "mylib::foo",
                "(Tensor x, Tensor[] y, Tensor(a!)? z, SymInt w) -> ()",
                tags=torch.Tag.pt2_compliant_tag,
                lib=lib,
            )

            @torch.library.impl("mylib::foo", "cpu", lib=lib)
            @torch._dynamo.disable
            def foo_impl(x, y, z, w):
                x + y[0] + w
                return

            def f(x, y, z, w):
                return torch.ops.mylib.foo(x, y, z, 2)

            x = torch.randn(3)
            y = (torch.randn(3), torch.randn(3))
            z = torch.randn(3)
            w = torch.randn(3)
            args = (x, y, z, w)

            output = torch.compile(f, backend="eager", fullgraph=True)(*args)
            self.assertEqual(output, None)
        finally:
            cleanup_op("mylib::foo")
            del lib

    def test_can_auto_functionalize(self):
        from torch._higher_order_ops.auto_functionalize import can_auto_functionalize

        expected_true = [
            "(Tensor(a!) x) -> ()",
            "(Tensor(a!) x, Tensor y, Tensor(b!) z, SymInt w, Tensor(c!)? n) -> ()",
            "(Tensor(a!) x, Tensor[] y, Tensor(b!) z, SymInt w, Tensor(c!)? n) -> ()",
            "(Tensor(a!) x, Tensor y, Tensor(b!) z, SymInt w, Tensor(c!)? n) -> Tensor",
            "(Tensor(a!) x, Tensor y, Tensor(b!) z, SymInt w, Tensor(c!)? n) -> (Tensor, Tensor)",
        ]
        expected_false = [
            "(Tensor x) -> ()",
            "(Tensor(a) x) -> Tensor(a)",
            "(Tensor(a!) x) -> Tensor(a!)",
            "(Tensor(a!) x, Tensor y, Tensor(b!)[] z, SymInt w) -> ()",
            "(Tensor(a!) x, Tensor y, Tensor(b!) z, SymInt w, Tensor(c!)? n) -> Tensor(a)",
            "(Tensor(a!) x, Tensor y, Tensor(b!) z, SymInt w, Tensor(c!)? n) -> (Tensor, Tensor(a))",
            "(Tensor(a) x, Tensor y, Tensor(b!) z, SymInt w, Tensor(c!)? n) -> (Tensor, Tensor(a))",
            "(Tensor(a!) x, Tensor y, Tensor(b!) z, SymInt w, Tensor(c!)? n) -> (Tensor, Tensor[])",
        ]
        for schema in expected_true:
            try:
                lib = torch.library.Library("mylib", "FRAGMENT")
                torch.library.define("mylib::a", schema, lib=lib)
                self.assertTrue(
                    can_auto_functionalize(torch.ops.mylib.a.default), msg=schema
                )
                self.assertFalse(can_auto_functionalize(torch.ops.mylib.a))
            finally:
                cleanup_op("mylib::a")
                del lib
        for schema in expected_false:
            try:
                lib = torch.library.Library("mylib", "FRAGMENT")
                torch.library.define("mylib::a", schema, lib=lib)
                self.assertFalse(
                    can_auto_functionalize(torch.ops.mylib.a.default), msg=schema
                )
                self.assertFalse(can_auto_functionalize(torch.ops.mylib.a))
            finally:
                cleanup_op("mylib::a")
                del lib

    def test_auto_functionalize(self):
        try:
            lib = torch.library.Library("mylib", "FRAGMENT")
            torch.library.define(
                "mylib::foo",
                "(Tensor(a!) x, Tensor[] y, Tensor(b!) z, SymInt w, Tensor n) -> ()",
                tags=torch.Tag.pt2_compliant_tag,
                lib=lib,
            )

            @torch.library.impl("mylib::foo", "cpu", lib=lib)
            @torch._dynamo.disable
            def foo_impl(x, y, z, w, n):
                x.add_(y[0] + w)
                z.add_(y[1] + n)

            def f(x, y, z, n):
                torch.ops.mylib.foo(x, y, z, 2, n)

            x = torch.randn(3)
            y = (torch.randn(3), torch.randn(3))
            z = torch.randn(3)
            n = torch.randn(3)
            orig_args = (x, y, z, n)

            compiled_args = pytree.tree_map_only(torch.Tensor, torch.clone, orig_args)

            log_stream, ctx = logs_to_string(
                "torch._inductor.compile_fx", "post_grad_graphs"
            )
            with ctx():
                torch.compile(f, backend="inductor", fullgraph=True)(*compiled_args)

            post_grad_graphs = "\n".join(
                log_stream.getvalue().strip().split("\n")[3:]
            ).strip()

            # Check the graph under static shapes
            if torch._dynamo.config.assume_static_by_default:
                self.assertExpectedInline(
                    post_grad_graphs,
                    """\
def forward(self, arg0_1: "f32[3]", arg1_1: "f32[3]", arg2_1: "f32[3]", arg3_1: "f32[3]", arg4_1: "f32[3]"):
        # No stacktrace found for following nodes
        foo_default = torch.ops.mylib.foo.default(arg0_1, [arg3_1, arg4_1], arg1_1, 2, arg2_1);  arg0_1 = arg3_1 = arg4_1 = arg1_1 = arg2_1 = None
        return ()""",
                )

            eager_args = pytree.tree_map_only(torch.Tensor, torch.clone, orig_args)
            f(*eager_args)
            self.assertEqual(compiled_args, eager_args)
        finally:
            cleanup_op("mylib::foo")
            del lib

    def test_auto_functionalize_with_returns(self):
        try:
            lib = torch.library.Library("mylib", "FRAGMENT")
            torch.library.define(
                "mylib::foo",
                "(Tensor(a!) x, Tensor[] y, Tensor(b!) z, SymInt w, Tensor n) -> (Tensor, Tensor)",
                tags=torch.Tag.pt2_compliant_tag,
                lib=lib,
            )

            @torch.library.impl("mylib::foo", "cpu", lib=lib)
            @torch._dynamo.disable
            def foo_impl(x, y, z, w, n):
                x.add_(y[0] + w)
                z.add_(y[1] + n)
                return y[0] + w, y[1] + n

            @torch.library.impl_abstract("mylib::foo", lib=lib)
            def foo_abstract(x, y, z, w, n):
                return y[0] + w, y[1] + n

            def f(x, y, z, n):
                return torch.ops.mylib.foo(x, y, z, 2, n)

            x = torch.randn(3)
            y = (torch.randn(3), torch.randn(3))
            z = torch.randn(3)
            n = torch.randn(3)
            orig_args = (x, y, z, n)

            compiled_args = pytree.tree_map_only(torch.Tensor, torch.clone, orig_args)
            log_stream, ctx = logs_to_string(
                "torch._inductor.compile_fx", "post_grad_graphs"
            )
            with ctx():
                compiled_out = torch.compile(f, backend="inductor", fullgraph=True)(
                    *compiled_args
                )

            if torch._dynamo.config.assume_static_by_default:
                post_grad_graphs = "\n".join(
                    log_stream.getvalue().strip().split("\n")[3:]
                ).strip()
                self.assertExpectedInline(
                    post_grad_graphs,
                    """\
def forward(self, arg0_1: "f32[3]", arg1_1: "f32[3]", arg2_1: "f32[3]", arg3_1: "f32[3]", arg4_1: "f32[3]"):
        # No stacktrace found for following nodes
        foo_default = torch.ops.mylib.foo.default(arg0_1, [arg3_1, arg4_1], arg1_1, 2, arg2_1);  arg0_1 = arg3_1 = arg4_1 = arg1_1 = arg2_1 = None
        getitem_4: "f32[3]" = foo_default[0]
        getitem_5: "f32[3]" = foo_default[1];  foo_default = None
        return (getitem_4, getitem_5)""",
                )

            eager_args = pytree.tree_map_only(torch.Tensor, torch.clone, orig_args)
            eager_out = f(*eager_args)
            self.assertEqual(compiled_args, eager_args)
            self.assertEqual(compiled_out, eager_out)
        finally:
            cleanup_op("mylib::foo")
            del lib

    def test_auto_functionalize_on_view(self):
        try:
            lib = torch.library.Library("mylib", "FRAGMENT")
            torch.library.define(
                "mylib::foo",
                "(Tensor(a!) x) -> ()",
                tags=torch.Tag.pt2_compliant_tag,
                lib=lib,
            )

            @torch.library.impl("mylib::foo", "cpu", lib=lib)
            @torch._dynamo.disable
            def foo_impl(x):
                x_np = x.detach().numpy()  # view
                np.sin(x_np, out=x_np)
                return

            x = torch.randn(3)
            expected = x.sin()
            torch.ops.mylib.foo(x)
            assert torch.allclose(x, expected)

            @torch.compile(backend="aot_eager_decomp_partition", fullgraph=True)
            def f(x):
                x = x.clone()
                y = x[:]
                torch.ops.mylib.foo(y)
                return x

            y = f(x)
            self.assertEqual(y, x.sin())
        finally:
            cleanup_op("mylib::foo")
            del lib

    def test_auto_functionalize_optional(self):
        try:
            lib = torch.library.Library("mylib", "FRAGMENT")
            torch.library.define(
                "mylib::foo",
                "(Tensor(a!)? x, Tensor[] y, Tensor(b!)? z, SymInt w, Tensor n) -> ()",
                tags=torch.Tag.pt2_compliant_tag,
                lib=lib,
            )

            @torch.library.impl("mylib::foo", "cpu", lib=lib)
            @torch._dynamo.disable
            def foo_impl(x, y, z, w, n):
                if x is not None:
                    x.add_(y[0] + w)
                if z is not None:
                    z.add_(y[1] + n)

            def f(x, y, z, n):
                torch.ops.mylib.foo(x, y, z, 2, n)

            x = None
            y = (torch.randn(3), torch.randn(3))
            z = torch.randn(3)
            n = torch.randn(3)
            orig_args = (x, y, z, n)

            compiled_args = pytree.tree_map_only(torch.Tensor, torch.clone, orig_args)
            log_stream, ctx = logs_to_string(
                "torch._inductor.compile_fx", "post_grad_graphs"
            )
            with ctx():
                torch.compile(f, backend="inductor", fullgraph=True)(*compiled_args)

            if torch._dynamo.config.assume_static_by_default:
                post_grad_graphs = "\n".join(
                    log_stream.getvalue().strip().split("\n")[3:]
                ).strip()
                self.assertExpectedInline(
                    post_grad_graphs,
                    """\
def forward(self, arg0_1: "f32[3]", arg1_1: "f32[3]", arg2_1: "f32[3]", arg3_1: "f32[3]"):
        # No stacktrace found for following nodes
        foo_default = torch.ops.mylib.foo.default(None, [arg2_1, arg3_1], arg0_1, 2, arg1_1);  arg2_1 = arg3_1 = arg0_1 = arg1_1 = None
        return ()""",
                )

            eager_args = pytree.tree_map_only(torch.Tensor, torch.clone, orig_args)
            f(*eager_args)
            self.assertEqual(compiled_args, eager_args)
        finally:
            cleanup_op("mylib::foo")
            del lib

    def test_shape_int_inplace_binops(self):
        def fn(x):
            p = x.shape[0]
            p += 2
            p -= 2
            p **= 2
            p /= 2
            p *= 2
            p //= 2
            p %= 2
            return x + p

        torch._dynamo.testing.standard_test(
            self, fn, 1, expected_ops=1, expected_ops_dynamic=ifdynstaticdefault(1, 10)
        )

    def test_int_shape_inplace_binops(self):
        def fn(x):
            p = x.shape[0]
            # Test reversal by putting constant first
            y = 2
            y += p
            y = 2
            y -= p
            y = 2
            y **= p
            y = 2
            y /= p
            y = 2
            y *= p
            y = 2
            y //= p
            y = 2
            y %= p
            return x + y

        torch._dynamo.testing.standard_test(
            self, fn, 1, expected_ops=1, expected_ops_dynamic=ifdynstaticdefault(1, 10)
        )

    def test_int_int_comparisons(self):
        def fn(x):
            if 2 != 2:
                out = 1
            elif 2 < 1:
                out = 1
            elif 1 > 2:
                out = 1
            elif 1 >= 2:
                out = 1
            elif 2 <= 1:
                out = 1
            elif 2 == 2:
                out = 2
            else:
                out = 1
            return x + out

        torch._dynamo.testing.standard_test(self, fn, 1, expected_ops=1)

    def test_shape_int_comparisons(self):
        def fn(x):
            a = x.shape[0]
            # Ensure support for constant on right side
            if a != 10:
                out = 1
            elif a < 2:
                out = 1
            elif a > 12:
                out = 1
            elif a >= 12:
                out = 1
            elif a <= 2:
                out = 1
            elif a == 10:
                out = 2
            else:
                out = 1
            return x + out

        # expect for dynamic: size, index, 6 comparison ops, add
        torch._dynamo.testing.standard_test(
            self, fn, 1, expected_ops=1, expected_ops_dynamic=ifdynstaticdefault(1, 9)
        )

    def test_int_shape_comparisons(self):
        def fn(x):
            a = x.shape[0]
            # Ensure support for constant on left side
            if 10 != a:
                out = 1
            elif 12 < a:
                out = 1
            elif 2 > a:
                out = 1
            elif 2 >= a:
                out = 1
            elif 12 <= a:
                out = 1
            elif 10 == a:
                out = 2
            else:
                out = 1
            return x + out

        # expect for dynamic: size, index, 6 comparison ops, add
        torch._dynamo.testing.standard_test(
            self, fn, 1, expected_ops=1, expected_ops_dynamic=ifdynstaticdefault(1, 9)
        )

    def test_param_shape_binops(self):
        class MyModule(torch.nn.Module):
            def __init__(self):
                super().__init__()
                self.param = torch.nn.Parameter(torch.randn(15))

            def forward(self, x):
                # Test reversal by putting param shape arg first.
                p = self.param.shape[0]
                y = p - x.shape[0]
                y = p + y
                y = p * y
                y = p % y
                y = p**y
                y = p // y
                y = pow(p, y)
                y = p / y
                return x + y

        counts = torch._dynamo.testing.CompileCounter()
        mod = MyModule()
        optimized_mod = torch._dynamo.optimize(counts, nopython=True)(mod)

        x = torch.randn(3)
        ref = mod(x)
        res = optimized_mod(x)

        self.assertTrue(same(ref, res))
        self.assertEqual(counts.frame_count, 1)

        if torch._dynamo.config.assume_static_by_default:
            self.assertExpectedInline(counts.op_count, """1""")
        else:
            self.assertExpectedInline(counts.op_count, """11""")

    def test_user_defined_binop(self):
        class MyClass:
            def __init__(self, value):
                self.value = value

            def __radd__(self, other):
                return self.value + other

        def fn(x, c):
            y = x.shape[0] + c
            return x + y

        counts = torch._dynamo.testing.CompileCounter()
        opt_fn = torch._dynamo.optimize(counts)(fn)

        x = torch.randn(3)
        c = MyClass(4)
        ref = fn(x, c)
        res = opt_fn(x, c)

        self.assertTrue(same(ref, res))
        self.assertEqual(counts.frame_count, 1)
        if torch._dynamo.config.assume_static_by_default:
            self.assertExpectedInline(counts.op_count, """1""")
        else:
            self.assertExpectedInline(counts.op_count, """4""")

    def test_user_defined_iter(self):
        class Mod:
            def __init__(self):
                self.a = [torch.randn(2, 2), torch.randn(2, 2)]

            def __iter__(self):
                return iter(self.a)

        def f(mod):
            ret = []
            for x in mod:
                ret.append(x + 1)
            return ret

        mod = Mod()
        counts = torch._dynamo.testing.CompileCounter()
        opt_fn = torch._dynamo.optimize(counts, nopython=True)(f)
        ref = f(mod)
        res = opt_fn(mod)
        res = opt_fn(mod)
        res = opt_fn(mod)
        res = opt_fn(mod)
        self.assertTrue(same(ref, res))
        self.assertEqual(counts.frame_count, 1)

        mod.a.append(torch.randn(2, 2))
        # `for x in mod` is inlined, where iter(m.a) creates a guard on the list length of m.a
        # Mutating length of mod.a causes a re-compilation.
        ref2 = f(mod)
        res2 = opt_fn(mod)
        res2 = opt_fn(mod)
        res2 = opt_fn(mod)
        res2 = opt_fn(mod)
        self.assertTrue(same(ref2, res2))
        self.assertEqual(counts.frame_count, 2)

    def test_compare_shapes_eq(self):
        def compare_shapes(a, b, to_list):
            x = list(a.unsqueeze(-1).shape) if to_list else a.shape
            y = list(b.unsqueeze(-1).shape) if to_list else b.shape
            if x == y:
                return a + 1
            else:
                return a + 2

        # Test both ListVariable and ShapeVariable
        torch._dynamo.testing.standard_test(
            self, lambda a, b: compare_shapes(a, b, to_list=True), 2
        )
        torch._dynamo.testing.standard_test(
            self, lambda a, b: compare_shapes(a, b, to_list=False), 2
        )

    def test_compare_shapes_tuple_eq(self):
        def compare_shapes(a, b):
            x = tuple(a.unsqueeze(-1).shape)
            y = tuple(b.unsqueeze(-1).shape)
            if x == y:
                return a + 1
            else:
                return a + 2

        torch._dynamo.testing.standard_test(self, lambda a, b: compare_shapes(a, b), 2)

    def test_compare_shapes_tuple_neq(self):
        def compare_shapes(a, b):
            x = tuple(a.unsqueeze(-1).shape)
            y = tuple(b.unsqueeze(-1).shape)
            if x != y:
                return a + 1
            else:
                return a + 2

        torch._dynamo.testing.standard_test(self, lambda a, b: compare_shapes(a, b), 2)

    def test_compare_shapes_neq(self):
        def compare_shapes(a, b, to_list):
            x = list(a.unsqueeze(-1).shape) if to_list else a.shape
            y = list(b.unsqueeze(-1).shape) if to_list else b.shape
            if x != y:
                return a + 1
            else:
                return a + 2

        # Test both ListVariable and ShapeVariable
        torch._dynamo.testing.standard_test(
            self, lambda a, b: compare_shapes(a, b, to_list=True), 2
        )
        torch._dynamo.testing.standard_test(
            self, lambda a, b: compare_shapes(a, b, to_list=False), 2
        )

    def test_compare_shapes_with_constant(self):
        def compare_shapes(a):
            x = a.shape
            if x[0] != 3:
                return a * 4
            return a * 3

        guard_failure = None

        def guard_failures(failure):
            nonlocal guard_failure
            guard_failure = failure

        opt_fn = torch._dynamo.optimize(
            "eager", nopython=True, guard_fail_fn=guard_failures
        )(compare_shapes)
        opt_fn(torch.randn([3, 4]))
        opt_fn(torch.randn([4, 3]))
        self.assertIn(
            """tensor 'L['a']' size mismatch at index 0. expected 3, actual 4""",
            guard_failure.reason,
        )

    def test_builtin_abs(self):
        def fn(x, y):
            return abs(x) + abs(y)

        sample = torch.randn(10, 10)
        opt_fn = torch._dynamo.optimize("eager", nopython=True)(fn)

        for sample in [
            (torch.randn(10, 10), torch.randn(10, 10)),
            (-10, make_tensor(10, dtype=torch.int64, device="cpu")),
            (-0.1, torch.randn(10)),
        ]:
            expect = fn(*sample)
            actual = opt_fn(*sample)
            self.assertEqual(expect, actual)

    def test_builtin_isinstance(self):
        def fn(x):
            t = torch.arange(1, 3)
            a = isinstance(x, torch.Tensor)
            b = isinstance(t, torch.Tensor)
            c = isinstance(x, int)
            d = isinstance(3, int)
            e = isinstance([1, 2, 3], list)
            f = isinstance({"foo": 1, "bar": 2}, dict)
            res = [a, b, c, d, e, f]
            # Can't run yet due to other unimplemented instructions
            # res += [isinstance(torch.nn.LazyLinear(2, 3), torch.nn.Linear)]
            return res

        torch._dynamo.testing.standard_test(self, fn, 1, expected_ops=1)

    @unittest.skipIf(sys.version_info[:2] <= (3, 8), "Requires astunparse")
    def test_cse_dict_guards(self):
        def fn(x):
            ret = torch.zeros(3)
            for v in x.values():
                ret = ret + v
            return ret

        from torch._dynamo.guards import build_guard_function, CLOSURE_VARS

        x = {3: torch.randn(3), 2: torch.randn(3), 4: torch.randn(3)}
        _, guards = torch._dynamo.export(fn, x)

        code_lists = [c for g in guards for c in g.code_list or []]
        _, pycode = build_guard_function(code_lists, [])
        # Make sure we just call "list(dict.keys())" once
        self.assertEqual(pycode.count("keys"), 1)

    def test_sys_modules(self):
        def fn(x, y):
            mod_a = sys.modules.get("aaaaaaaa")
            assert mod_a is None
            assert "bbbbbbbb" not in sys.modules

            assert "operator" in sys.modules
            operator = sys.modules["operator"]
            builtins = sys.modules.get("builtins")
            operator2 = sys.modules.get("cccccccc", operator)

            return operator.add(x, y), operator2.neg(builtins.abs(x))

        torch._dynamo.testing.standard_test(self, fn, 2, expected_ops=3)

        x = torch.randn(10, 10)
        _, guards = torch._dynamo.export(fn, x, x)
        guard_code = []
        for guard in guards:
            if guard.code_list:
                guard_code += guard.code_list

        # Filter out id-matches that won't reproduce run to run
        guard_code = filter(
            lambda line: "id" not in line and "lookup_backend" not in line,
            sorted(guard_code),
        )
        guard_code_str = "\n".join(guard_code)

        for line in """\
2 <= L['x'].size()[0]
L['x'] is L['y']
L['x'].ndimension() == 2
L['x'].requires_grad == False
L['x'].size()[1] == L['x'].size()[0]
L['x'].storage_offset() == 0
___dict_contains('builtins', G['sys'].modules)
___dict_contains('operator', G['sys'].modules)
___dict_contains('operator', G['sys'].modules)
hasattr(L['x'], '_dynamo_dynamic_indices') == False
not ___dict_contains('aaaaaaaa', G['sys'].modules)
not ___dict_contains('bbbbbbbb', G['sys'].modules)
not ___dict_contains('cccccccc', G['sys'].modules)
str(L['x'].device) == 'cpu'
str(L['x'].dtype) == 'torch.float32'
utils_device.CURRENT_DEVICE == None""".split(
            "\n"
        ):
            self.assertIn(
                line,
                guard_code_str,
            )

    def test_fold(self):
        def fn(a):
            return a + math.sqrt(63)

        torch._dynamo.testing.standard_test(self, fn, 1, expected_ops=1)

    def test_getattr_dict(self):
        def fn(x):
            from torch.masked.maskedtensor._ops_refs import _MASKEDTENSOR_FUNCTION_TABLE

            return x * len(_MASKEDTENSOR_FUNCTION_TABLE)

        i = torch.randn(5)
        r1 = fn(i)
        opt_fn = torch.compile(fn, backend="eager", fullgraph=True)
        r2 = opt_fn(i)
        self.assertEqual(r1, r2)

    def test_shape_unpack(self):
        def fn(x):
            a, b = x.size()
            return x * b

        i = torch.randn(5, 10)
        r1 = fn(i)
        opt_fn = torch._dynamo.optimize("eager")(fn)
        r2 = opt_fn(i)
        self.assertTrue(same(r1, r2))

    def test_typing_dict(self):
        def fn(d):
            return d[T]

        d = {T: torch.randn(3)}
        r1 = fn(d)
        opt_fn = torch.compile(fn, backend="eager", fullgraph=True)
        r2 = opt_fn(d)
        self.assertEqual(r1, r2)

    def test_tensor_iter(self):
        def fn(x):
            for y in x:
                y.add_(1.0)
            return y

        # expect extra size node for dynamic
        torch._dynamo.testing.standard_test(
            self,
            fn,
            1,
            expected_ops=20,
            expected_ops_dynamic=ifdynstaticdefault(20, 21),
        )

    def test_empty_list(self):
        def fn(x, ll):
            if len(ll) == 0 and not ll and ll is not None:
                return x + 1

        i = torch.randn(5, 10)
        r1 = fn(i, [])
        opt_fn = torch._dynamo.optimize("eager")(fn)
        r2 = opt_fn(i, [])
        r3 = opt_fn(i, tuple())
        self.assertTrue(same(r1, r2))
        self.assertTrue(same(r1, r3))

    def test_min_max_over_iterable(self):
        def get_test_fn(func):
            def _fn(a, b, func=func):
                # try all of list, iterator, tuple, vararg.
                lst = [a.shape[0] + 1, 8, a.shape[0]]
                x = func(lst)
                y = func(iter(lst))
                z = func(tuple(lst))
                w = func(*lst)
                return a + (x + y + z + w)

            return _fn

        torch._dynamo.testing.standard_test(
            self,
            get_test_fn(func=min),
            2,
            expected_ops=1,
            expected_ops_dynamic=ifdynstaticdefault(1, 14),
        )
        torch._dynamo.testing.standard_test(
            self,
            get_test_fn(func=max),
            2,
            expected_ops=1,
            expected_ops_dynamic=ifdynstaticdefault(1, 17),
        )

    @torch._dynamo.config.patch(capture_scalar_outputs=True)
    def test_torch_check(self):
        cnts = torch._dynamo.testing.CompileCounter()

        @torch.compile(backend=cnts, fullgraph=True)
        def f(x):
            y = x.item()
            torch._check(y >= 0)
            return torch.arange(0, y)

        f(torch.tensor([3]))
        f(torch.tensor([4]))
        self.assertEqual(cnts.frame_count, 1)

    @torch._dynamo.config.patch(capture_scalar_outputs=True)
    def test_torch_check_symbolic_shape_rel(self):
        cnts = torch._dynamo.testing.CompileCounter()

        @torch.compile(backend=cnts, fullgraph=True)
        def f(x):
            y = x.item()
            torch._check(x.shape[0] == 1)
            torch._check(x.shape[0] != 2)
            torch._check(x.shape[0] >= 0)
            torch._check(x.shape[0] > 0)
            torch._check(x.shape[0] < 4)
            torch._check(x.shape[0] <= 3)
            return torch.arange(0, y)

        f(torch.tensor([3]))
        f(torch.tensor([4]))
        self.assertEqual(cnts.frame_count, 1)

    @torch._dynamo.config.patch(capture_scalar_outputs=True)
    # Translation validation changes the exception type, don't run with it
    @torch.fx.experimental._config.patch(translation_validation=False)
    def test_torch_check_is_size(self):
        cnts = torch._dynamo.testing.CompileCounter()

        @torch.compile(backend=cnts, fullgraph=True)
        def f(x):
            y = x.item()
            torch._check_is_size(y)
            # Cannot conditional on unbacked SymInt
            if y == 0:
                assert False
            else:
                return torch.arange(0, y)

        self.assertRaises(torch._dynamo.exc.UserError, lambda: f(torch.tensor([3])))

    def test_config_obj(self):
        class Cfg:
            def __init__(self):
                self.val = 0.5
                self.count = 3

        def fn(x, cfg):
            for i in range(cfg.count):
                x = x + cfg.val
            return x

        cfg1 = Cfg()
        cfg1.val = 1.0
        cfg2 = Cfg()
        v = torch.zeros(1)
        cnts = torch._dynamo.testing.CompileCounter()
        opt_fn = torch._dynamo.optimize(cnts)(fn)
        v = opt_fn(v, cfg1)  # 3
        v = opt_fn(v, cfg2)  # 4.5
        cfg2.count = 1
        v = opt_fn(v, cfg2)  # 5
        cfg2.val = 2.0
        v = opt_fn(v, cfg2)  # 7
        self.assertEqual(v[0], 7)
        self.assertEqual(cnts.op_count, 8)

    def test_config_getattr_default(self):
        class Cfg:
            def __init__(self):
                self.val = 0.5
                self.count = 10

        def fn(x, cfg):
            if getattr(cfg, "just_add_7", False):
                return x + 7
            for i in range(cfg.count):
                x = x + cfg.val
            return x

        cfg1 = Cfg()
        v = torch.zeros(1)
        cnts = torch._dynamo.testing.CompileCounter()
        opt_fn = torch._dynamo.optimize(cnts)(fn)
        self.assertEqual(opt_fn(v, cfg1)[0], 5)
        self.assertEqual(opt_fn(v, cfg1)[0], 5)
        cfg1.just_add_7 = True
        self.assertEqual(opt_fn(v, cfg1)[0], 7)
        self.assertEqual(opt_fn(v, cfg1)[0], 7)
        cfg1.just_add_7 = False
        self.assertEqual(opt_fn(v, cfg1)[0], 5)
        self.assertEqual(opt_fn(v, cfg1)[0], 5)
        self.assertEqual(cnts.frame_count, 3)

    def test_size_input(self):
        def fn(x, s):
            a, b = s
            return x + (a - b)

        v = torch.zeros(10, 20)
        cnts = torch._dynamo.testing.CompileCounter()
        opt_fn = torch._dynamo.optimize(cnts)(fn)
        self.assertEqual(opt_fn(v, v.size())[0, 0], -10)
        self.assertEqual(opt_fn(v, (10, 20))[0, 0], -10)
        self.assertEqual(opt_fn(v, [10, 20])[0, 0], -10)
        # One recompile per differing input type
        self.assertEqual(cnts.frame_count, 3)

    def test_cell_output1(self):
        out = None

        def fn(a, b):
            nonlocal out
            out = a + b * 10

        v = torch.Tensor([100])
        cnts = torch._dynamo.testing.CompileCounter()
        opt_fn = torch._dynamo.optimize(cnts)(fn)
        self.assertIsNone(opt_fn(v, v))
        self.assertEqual(out[0], 1100)
        self.assertEqual(cnts.op_count, 2)

    def test_cell_output2(self):
        out = None

        def fn(a, b):
            nonlocal out
            c = unsupported(a, b)
            out = a + b * 10 + c

        v = torch.Tensor([100])
        cnts = torch._dynamo.testing.CompileCounter()
        opt_fn = torch._dynamo.optimize(cnts)(fn)
        self.assertIsNone(opt_fn(v, v))
        self.assertEqual(out[0], 1200)
        self.assertEqual(cnts.op_count, 3)

    def test_return_nested_function(self):
        out = None

        def fn(a, b):
            nonlocal out
            c = a + b
            d = a + 1.0

            def fn2(f: int = 7, g: float = 9.0):
                nonlocal out
                out = a + b * 10
                return c * f - d * g

            return fn2

        v1 = torch.Tensor([100])
        v2 = torch.Tensor([200])
        cnts = torch._dynamo.testing.CompileCounter()
        opt_fn = torch._dynamo.optimize(cnts)(fn)
        opt_fn_ret = torch._dynamo.optimize(cnts)(opt_fn(v1, v2))
        self.assertEqual(opt_fn_ret(1.5)[0], -459)
        self.assertEqual(out[0], 2100)
        self.assertEqual(cnts.frame_count, 2)
        self.assertEqual(cnts.op_count, 7)

    def test_tensor_dict1(self):
        def fn(inputs):
            return inputs["a"] - inputs["b"] * 1.5

        v1 = torch.Tensor([100])
        v2 = torch.Tensor([200])
        cnts = torch._dynamo.testing.CompileCounter()
        opt_fn = torch._dynamo.optimize(cnts, nopython=True)(fn)
        self.assertEqual(opt_fn({"a": v1, "b": v2})[0], -200)
        self.assertEqual(cnts.frame_count, 1)
        self.assertEqual(cnts.op_count, 2)

    def test_tensor_dict3(self):
        def fn(inputs_a, inputs_b):
            total = torch.zeros(1)
            input_keys = inputs_a.keys() | inputs_b.keys()
            for k in input_keys:
                if k in inputs_a:
                    total += inputs_a[k]
                if k in inputs_b:
                    total += inputs_b[k]
            return total

        v1 = torch.Tensor([100])
        v2 = torch.Tensor([200])
        cnts = torch._dynamo.testing.CompileCounter()
        opt_fn = torch._dynamo.optimize(cnts, nopython=True)(fn)
        self.assertEqual(
            opt_fn({"a": v1, "b": v2}, {"b": v1, "c": v2}),
            fn({"a": v1, "b": v2}, {"b": v1, "c": v2}),
        )
        self.assertEqual(cnts.frame_count, 1)
        self.assertEqual(cnts.op_count, 5)

    def test_tensor_dict2(self):
        def fn1(inputs):
            total = torch.zeros(1)
            for k, v in inputs.items():
                total += v
            return total

        def fn2(inputs):
            total = torch.zeros(1)
            for v in inputs.values():
                total += v
            return total

        def fn3(inputs):
            total = torch.zeros(1)
            for k in inputs.keys():
                total += inputs[k]
            return total

        v1 = torch.Tensor([100])
        v2 = torch.Tensor([200])
        cnts = torch._dynamo.testing.CompileCounter()
        opt_fn1 = torch._dynamo.optimize(cnts, nopython=True)(fn1)
        opt_fn2 = torch._dynamo.optimize(cnts, nopython=True)(fn2)
        opt_fn3 = torch._dynamo.optimize(cnts, nopython=True)(fn3)
        self.assertEqual(opt_fn1({"a": v1, "b": v2})[0], 300)
        self.assertEqual(opt_fn2({"a": v1, "b": v2})[0], 300)
        self.assertEqual(opt_fn3({"a": v1, "b": v2})[0], 300)
        self.assertEqual(cnts.frame_count, 3)
        self.assertEqual(cnts.op_count, 9)

    def test_dictcomp(self):
        def fn1(inputs):
            return {k: v + 1 for k, v in inputs.items()}

        v1 = torch.Tensor([100])
        v2 = torch.Tensor([200])
        cnts = torch._dynamo.testing.CompileCounter()
        opt_fn1 = torch._dynamo.optimize(cnts)(fn1)
        self.assertEqual(opt_fn1({"a": v1, "b": v2})["a"], 101)
        self.assertEqual(opt_fn1({"a": v1, "b": v2})["b"], 201)
        self.assertEqual(cnts.frame_count, 1)
        self.assertEqual(cnts.op_count, 2)

    def test_listcomp(self):
        def fn2(inputs):
            return torch.sum(torch.cat([v + 1 for k, v in inputs.items()], 0))

        v1 = torch.Tensor([100])
        v2 = torch.Tensor([200])
        cnts = torch._dynamo.testing.CompileCounter()
        opt_fn2 = torch._dynamo.optimize(cnts)(fn2)
        self.assertEqual(opt_fn2({"a": v1, "b": v2}), 302)
        self.assertEqual(cnts.frame_count, 1)
        self.assertEqual(cnts.op_count, 4)

    def test_is_floating_point(self):
        def fn(a, b):
            x = a + 1.0
            if torch.is_floating_point(b):
                x = x + b
            return x + 2.0

        return torch._dynamo.testing.standard_test(self, fn=fn, nargs=2, expected_ops=3)

    def test_is_floating_point2(self):
        def fn(a, b):
            x = a + 1.0
            if b.is_floating_point():
                x = x + b
            return x + 2.0

        return torch._dynamo.testing.standard_test(self, fn=fn, nargs=2, expected_ops=3)

    def test_is_tensor(self):
        def fn(a, b):
            x = a + 1.0
            if torch.is_tensor(b):
                x = x + b
            return x + 2.0

        return torch._dynamo.testing.standard_test(self, fn=fn, nargs=2, expected_ops=3)

    def test_is_tensor2(self):
        def fn(x):
            if torch.is_tensor(x):
                return x + 1
            else:
                return torch.ones([2, 3])

        x1 = {"input": torch.rand(2, 3)}
        x2 = torch.rand(2, 3)
        ref1 = fn(x1)
        ref2 = fn(x2)
        opt_fn = torch._dynamo.optimize("eager")(fn)
        res1 = opt_fn(x1)
        res2 = opt_fn(x2)
        self.assertEqual(ref1, res1)
        self.assertEqual(ref2, res2)

    def test_numel(self):
        def fn(a):
            return (a + a.numel() + torch.numel(a), a + a.nelement())

        return torch._dynamo.testing.standard_test(
            self,
            fn=fn,
            nargs=1,
            expected_ops=3,
            expected_ops_dynamic=ifdynstaticdefault(3, 6),
        )

    def test_pair(self):
        def fn(a):
            return (
                torch.zeros(torch.nn.modules.utils._pair(a.size()))
                + a
                + torch.ones(torch.nn.modules.utils._ntuple(3)(3)).sum()
            )

        return torch._dynamo.testing.standard_test(
            self,
            fn=fn,
            nargs=1,
            expected_ops=5,
            expected_ops_dynamic=ifdynstaticdefault(5, 8),
        )

    @patch.object(torch._dynamo.config, "capture_scalar_outputs", True)
    def test_tensor_item_capture(self):
        def fn(a, b):
            return (a + b).sum().item()

        v1 = torch.randn((10, 10))
        v2 = torch.randn((10, 10))
        correct = fn(v1, v2)
        cnts = torch._dynamo.testing.CompileCounter()
        opt_fn = torch._dynamo.optimize(cnts)(fn)
        self.assertEqual(opt_fn(v1, v2), correct)
        self.assertEqual(cnts.frame_count, 1)
        self.assertEqual(cnts.op_count, 3)

    @patch.object(torch._dynamo.config, "capture_scalar_outputs", False)
    def test_tensor_item_no_capture(self):
        def fn(a, b):
            return (a + b).sum().item()

        v1 = torch.randn((10, 10))
        v2 = torch.randn((10, 10))
        correct = fn(v1, v2)
        cnts = torch._dynamo.testing.CompileCounter()
        opt_fn = torch._dynamo.optimize(cnts)(fn)
        self.assertEqual(opt_fn(v1, v2), correct)
        self.assertEqual(cnts.frame_count, 1)
        self.assertEqual(cnts.op_count, 2)

    def test_namedtuple1(self):
        def fn(a, b):
            tmp = mytuple(a, b, a + b)
            return mytuple(tmp.a, tmp[1], tmp.ab + b)

        v1 = torch.Tensor([10])
        v2 = torch.Tensor([20])
        cnts = torch._dynamo.testing.CompileCounter()
        opt_fn = torch._dynamo.optimize(cnts)(fn)
        self.assertEqual(opt_fn(v1, v2).ab, 50)
        self.assertEqual(cnts.frame_count, 1)
        self.assertEqual(cnts.op_count, 2)

    def test_namedtuple2(self):
        def fn(packed):
            a, b, c = packed
            if hasattr(packed, "b"):
                b = packed.b + 1
            c = packed[2]
            return a + b + c

        v1 = torch.Tensor([1])
        v2 = torch.Tensor([2])
        v3 = torch.Tensor([3])
        cnts = torch._dynamo.testing.CompileCounter()
        opt_fn = torch._dynamo.optimize(cnts)(fn)
        self.assertEqual(opt_fn(mytuple(v1, v2, v3))[0], 7)
        self.assertEqual(cnts.frame_count, 1)
        self.assertEqual(cnts.op_count, 3)

    def test_namedtuple3(self):
        def fn(x, packed):
            if isinstance(packed, mytuple):
                return x + 1
            else:
                return x - 1

        x = torch.rand([2, 3])
        packed = mytuple(1, 2, 3)
        ref = fn(x, packed)
        opt_fn = torch._dynamo.optimize("eager")(fn)
        res = opt_fn(x, packed)
        self.assertTrue(same(ref, res))

    def test_range_input(self):
        def fn(a, rng):
            x = a
            for i in rng:
                x = x + i
            return x

        def fn1(a):
            return fn(a, rng=range(3))

        return torch._dynamo.testing.standard_test(
            self, fn=fn1, nargs=1, expected_ops=3
        )

    def test_range_with_shape(self):
        def fn(a):
            for i in range(1, a.shape[0]):
                a += 1
            return a

        # expect 1 more op (size call) for dynamic
        return torch._dynamo.testing.standard_test(
            self,
            fn=fn,
            nargs=1,
            expected_ops=9,
            expected_ops_dynamic=ifdynstaticdefault(9, 10),
        )

    def test_build_tuple_unpack(self):
        def fn1(a, b, c):
            return a - b / c

        def fn2(a, b, c):
            tmp1 = (a,)
            tmp2 = (b, c)
            args = (*tmp1, *tmp2)
            return fn1(*args)

        def fn3(a, *args):
            return fn1(a, *args)

        torch._dynamo.testing.standard_test(self, fn=fn2, nargs=3, expected_ops=2)
        torch._dynamo.testing.standard_test(self, fn=fn3, nargs=3, expected_ops=2)

    def test_list_mul(self):
        def fn(count):
            head_mask = count * [None] * count
            return head_mask

        cnts = torch._dynamo.testing.CompileCounter()
        opt_fn = torch._dynamo.optimize(cnts)(fn)
        self.assertEqual(opt_fn(2), [None] * 4)
        # TODO: the captured frame here is a bit goofy, because we don't
        # output anything and none of the traced operations have side
        # effects.  Probably need better heuristic for bailing on
        # dynamo if there are no outputs
        if torch._dynamo.config.assume_static_by_default:
            self.assertExpectedInline(cnts.frame_count, """0""")
            self.assertExpectedInline(cnts.op_count, """0""")
        else:
            self.assertExpectedInline(cnts.frame_count, """1""")
            self.assertExpectedInline(cnts.op_count, """2""")

    def test_list_slice_mul(self):
        def fn(count):
            a = [1, 2, 3]
            head_mask = count * a[1:] * count
            return head_mask

        cnts = torch._dynamo.testing.CompileCounter()
        opt_fn = torch._dynamo.optimize(cnts)(fn)
        self.assertEqual(opt_fn(2), [2, 3] * 4)
        if torch._dynamo.config.assume_static_by_default:
            self.assertExpectedInline(cnts.frame_count, """0""")
            self.assertExpectedInline(cnts.op_count, """0""")
        else:
            self.assertExpectedInline(cnts.frame_count, """1""")
            self.assertExpectedInline(cnts.op_count, """2""")

    def test_tuple_mul(self):
        def fn(count):
            head_mask = count * (2, 3) * count
            return head_mask

        cnts = torch._dynamo.testing.CompileCounter()
        opt_fn = torch._dynamo.optimize(cnts)(fn)
        self.assertEqual(opt_fn(2), (2, 3) * 4)
        if torch._dynamo.config.assume_static_by_default:
            self.assertExpectedInline(cnts.frame_count, """0""")
            self.assertExpectedInline(cnts.op_count, """0""")
        else:
            self.assertExpectedInline(cnts.frame_count, """1""")
            self.assertExpectedInline(cnts.op_count, """2""")

    def test_tuple_mul_with_shape(self):
        def fn(a):
            x = a.shape[0]
            y = 2 * (x, 3) * 2
            return a + y[4]

        # expect 3 ops post folding for dynamic case: size, index, add
        torch._dynamo.testing.standard_test(
            self, fn, 1, expected_ops=1, expected_ops_dynamic=ifdynstaticdefault(1, 3)
        )

    def test_tuple_iadd_with_shape(self):
        def fn(a):
            output = (a + a.shape[0], a - a.shape[0])
            # tuple += tuple
            output += (a - a.shape[0], a + a.shape[0])
            # tuple += constant tuple
            output += (2, 3)
            return output

        # expect 4 add / subs for static, 4 * 3 (size, index, math op) for dynamic
        torch._dynamo.testing.standard_test(
            self, fn, 1, expected_ops=4, expected_ops_dynamic=ifdynstaticdefault(4, 12)
        )

    def test_list_iadd_with_shape(self):
        def fn(a):
            output = [a + a.shape[0], a - a.shape[0]]
            # list += list
            output += [a - a.shape[0], a + a.shape[0]]
            # list += tuple
            output += (a + a.shape[0], a - a.shape[0])
            return output

        # expect 6 add / subs for static, 6 * 3 (size, index, math op) for dynamic

        torch._dynamo.testing.standard_test(
            self, fn, 1, expected_ops=6, expected_ops_dynamic=ifdynstaticdefault(6, 18)
        )

    def test_list_iadd_side_effect(self):
        def fn(a, b):
            a += [b]
            torch._dynamo.graph_break()
            return a

        a = [1, 2, 3]
        b = torch.ones(2, 2)

        opt_fn = torch._dynamo.optimize("eager")(fn)

        exp = fn(a, b)

        a = [1, 2, 3]
        b = torch.ones(2, 2)
        act = opt_fn(a, b)

        self.assertEqual(exp, act)

    def test_user_getattr1(self):
        class MyConfig(dict):
            def __getattr__(self, name):
                return self[name]

        def fn(cfg, x, y):
            return x + y + cfg.offset

        x = torch.randn(10)
        cfg = MyConfig(offset=5)
        cnts = torch._dynamo.testing.CompileCounter()
        opt_fn = torch._dynamo.optimize(cnts)(fn)
        self.assertTrue(same(opt_fn(cfg, x, x), 2 * x + 5))
        self.assertEqual(cnts.frame_count, 1)
        self.assertEqual(cnts.op_count, 2)

    def test_user_getattr2(self):
        class MyConfig:
            defined_on_class = 1

            def __init__(self):
                self.defined_on_object = 2

            def __getattr__(self, name):
                return 3

        def fn(cfg, x):
            return x + cfg.defined_on_class - cfg.defined_on_object + cfg.not_defined

        x = torch.randn(10)
        cfg = MyConfig()
        cnts = torch._dynamo.testing.CompileCounter()
        opt_fn = torch._dynamo.optimize(cnts)(fn)
        self.assertTrue(same(opt_fn(cfg, x), x + 1 - 2 + 3))
        self.assertEqual(cnts.frame_count, 1)
        self.assertEqual(cnts.op_count, 3)

    def test_getset_descriptor(self):
        def fn(g, x):
            return g.__get__(x)

        cnts = torch._dynamo.testing.CompileCounter()
        opt_fn = torch.compile(fullgraph=True, backend="eager")(fn)
        g = torch.Tensor.shape

        res = opt_fn(g, torch.ones(2, 2))
        exp_res = fn(g, torch.ones(2, 2))
        self.assertEqual(res, exp_res)

    def test_get_attr_function(self):
        def fn(g, x):
            return g(x)

        cnts = torch._dynamo.testing.CompileCounter()
        opt_fn = torch._dynamo.optimize(cnts)(fn)
        g = torch.Tensor.shape.__get__

        res = opt_fn(g, torch.ones(2, 2))
        exp_res = fn(g, torch.ones(2, 2))
        self.assertEqual(res, exp_res)

    def test_user_getattribute(self):
        class MyObject:
            def __init__(self):
                self.custom_dict = {"a": torch.rand((2, 2))}
                self.my_number = 42

            def __getattribute__(self, name):
                custom_dict = super().__getattribute__("custom_dict")
                if name in custom_dict:
                    return custom_dict[name]
                return super().__getattribute__(name)

            def run(self, x):
                return self.my_number * x + self.a * x

        def fn(obj, x):
            return obj.run(x)

        obj = MyObject()
        x = torch.rand((2, 2))
        cnts = torch._dynamo.testing.CompileCounter()
        opt_fn = torch._dynamo.optimize(cnts)(fn)
        self.assertTrue(same(opt_fn(obj, x), fn(obj, x)))

    def test_nn_module_getattr(self):
        class MyMod(torch.nn.Module):
            def __init__(self):
                super().__init__()
                self.custom_dict = {"queue": [torch.rand((2, 2)) for _ in range(3)]}
                self.other_attr = torch.rand((2, 2))

            def __getattr__(self, name):
                custom_dict = self.custom_dict
                if name in custom_dict:
                    return custom_dict[name]
                return super().__getattr__(name)

            def forward(self, x):
                return x @ self.other_attr + self.queue[-1]

        x = torch.rand((2, 2))
        mod = MyMod()
        cnts = torch._dynamo.testing.CompileCounter()
        opt_mod = torch._dynamo.optimize(cnts)(mod)
        self.assertTrue(same(opt_mod(x), mod(x)))
        self.assertTrue(cnts.frame_count, 1)
        self.assertTrue(cnts.op_count, 2)

    def test_nn_module_getattribute(self):
        class MyMod(torch.nn.Module):
            def __init__(self):
                super().__init__()
                self.my_number = 42

            def __getattribute__(self, name):
                if name == "special_attr":
                    return torch.tensor([[1, 2], [3, 4]])
                return super().__getattribute__(name)

            def forward(self, x):
                return self.my_number * x + self.special_attr * x

        def fn(mod, x):
            return mod(x)

        mod = MyMod()
        x = torch.rand((2, 2))
        cnts = torch._dynamo.testing.CompileCounter()
        opt_fn = torch._dynamo.optimize(cnts)(fn)
        self.assertTrue(same(opt_fn(mod, x), fn(mod, x)))

    def test_constant_getattr(self):
        # https://github.com/pytorch/pytorch/issues/97480
        def fn():
            return getattr(None, "arg", 3)

        cnt = torch._dynamo.testing.CompileCounter()
        optimized_fn = torch._dynamo.optimize(cnt)(fn)
        res = optimized_fn()
        self.assertTrue(same(res, 3))

    def test_user_property(self):
        class MyConfig:
            @property
            def prop5(self):
                return 5

        def fn(cfg, x, y):
            return x + y + cfg.prop5

        x = torch.randn(10)
        cfg = MyConfig()
        cnts = torch._dynamo.testing.CompileCounter()
        opt_fn = torch._dynamo.optimize(cnts)(fn)
        self.assertTrue(same(opt_fn(cfg, x, x), 2 * x + 5))
        self.assertEqual(cnts.frame_count, 1)
        self.assertEqual(cnts.op_count, 2)

    def test_dataclass_fields(self):
        @dataclasses.dataclass
        class MyDataClass:
            a: torch.Tensor
            b: torch.Tensor = None
            c: torch.Tensor = None
            d: torch.Tensor = None
            e: torch.Tensor = None

        def fn(obj):
            class_fields = dataclasses.fields(obj)
            assert len(class_fields)
            assert all(field.default is None for field in class_fields[1:])
            other_fields_are_none = all(
                getattr(obj, field.name) is None for field in class_fields[1:]
            )
            assert not other_fields_are_none

            if not hasattr(obj, "a"):
                return -1
            if hasattr(obj, "z"):
                return -2

            total = getattr(obj, class_fields[0].name)
            for field in class_fields[1:]:
                v = getattr(obj, field.name)
                if v is not None:
                    total += v

            return total

        obj1 = MyDataClass(torch.randn(10), torch.randn(10), torch.randn(10))
        obj2 = MyDataClass(torch.randn(10), e=torch.randn(10))
        correct1 = fn(obj1)
        correct2 = fn(obj2)

        cnts = torch._dynamo.testing.CompileCounter()
        opt_fn = torch._dynamo.optimize(cnts)(fn)
        self.assertTrue(same(opt_fn(obj1), correct1))
        self.assertEqual(cnts.frame_count, 1)
        self.assertEqual(cnts.op_count, 2)

        torch._dynamo.reset()
        cnts = torch._dynamo.testing.CompileCounter()
        opt_fn = torch._dynamo.optimize(cnts)(fn)
        self.assertTrue(same(opt_fn(obj2), correct2))
        self.assertEqual(cnts.frame_count, 1)
        self.assertEqual(cnts.op_count, 1)

        # guard failure
        obj2.z = True
        self.assertEqual(opt_fn(obj2), -2)

    def test_dataclass_local_hasattr(self):
        cnt = CompileCounter()
        x = torch.randn(10)

        @dataclasses.dataclass
        class MyDataClass:
            a: torch.Tensor
            b: torch.Tensor

        @torch.compile(backend=cnt, fullgraph=True)
        def fn():
            obj = MyDataClass(x + 1, x - 1)
            if not hasattr(obj, "a"):
                return -1
            if hasattr(obj, "z"):
                return -2
            return obj

        result = fn()
        self.assertIsInstance(result, MyDataClass)
        self.assertEqual(result.a, x + 1)
        self.assertEqual(result.b, x - 1)
        self.assertEqual(cnt.frame_count, 1)
        self.assertEqual(cnt.op_count, 2)

    def test_tensor_build_list_unpack(self):
        def fn(x):
            # seen in fastNLP_Bert
            return torch.cat([*x], dim=-1)

        val = torch.randn([1, 1, 473, 768])
        correct = fn(val)
        cnts = torch._dynamo.testing.CompileCounter()
        opt_fn = torch._dynamo.optimize(cnts)(fn)
        self.assertTrue(same(opt_fn(val), correct))
        self.assertEqual(cnts.frame_count, 1)
        self.assertEqual(cnts.op_count, 2)

    def test_numpy_int_constant(self):
        def fn(x, a, b):
            return x + (a % b)

        args = [torch.randn(10), 4096, np.int64(8)]
        correct = fn(*args)
        cnts = torch._dynamo.testing.CompileCounter()
        opt_fn = torch._dynamo.optimize(cnts, dynamic=True, nopython=True)(fn)
        self.assertTrue(same(opt_fn(*args), correct))
        self.assertTrue(same(opt_fn(*args), correct))
        self.assertEqual(cnts.frame_count, 1)
        self.assertEqual(cnts.op_count, 2)

    def test_numpy_subdtype(self):
        def fn(x, n):
            return np.issubdtype(type(n), np.integer) + x

        args = [torch.randn(10), 4096]
        correct = fn(*args)
        cnts = torch._dynamo.testing.CompileCounter()
        opt_fn = torch._dynamo.optimize(cnts, nopython=True)(fn)
        self.assertEqual(opt_fn(*args), correct)
        self.assertEqual(cnts.frame_count, 1)

    def test_numpy_take_along_axis(self):
        def fn(x, i, a):
            return np.take_along_axis(x, i, a)

        def sample_to_args(s):
            args = (s.input, *sample.args)
            return tuple(a.numpy() if isinstance(a, torch.Tensor) else a for a in args)

        samples = list(
            sample_inputs_take_along_dim(
                None, "cpu", torch.float32, requires_grad=False
            )
        )
        cnts = torch._dynamo.testing.CompileCounter()
        opt_fn = torch._dynamo.optimize(cnts)(fn)
        i = 1
        for sample in samples:
            args = sample_to_args(sample)
            if len(args) < 3:
                # if axis is None, second argument is treated as 1d array
                args = (args[0], np.ravel(args[1]), None)
            self.assertEqual(fn(*args), opt_fn(*args))
            self.assertEqual(cnts.frame_count, i)
            i += 1

    def test_numpy_torch_operators(self):
        def fn(op, t1, t2):
            return op(t1, t2)

        from torch._dynamo.variables.builtin import BuiltinVariable

        operators = BuiltinVariable._fx_graph_functions()

        for op, t1_np, t2_np in itertools.product(
            operators, (True, False), (True, False)
        ):
            if op in [operator.eq, operator.ne]:
                # returns equivalent of torch.eq/ne
                continue
            if op is operator.getitem:
                # skip
                # Did you know that tensor[ndarray_of_floats] works?
                continue
            if op is operator.imatmul and (t1_np or t2_np):
                # skip
                # in numpy, in place matmul does not work single
                # dimensional arrays
                continue
            t1 = torch.rand(5)
            if t1_np:
                t1 = t1.numpy()
            t2 = torch.rand(5)
            if t2_np:
                t2 = t2.numpy()
            try:
                # TODO try a bit harder
                result = op(t1, t2)
            except (RuntimeError, TypeError, IndexError):
                continue
            cnts = torch._dynamo.testing.CompileCounter()
            opt_fn = torch._dynamo.optimize(cnts)(fn)
            self.assertEqual(result, opt_fn(op, t1, t2), msg=f"{op=} {t1_np=} {t2_np=}")
            self.assertEqual(cnts.frame_count, 1, msg=f"{op=} {t1_np=} {t2_np=}")
            torch._dynamo.reset()

    def test_numpy_ndarray_graph_break(self):
        def fn(x):
            a = x.numpy()
            b = a.real
            torch._dynamo.graph_break()
            c = np.multiply(b, 2.0)
            return c

        cnts = torch._dynamo.testing.CompileCounter()
        opt_fn = torch._dynamo.optimize(cnts)(fn)
        for _ in range(10):
            x = torch.randn(3)
            ref = fn(x)
            res = opt_fn(x)
            self.assertEqual(ref, res)
        self.assertEqual(cnts.frame_count, 2)

    def test_numpy_ndarray_graph_break_with_multiple_outputs(self):
        def fn(x, y):
            a = x.numpy()
            b = y.numpy()
            torch._dynamo.graph_break()
            return np.add(a, 1), np.add(b, 1)

        cnts = torch._dynamo.testing.CompileCounter()
        opt_fn = torch._dynamo.optimize(cnts)(fn)
        for _ in range(10):
            x = torch.randn([1, 3])
            y = torch.randn([1, 3])
            ref = fn(x, y)
            res = opt_fn(x, y)
            self.assertEqual(ref, res)
        self.assertEqual(cnts.frame_count, 2)

    def test_numpy_force(self):
        def fn(x):
            return x.numpy(force=False)

        cnts = torch._dynamo.testing.CompileCounter()
        opt_fn = torch._dynamo.optimize(cnts)(fn)
        x = torch.randn(3)
        res = opt_fn(x)
        self.assertEqual(type(res), np.ndarray)
        self.assertEqual(cnts.frame_count, 1)

        def fn(x):
            return x.numpy(force=True)

        cnts = torch._dynamo.testing.CompileCounter()
        opt_fn = torch._dynamo.optimize(cnts)(fn)
        x = torch.randn(3, requires_grad=True)
        res = opt_fn(x)
        self.assertEqual(type(res), np.ndarray)
        self.assertEqual(cnts.frame_count, 1)

    def test_numpy_recompilation_scalar(self):
        def fn(x, a):
            return np.where(x < 0.5, a, x)

        x = np.random.randn(8)
        cnts = torch._dynamo.testing.CompileCounter()
        opt_fn = torch._dynamo.optimize(cnts, dynamic=True)(fn)

        ref = fn(x, 3)
        res = opt_fn(x, 3)
        self.assertEqual(ref, res)

        ref = fn(x, 4)
        res = opt_fn(x, 4)
        self.assertEqual(ref, res)

        self.assertEqual(cnts.frame_count, 1)

    def test_tensor_interacts_with_numpy_ndarray(self):
        def fn(x, y):
            a = x.numpy()
            b = y.numpy()
            c = np.ones_like(a)
            d = np.ones_like(b)
            torch._dynamo.graph_break()
            return np.add(a, c), np.add(b, d)

        cnts = torch._dynamo.testing.CompileCounter()
        opt_fn = torch._dynamo.optimize(cnts)(fn)
        for _ in range(10):
            x = torch.randn([1, 3])
            y = torch.randn([1, 3])
            ref = fn(x, y)
            res = opt_fn(x, y)
            self.assertEqual(ref, res)
        self.assertEqual(cnts.frame_count, 2)

    def test_numpy_ndarray_works_with_builtin_function(self):
        def fn(x):
            v = x.sum() / len(x)
            return v

        cnts = torch._dynamo.testing.CompileCounter()
        opt_fn = torch._dynamo.optimize(cnts, nopython=True)(fn)
        for _ in range(10):
            x = np.random.randn(2, 3)
            ref = fn(x)
            res = opt_fn(x)
            self.assertEqual(ref, res)
        self.assertEqual(cnts.frame_count, 1)

    def test_numpy_array_of_arrays(self):
        def fn(x, y):
            return np.array([x, y])

        cnts = torch._dynamo.testing.CompileCounter()
        opt_fn = torch._dynamo.optimize(cnts, nopython=True)(fn)

        x, y = np.float64(1), np.float64(2)
        res = opt_fn(x, y)
        self.assertEqual(res, np.array([1, 2], dtype=float))
        self.assertEqual(type(res), np.ndarray)
        self.assertEqual(cnts.frame_count, 1)

        x, y = np.arange(2), np.arange(2) + 2
        res = opt_fn(x, y)
        self.assertEqual(res, np.array([[0, 1], [2, 3]]))
        self.assertEqual(type(res), np.ndarray)
        self.assertEqual(cnts.frame_count, 2)

    def test_numpy_readonly(self):
        @torch.compile(fullgraph=True)
        def fn(x):
            return x

        x = np.broadcast_to(np.arange(3), (2, 3))
        self.assertFalse(x.flags.writeable)

        with warnings.catch_warnings():
            warnings.simplefilter("error")
            y = fn(x)
        self.assertTrue(y.flags.writeable)  # XXX: differs from numpy

    def test_numpy_tolist(self):
        def fn(x):
            return x.tolist()

        cnts = torch._dynamo.testing.CompileCounter()
        opt_fn = torch._dynamo.optimize(cnts, nopython=True)(fn)

        x = np.arange(5)
        r = opt_fn(x)

        self.assertEqual(r, [0, 1, 2, 3, 4])
        self.assertEqual(type(r), list)
        self.assertEqual(cnts.frame_count, 1)

    def test_numpy_size_attr(self):
        def fn(x):
            return x.size + x

        cnts = torch._dynamo.testing.CompileCounter()
        opt_fn = torch._dynamo.optimize(cnts, nopython=True)(fn)

        x = np.arange(5)
        r = opt_fn(x)

        self.assertEqual(r, fn(x))
        self.assertEqual(type(r), np.ndarray)
        self.assertEqual(cnts.frame_count, 1)

    def test_numpy_no_raise(self):
        def _inf_nan_preprocess(t, t_np):
            t_np = np.nan_to_num(t_np)
            return t, t_np

        def fn():
            # shape, dims format
            test_cases = (
                (3, 3),
                (4, 4),
                (5, 5),
            )

            for shape in test_cases:
                t = torch.randn(shape, dtype=torch.complex64)
                t_np = np.random.randn(*shape).astype(np.complex64)

                _, t_np = _inf_nan_preprocess(t, t_np)
                print(t, t_np)  # Just a side effect so that compilation kicks in

        cnt = CompileCounterWithBackend("inductor")
        fn = torch._dynamo.optimize(cnt)(fn)
        fn()
        self.assertEqual(cnt.frame_count, ifdynstaticdefault(2, 1))

    def test_mandelbrot_numpy(self):
        def mandelbrot_numpy(max_iter):
            # Define the boundaries of the complex plane
            xn = 450
            yn = 375
            xmin = -2.25
            xmax = 0.75
            ymin = -1.25
            ymax = 1.25

            # Create the grid of complex numbers
            x_values = np.linspace(xmin, xmax, xn, dtype=np.float64)
            y_values = np.linspace(ymin, ymax, yn, dtype=np.float64)
            rx, iy = np.meshgrid(x_values, y_values, indexing="xy")

            x = rx.copy()
            y = iy.copy()
            mask = np.zeros_like(x)
            for i in range(max_iter):
                x_prev = x
                y_prev = y
                x = x_prev**2 - y_prev**2 + rx
                y = 2 * x_prev * y_prev + iy
                inside = np.sqrt(x**2 + y**2) <= 2
                mask += inside
            return mask

        cnts = torch._dynamo.testing.CompileCounter()
        opt_fn = torch._dynamo.optimize(cnts, nopython=True)(mandelbrot_numpy)
        n_iter = torch._dynamo.config.cache_size_limit - 2
        for i in range(n_iter):
            x = i + 3
            ref = mandelbrot_numpy(x)
            res = opt_fn(x)
            self.assertEqual(ref, res)
        # We need to specialise the number as it's in a forloop
        self.assertEqual(cnts.frame_count, n_iter)

    def test_numpy_as_global(self):
        global x
        x = np.arange(10)

        @torch.compile(fullgraph=True)
        def fn(y):
            return y + x + x

        r = fn(np.arange(10))
        self.assertEqual(type(r), np.ndarray)
        self.assertEqual(r, x * 3)
        del x

    def test_numpy_gt(self):
        x = np.arange(10)

        @torch.compile
        def fn(y):
            return y >= 3

        r = fn(x)
        self.assertEqual(type(r), np.ndarray)
        self.assertEqual(r, x >= 3)

    def test_numpy_min(self):
        x = np.arange(10)

        @torch.compile
        def fn(y):
            return min(y, 3), min(y, y - 1)

        r1, r2 = fn(x)
        self.assertEqual(type(r1), np.ndarray)
        self.assertEqual(type(r2), np.ndarray)
        self.assertEqual(r1, np.minimum(x, 3))
        self.assertEqual(r2, np.minimum(x, x - 1))

    def test_graph_break_correctly_when_passing_numpy_ndarray_to_torch_function(self):
        # from transformers/models/big_bird/modeling_big_bird.py
        def fn(x: int, y: torch.Tensor):
            ndarray_list = [np.ones([2, x])]
            ndarray = np.stack(ndarray_list, axis=0)
            tensor = torch.tensor(ndarray, dtype=torch.long)
            tensor.unsqueeze_(0)
            return tensor + y

        cnts = torch._dynamo.testing.CompileCounter()
        opt_fn = torch._dynamo.optimize(cnts)(fn)
        for x in range(1, 10):
            y = torch.randn([1, 2, x])
            ref = fn(x, y)
            res = opt_fn(x, y)
            self.assertEqual(ref, res)
        # It's all traced once with x = 1, x = 2 and then x = ks0
        # For dynamic it's x=1 and x=ks0
        self.assertEqual(cnts.frame_count, ifdynstaticdefault(3, 2))

    def test_numpy_with_builtin_type(self):
        x = np.random.rand(5)

        def fn(x):
            return (x * 5).astype(bool).astype(float).astype(int) + 8

        cnts = torch._dynamo.testing.CompileCounter()
        opt_fn = torch._dynamo.optimize(cnts)(fn)

        r = opt_fn(x)
        self.assertEqual(r.dtype, int)
        self.assertEqual(cnts.frame_count, 1)

    def test_with_builtin_type(self):
        x = torch.randn(5)

        def fn(x):
            return (x * 5).to(bool).to(float).to(int) + 8

        cnts = torch._dynamo.testing.CompileCounter()
        opt_fn = torch._dynamo.optimize(cnts)(fn)

        r = opt_fn(x)
        self.assertEqual(r.dtype, torch.int64)
        self.assertEqual(cnts.frame_count, 1)

    def test_numpy_unique_f16(self):
        def fn():
            x = np.asarray([1, 1, 2, 2, 3], dtype=np.float16)
            return np.unique(x)

        cnts = torch._dynamo.testing.CompileCounter()
        opt_fn = torch._dynamo.optimize(cnts)(fn)

        r = opt_fn()
        self.assertEqual(r.dtype, np.float16)
        self.assertEqual(cnts.frame_count, 1)

    def test_numpy_fallback_on_eager(self):
        def fn():
            return np.asarray(["L", "U"])

        cnts = torch._dynamo.testing.CompileCounter()
        opt_fn = torch._dynamo.optimize(cnts)(fn)

        r = opt_fn()
        self.assertEqual(cnts.frame_count, 0)  # graph break
        self.assertEqual(r, np.asarray(["L", "U"]))

        # repeat with a different function
        def fn2():
            return np.random.choice(["L", "U"])

        cnts2 = torch._dynamo.testing.CompileCounter()
        opt_fn2 = torch._dynamo.optimize(cnts2)(fn2)

        r2 = fn2()
        self.assertEqual(cnts.frame_count, 0)
        assert r2 in ("L", "U")

    def test_trace_ndarray_frame(self):
        def fn(x):
            x = x**2
            print("graph break.")
            return 2 * x

        counter = CompileCounter()
        compiled_fn = torch._dynamo.optimize(counter)(fn)

        x = np.arange(8)
        self.assertEqual(fn(x), compiled_fn(x))
        self.assertEqual(counter.frame_count, 2)

    def test_trace_ndarray_frame_2(self):
        # no tensors/ndarray as inputs in the frame
        def fn(x):
            print("graph break.")
            return 2 * np.arange(x)

        counter = CompileCounter()
        compiled_fn = torch._dynamo.optimize(counter)(fn)

        x = 8
        self.assertEqual(fn(x), compiled_fn(x))
        self.assertEqual(counter.frame_count, 1)

    def test_numpy_non_torch_dtype(self):
        # test that we gracefully graph break on dtypes
        # that do not have pytorch equivalents.
        def fn(x):
            return isinstance(x, torch.Tensor)

        cnts = torch._dynamo.testing.CompileCounter()
        opt_fn = torch._dynamo.optimize(cnts)(fn)

        # torch does not have the `uint16` dtype
        for x in [np.array([42], dtype=np.uint16), np.uint16(42), np.dtype("uint16")]:
            r = opt_fn(x)

            self.assertEqual(r, False)
            self.assertEqual(cnts.frame_count, 0)  # graph break

    def test_numpy_iter(self):
        # test that iteration over an ndarray produces ndarrays not bare tensors
        def fn(x):
            return [bm for bm in x]

        cnts = torch._dynamo.testing.CompileCounter()
        opt_fn = torch._dynamo.optimize(cnts)(fn)

        proba_map = np.arange(3)[:, None]
        res = opt_fn(proba_map)

        self.assertEqual([type(r) for r in res], [np.ndarray, np.ndarray, np.ndarray])
        self.assertEqual(res, [np.array([0]), np.array([1]), np.array([2])])
        self.assertEqual(cnts.frame_count, 1)

    # cache size limit needs to be larger than the `dtypes` list size
    @torch._dynamo.config.patch(cache_size_limit=12)
    def test_dtypes_no_graphbreaks(self):
        dtypes = [
            # floats
            float,
            np.float64,
            "float64",
            np.float32,
            "float32",
            # np.dtype('float64')   # XXX: this is not supported, yet
            # integers
            int,
            "int",
            np.intp,
            np.int32,
            np.uint8
            # np.dtype('int')       # XXX: as above
        ]

        def fn(dt):
            return np.arange(5, dtype=dt)

        for dtyp in dtypes:
            cnts = torch._dynamo.testing.CompileCounter()
            opt_fn = torch._dynamo.optimize(cnts)(fn)

            val = fn(dtyp)
            opt_val = opt_fn(dtyp)

            self.assertEqual(cnts.frame_count, 1)  # no graph break

    # setting the config value makes the PRNG identical to numpy's
    # NB this may involve a graph break
    @torch._dynamo.config.patch(use_numpy_random_stream=True)
    def test_numpy_random_config_to_numpy(self):
        @torch.compile
        def fn():
            return np.random.uniform(size=13)

        self.assertEqual(fn().shape, (13,))

    def test_inplace_view_on_graph_input(self):
        # graph break when calling methods with inplace_view tag on graph input
        func_args_map = {
            lambda x: x.resize_(6).mul_(2): torch.ones(4),
            lambda x: x.t_().mul_(2): torch.rand(2, 3),
            lambda x: x.transpose_(0, 1).mul_(2): torch.rand(2, 3),
            lambda x: x.squeeze_().mul_(2): torch.rand(1, 2, 3),
            lambda x: x.unsqueeze_(0).mul_(2): torch.rand(2, 3),
            lambda x: x.resize_as_(torch.rand(200, 300)): torch.rand(2, 3),
            lambda x: x.swapaxes_(0, 1).mul_(2): torch.rand(2, 3),
            lambda x: x.swapdims_(0, 1).mul_(2): torch.rand(2, 3),
            lambda x: x.rename_("N", "C").mul_(2): torch.zeros(2, 3),
            lambda x: x.as_strided_((3, 2), (2, 1)).mul_(2): torch.zeros(2, 3),
            lambda x: x.detach_().mul_(2): torch.zeros(2, 3),
        }
        for func, args in func_args_map.items():
            args_clone = args.clone()
            cnts = torch._dynamo.testing.CompileCounter()
            opt_f = torch._dynamo.optimize(cnts)(func)
            self.assertTrue(same(func(args).shape, opt_f(args_clone).shape))
            self.assertEqual(cnts.frame_count, 1)
            self.assertEqual(cnts.op_count, 1)  # mul_

    def test_out_variants_with_resizing_on_graph_inputs(self):
        def fn(x, y):
            return torch.cosh(x, out=y) + 1

        x = torch.rand(2, 3)
        y = torch.rand(4)

        cnts = torch._dynamo.testing.CompileCounter()
        opt_fn = torch.compile(fn, backend=cnts)
        self.assertTrue(same(fn(x, y), opt_fn(x.clone(), y.clone())))
        self.assertEqual(cnts.frame_count, 1)

    def test_out_variants_with_resizing_on_graph_inputs_with_dynamic(self):
        # https://github.com/pytorch/pytorch/issues/120482
        class CustomModel(torch.nn.Module):
            def __init__(self):
                super().__init__()

            def forward(self, inputs):
                return torch.outer(**inputs)

        compile_fn = torch.compile(CustomModel(), fullgraph=True)

        shapes = [(2, 1), (6, 1), (4, 1)]
        for shape in shapes:
            vec1, vec2 = shape
            input_tensor1 = torch.randn(vec1)
            input_tensor2 = torch.randn(vec2)
            out_tensor = torch.empty(shape)
            args = {"input": input_tensor1, "vec2": input_tensor2, "out": out_tensor}
            res = compile_fn(args)
            opt_res = res.clone()  # cuz this is out and we mutate it
            res = CustomModel()(args)
            self.assertEqual(res, opt_res)

    def test_dict_mutation_side_effect(self):
        def fn(d):
            d["c"] = d["a"] + d.pop("b")
            return d

        args1 = {"a": torch.randn(10), "b": torch.randn(10)}
        args2 = dict(args1)
        assert fn(args1) is args1
        cnts = torch._dynamo.testing.CompileCounter()
        opt_fn = torch._dynamo.optimize(cnts)(fn)
        self.assertIs(opt_fn(args2), args2)
        self.assertTrue(same(args1, args2))
        self.assertEqual(cnts.frame_count, 1)
        self.assertEqual(cnts.op_count, 1)

    def test_dict_order_keys(self):
        def fn(d):
            return d["a"] - d["b"]

        args1 = {}
        args1["a"] = torch.rand(10)
        args1["b"] = torch.rand(10)
        cnts = torch._dynamo.testing.CompileCounter()
        opt_fn = torch._dynamo.optimize(cnts)(fn)
        self.assertEqual(fn(args1), opt_fn(args1))
        self.assertEqual(cnts.frame_count, 1)
        self.assertEqual(cnts.op_count, 1)
        # A different order of keys recompiles
        args2 = {}
        args2["b"] = args1["b"]
        args2["a"] = args1["a"]
        self.assertEqual(fn(args2), opt_fn(args2))
        self.assertEqual(cnts.frame_count, 2)
        # Extra calls don't recompile
        self.assertEqual(cnts.frame_count, 2)

    def test_dict_namedtuple(self):
        def fn(d):
            return d[3] * 2

        args1 = {collections.namedtuple: None, 3: torch.randn(3)}
        cnts = torch._dynamo.testing.CompileCounter()
        opt_fn = torch._dynamo.optimize(cnts)(fn)
        self.assertEqual(fn(args1), opt_fn(args1))
        self.assertEqual(cnts.frame_count, 1)
        # Test a failing namedtuple guard
        args2 = {2: None, 3: torch.randn(3)}
        self.assertEqual(fn(args2), opt_fn(args2))
        self.assertEqual(cnts.frame_count, 2)

    def test_dict_order_keys_tensors(self):
        def fn(d, x):
            return d[x] + 3

        args1 = {}
        x = torch.randn(10)
        y = torch.randn(10)
        z = torch.randn(10)
        args1[x] = y
        args1[3] = z

        cnts = torch._dynamo.testing.CompileCounter()
        opt_fn = torch._dynamo.optimize(cnts)(fn)
        self.assertEqual(fn(args1, x), opt_fn(args1, x))
        self.assertEqual(cnts.frame_count, 1)

        # Calling again doesn't recompile (same id and key order)
        opt_fn(args1, x)
        self.assertEqual(cnts.frame_count, 1)
        args2 = {}
        args2[3] = z
        args2[x] = y

        # Different order recompiles
        self.assertEqual(fn(args2, x), opt_fn(args2, x))
        self.assertEqual(cnts.frame_count, 2)

    def test_dict_order_keys_modules(self):
        def fn(d, x):
            return d[x](torch.ones(2, 2))

        args1 = {}
        x = torch.nn.Linear(2, 2)
        y = torch.nn.Linear(2, 2)
        z = torch.nn.Linear(2, 2)
        args1[x] = y
        args1[3] = z

        cnts = torch._dynamo.testing.CompileCounter()
        opt_fn = torch._dynamo.optimize(cnts)(fn)
        self.assertEqual(fn(args1, x), opt_fn(args1, x))
        self.assertEqual(cnts.frame_count, 1)

        # Calling again doesn't recompile (same id and key order)
        opt_fn(args1, x)
        self.assertEqual(cnts.frame_count, 1)
        args2 = {}
        args2[3] = z
        args2[x] = y

        # Different order recompiles
        self.assertEqual(fn(args2, x), opt_fn(args2, x))
        self.assertEqual(cnts.frame_count, 2)

    def test_dunder_new_function_inlining(self):
        # https://github.com/pytorch/pytorch/issues/107460

        counters.clear()

        class ModelA(torch.nn.Module):
            def __init__(self):
                super().__init__()

            def forward(self, x):
                return torch.tanh(x + 1)

        class ModelB(torch.nn.Module):
            def __new__(cls):
                return ModelA()

        class Model(torch.nn.Module):
            def __init__(self):
                super().__init__()
                self.layer = torch.nn.Linear(2, 2)

            def forward(self, x):
                other = ModelB()
                return self.layer(x) + other(x)

        x = torch.rand(2, 2)
        m = Model()

        opt_m = torch.compile(backend="eager")(m)
        ref = m(x)
        res = opt_m(x)
        self.assertTrue(same(ref, res))
        self.assertEqual(len(counters["graph_break"]), 1)
        self.assertFalse("super() nn.Module.__init__" in counters["graph_break"])

    def test_class_duner_mro(self):
        class ModuleA(torch.nn.Module):
            pass

        class ModuleB(ModuleA):
            pass

        def fn(x, mod):
            if ModuleA in type(mod).__mro__:
                return x + 1
            else:
                return x - 1

        x = torch.rand(2, 3)
        mod = ModuleB()
        opt_fn = torch.compile(backend="eager", fullgraph=True)(fn)
        ref = fn(x, mod)
        res = opt_fn(x, mod)
        self.assertTrue(same(ref, res))

    def test_nested_wraps(self):
        def foo(x, y):
            def add(x, y):
                return x + y

            @functools.wraps(add)
            def wrapped_call(x, y):
                return add(x, y)

            return wrapped_call(x, y)

        x = torch.randn(3, 3)
        y = torch.randn(3, 3)

        o = torch.compile(foo, fullgraph=True, backend="eager")(x, y)
        self.assertEqual(o, x + y)

        def foo(x, y):
            def nested_call(x, y):
                def mul(x, y):
                    return x * y

                @functools.wraps(mul)
                def double_nested_call(x, y):
                    return mul(x, y)

                return double_nested_call(x, y)

            return nested_call(x, y)

        o = torch.compile(foo, fullgraph=True, backend="eager")(x, y)
        self.assertEqual(o, x * y)

    def test_module_deepcopy(self):
        m1 = torch.nn.Sequential(
            torch.nn.Linear(10, 10),
            torch.nn.ReLU(),
            torch.nn.Linear(10, 10),
            torch.nn.ReLU(),
        )
        m2 = torch.nn.Sequential(
            torch.nn.Linear(10, 10),
            torch.nn.ReLU(),
            torch.nn.Linear(10, 10),
            torch.nn.ReLU(),
        )

        def fn(m, x):
            m_copy = copy.deepcopy(m)
            return m_copy(x)

        v = torch.randn(10)
        correct1 = fn(m1, v)
        correct2 = fn(m2, v)
        cnts = torch._dynamo.testing.CompileCounter()
        opt_fn = torch._dynamo.optimize(cnts)(fn)
        for _ in range(10):
            self.assertTrue(same(opt_fn(m1, v), correct1))
        for _ in range(10):
            self.assertTrue(same(opt_fn(m2, v), correct2))
        self.assertEqual(cnts.frame_count, 1)
        self.assertEqual(cnts.op_count, 4)

    def test_type_copy(self):
        def fn(seq):
            a, b = seq
            return type(seq)([a + 1, b + 2, a + b])

        args1 = [torch.randn(10), torch.randn(10)]
        args2 = (torch.randn(10), torch.randn(10))
        correct1 = fn(args1)
        correct2 = fn(args2)
        cnts = torch._dynamo.testing.CompileCounter()
        opt_fn = torch._dynamo.optimize(cnts)(fn)
        self.assertTrue(same(opt_fn(args1), correct1))
        self.assertTrue(same(opt_fn(args2), correct2))
        self.assertIsInstance(opt_fn(args1), list)
        self.assertIsInstance(opt_fn(args2), tuple)
        self.assertEqual(cnts.frame_count, 2)
        self.assertEqual(cnts.op_count, 6)

    def test_setattr_mutation1(self):
        class MyObj:  # noqa: B903
            def __init__(self, a, b):
                self.a = a
                self.b = b

        def fn(obj):
            obj.c = obj.a * obj.b + 1
            obj.b = obj.a * obj.c + 2
            obj.a = obj.b * obj.c + 3
            obj.c = obj.a * obj.b + 4
            obj.b = obj.a * obj.c + 5
            obj.a = obj.b * obj.c + 6
            return obj

        x1 = torch.randn(10)
        x2 = torch.randn(10)
        obj1 = MyObj(x1, x2)
        obj2 = MyObj(x1, x2)
        fn(obj2)
        cnts = torch._dynamo.testing.CompileCounter()
        opt_fn = torch._dynamo.optimize(cnts)(fn)
        self.assertIs(opt_fn(obj1), obj1)
        self.assertTrue(same(obj1.a, obj2.a))
        self.assertTrue(same(obj1.b, obj2.b))
        self.assertTrue(same(obj1.c, obj2.c))
        self.assertEqual(cnts.frame_count, 1)
        self.assertEqual(cnts.op_count, 12)

    def test_setattr_mutation2(self):
        class MyObj:
            def __init__(self, x):
                self.a = x + 1
                self.b = x + 2

        def fn(x):
            x = x / 3.0
            obj = MyObj(x)
            obj.c = obj.a * obj.b + 1
            obj.b = obj.a * obj.c + 2
            obj.a = obj.b * obj.c + 3
            return obj

        x1 = torch.randn(10)
        obj2 = fn(x1)

        cnts = torch._dynamo.testing.CompileCounter()
        opt_fn = torch._dynamo.optimize(cnts)(fn)
        obj1 = opt_fn(x1)
        self.assertTrue(same(obj1.a, obj2.a))
        self.assertTrue(same(obj1.b, obj2.b))
        self.assertTrue(same(obj1.c, obj2.c))
        self.assertEqual(cnts.frame_count, 1)
        self.assertEqual(cnts.op_count, 9)

    def test_setattr_mutation3(self):
        # TODO(jansel): dead code eliminate the object creation
        class MyObj:
            def __init__(self, x):
                super().__init__()
                self.a = x + 1
                self.b = x + 2

        def fn(x):
            x = x / 3.0
            obj = MyObj(x)
            obj.c = obj.a * obj.b + 1
            obj.b = obj.a * obj.c + 2
            obj.a = obj.b * obj.c + 3
            return obj.a, obj.b, obj.c

        x1 = torch.randn(10)
        obj2 = fn(x1)

        cnts = torch._dynamo.testing.CompileCounter()
        opt_fn = torch._dynamo.optimize(cnts)(fn)
        obj1 = opt_fn(x1)
        self.assertTrue(same(obj1, obj2))
        self.assertEqual(cnts.frame_count, 1)
        self.assertEqual(cnts.op_count, 9)

    def test_user_defined_class_name(self):
        class MyClassFoo:
            pass

        def fn1(a, b, c):
            tmp = MyClassFoo()
            if tmp.__class__.__name__ == "MyClassFoo":
                return a - b / c

        torch._dynamo.testing.standard_test(self, fn=fn1, nargs=3)

    def test_user_defined_class_python_type(self):
        class MyClass1:
            pass

        class ExampleMeta(type):
            pass

        class MyClass2(metaclass=ExampleMeta):
            pass

        def fn(x, c):
            if isinstance(c, MyClass1):
                return x + 1
            elif isinstance(c, MyClass2):
                return x + 2
            else:
                return x + 3

        x = torch.rand(3)
        opt_fn = torch._dynamo.optimize("eager")(fn)
        for c in [MyClass1, MyClass2]:
            ref = fn(x, c)
            res = opt_fn(x, c)
            self.assertTrue(same(ref, res))

    def test_super_calling_with_metaclass(self):
        class ExampleMeta(type):
            pass

        class MyClass1(metaclass=ExampleMeta):
            coeff = 4  # Force the constant guard to test source in guards

            @classmethod
            def add(cls, x):
                return x + 1

        class MyClass2(MyClass1):
            @classmethod
            def add(cls, x):
                torch._dynamo.graph_break()
                return x + super().add(x) + super().coeff

        def fn(x, obj):
            return x + obj.add(x)

        x = torch.rand(3)
        obj = MyClass2()
        opt_fn = torch._dynamo.optimize("eager")(fn)
        ref = fn(x, obj)
        res = opt_fn(x, obj)
        self.assertTrue(same(ref, res))

    def test_usr_cls_staticmethod(self):
        class Foo:
            @staticmethod
            def bar(a, b):
                return a + b

        def fn(a, b):
            return Foo.bar(a, b) - 1

        torch._dynamo.testing.standard_test(self, fn=fn, nargs=2)

    def test_usr_cls_classmethod(self):
        class Foo:
            @classmethod
            def bar(cls, a, b):
                return a + b

        def fn(a, b):
            return Foo.bar(a, b) - 1

        torch._dynamo.testing.standard_test(self, fn=fn, nargs=2)

    def test_dunder_methods(self):
        class Foo:
            def __init__(self, val):
                super().__init__()
                self.val = val

            def __add__(self, other):
                return Foo(self.val + other.val)

            def __mul__(self, other):
                return Foo(self.val * other.val)

            def __truediv__(self, other):
                return Foo(self.val / other.val)

            def __sub__(self, other):
                return Foo(self.val - other.val)

        def fn(a, b, c):
            return Foo(a) + Foo(b) * Foo(c) / Foo(a) - Foo(b)

        torch._dynamo.testing.standard_test(self, fn=fn, nargs=3, expected_ops=4)

    def test_function_annotation(self):
        class Variable:
            pass

        def fn(x):
            x = x / 3.0

            def inner(y: typing.List[Variable]):
                return x + 1

            return inner

        x1 = torch.randn(10)
        obj2 = fn(x1)([])

        cnts = torch._dynamo.testing.CompileCounter()
        opt_fn = torch._dynamo.optimize_assert(cnts)(fn)
        opt_fn_inner = torch._dynamo.optimize_assert(cnts)(opt_fn(x1))
        obj1 = opt_fn_inner([])
        self.assertTrue(same(obj1, obj2))
        self.assertEqual(cnts.frame_count, 2)
        self.assertEqual(cnts.op_count, 2)

    def test_nested_closure(self):
        v0 = torch.randn(10)

        def fn1():
            v1 = torch.randn(10)

            def fn2(*args, **kwargs):
                assert len(args) == 1
                assert len(kwargs) == 1
                v2 = torch.randn(10) + args[0] + kwargs["b"]

                def fn3(v3=torch.randn(10)):
                    def fn4():
                        return v0 + v1 + v2 + v3 + 1

                    return fn4

                return fn3

            return fn2(1, b=2)()

        cnts = torch._dynamo.testing.CompileCounter()
        opt_fn1 = torch._dynamo.optimize_assert(cnts)(fn1)
        tmp1 = torch._dynamo.optimize_assert(cnts)(opt_fn1())
        tmp2 = torch._dynamo.optimize_assert(cnts)(opt_fn1())
        self.assertTrue(tmp1().shape, (10,))
        self.assertTrue(same(tmp1(), tmp1()))
        self.assertFalse(same(tmp1(), tmp2()))
        self.assertEqual(cnts.frame_count, 2)
        self.assertEqual(cnts.op_count, 9)

    def test_nested_closure_mutation(self):
        def fn1():
            v1 = torch.randn(10)

            def fn2():
                v2 = torch.randn(10)

                def fn3():
                    nonlocal v1, v2
                    v1 += 1
                    v2 += 2
                    return v1 + v2

                return fn3

            rv = fn2()
            rv()
            rv()
            return rv

        torch.manual_seed(9000)
        counter1 = fn1()
        result1 = [counter1(), counter1(), counter1()]

        torch.manual_seed(9000)
        cnts = torch._dynamo.testing.CompileCounter()
        opt_fn1 = torch._dynamo.optimize_assert(cnts)(fn1)
        counter2 = torch._dynamo.optimize_assert(cnts)(opt_fn1())
        result2 = [counter2(), counter2(), counter2()]
        result1.append(counter1())
        result2.append(counter2())

        self.assertTrue(same(result1, result2))
        self.assertEqual(cnts.frame_count, 2)
        self.assertEqual(cnts.op_count, 11)

    def test_write_to_closures_in_inlining(self):
        out = []
        for use_dynamo in [False, True]:

            def make_counter():
                x = torch.randn(10)

                def counter():
                    nonlocal x
                    x = x + 1
                    return x

                return counter

            torch.manual_seed(0)
            counter = make_counter()
            if not use_dynamo:
                out.append(counter() + counter())
            else:
                cnts = torch._dynamo.testing.CompileCounter()

                @torch._dynamo.optimize(cnts, nopython=True)
                def fn(counter):
                    return counter() + counter()

                out.append(fn(counter))
                self.assertEqual(cnts.frame_count, 1)
                self.assertEqual(cnts.op_count, 3)
                self.assertFalse(same(counter() + counter(), out[-1]))

        self.assertTrue(same(out[0], out[1]))

    def test_closure_out_of_scope_cell(self):
        cell1 = torch.rand(1).item()
        cell2 = torch.rand(3, 3)

        def indirect():
            return direct()

        def direct():
            def inner():
                return cell1 + 1, cell2 + 3

            return inner()

        cnts = torch._dynamo.testing.CompileCounter()
        opt_fn = torch._dynamo.optimize(cnts)(indirect)
        result1, result2 = opt_fn()
        self.assertAlmostEqual(cell1 + 1, result1)
        self.assertTrue(torch.allclose(cell2 + 3, result2))
        self.assertEqual(cnts.frame_count, 1)
        self.assertEqual(cnts.op_count, 1)

    def test_closure_out_of_scope_cell_with_mutation(self):
        cell1 = torch.rand(1).item()
        orig1 = cell1
        cell2 = torch.rand(3, 3)
        orig2 = cell2.clone()

        def indirect():
            return direct()

        def direct():
            def inner():
                nonlocal cell1, cell2
                x = cell2 + 1
                cell1 += 1
                cell2 += 10
                x = x + cell2
                return cell1, cell2, x

            return inner()

        cnts = torch._dynamo.testing.CompileCounter()
        opt_fn = torch._dynamo.optimize(cnts, nopython=True)(indirect)
        for i in range(1, 4):
            result1, result2, _ = opt_fn()
            self.assertAlmostEqual(orig1 + 1 * i, result1)
            self.assertTrue(torch.allclose(orig2 + 10 * i, result2))
            self.assertEqual(cnts.frame_count, 1)
            self.assertEqual(cnts.op_count, 3)
            cnts.clear()

    def test_closure_with_mutation_and_graph_break(self):
        def fn():
            x = torch.zeros(1)

            def subfunc():
                x[0] = backup

            if x[0] >= -1e5:
                pass

            backup = 1
            subfunc()
            return x

        cnts = torch._dynamo.testing.CompileCounter()
        opt_fn = torch._dynamo.optimize(cnts)(fn)
        expected = fn()
        actual = opt_fn()
        self.assertTrue(same(expected, actual))
        self.assertEqual(cnts.frame_count, 2)

    def test_closure_out_of_scope_cell_with_cond(self):
        # Test closure with out-of-scope cell variable, used in a cond
        # where the two branches read different closure variables
        from functorch.experimental.control_flow import cond

        def g(x):
            return x

        class ModuleCondDeep(torch.nn.Module):
            def forward(self, pred, x):
                return self._indirection(pred, x)

            def _indirection(self, pred, x):
                return self.indirection(pred, x)

            def indirection(self, pred, x):
                def true_fn(y):
                    return y + 2

                def false_fn(y):
                    return y - 2

                def shallow(x):
                    return x * 2

                def deep(x):
                    # y = g(x)
                    y = x
                    return cond(
                        x[0][0] > 0,
                        true_fn,
                        false_fn,
                        [y],
                    )

                return cond(pred, shallow, deep, [x])

        mod = ModuleCondDeep()
        opt_mod = torch._dynamo.optimize("eager")(mod)
        inp = torch.randn(3, 3)
        exp1 = mod(torch.tensor(False), inp)
        actual1 = opt_mod(torch.tensor(False), inp)
        exp2 = mod(torch.tensor(True), inp)
        actual2 = opt_mod(torch.tensor(True), inp)
        self.assertTrue(torch.allclose(exp1, actual1))
        self.assertTrue(torch.allclose(exp2, actual2))

    def test_top_package_import(self):
        def fn(x):
            import torch.fx

            assert not isinstance(x, torch.fx.Proxy)
            return torch.sin(x)

        x = torch.randn(4, 5)
        ref = fn(x)
        cnts = torch._dynamo.testing.CompileCounter()
        opt_fn = torch._dynamo.optimize_assert(cnts)(fn)
        res = opt_fn(x)
        self.assertTrue(same(ref, res))

    def test_typing_typevar(self):
        def fn(x):
            def sumt(y: torch.Tensor) -> torch.Tensor:
                return torch.sum(y)

            def foo(c: typing.Callable[[T], T], y: T) -> T:
                return c(y)

            return foo(sumt, x)

        x = torch.randn(3)
        ref = fn(x)
        cnts = torch._dynamo.testing.CompileCounter()
        opt_fn = torch._dynamo.optimize_assert(cnts)(fn)
        res = opt_fn(x)
        self.assertTrue(same(ref, res))
        self.assertEqual(cnts.frame_count, 1)

    def test_typing_union_and_optional(self):
        def fn(x):
            a = torch.jit.annotate(typing.Dict[str, typing.Optional[torch.Tensor]], {})
            b = torch.jit.annotate(
                typing.Dict[str, typing.Union[torch.Tensor, None]], {}
            )
            return a, b, x + 1

        x = torch.randn(3)
        ref = fn(x)
        opt_fn = torch._dynamo.optimize("eager", nopython=False)(fn)
        res = opt_fn(x)
        self.assertTrue(same(ref, res))

    def test_optimize_on_module(self):
        class MockModule(torch.nn.Module):
            def __init__(self):
                super().__init__()
                self.relu = torch.nn.ReLU()

            def custom_member(self):
                # Just for checking that Dynamo returned mod object can redirect
                # to this method
                pass

            def forward(self, x):
                return self.relu(x)

        cnts1 = torch._dynamo.testing.CompileCounter()
        mod = MockModule()
        optimized_mod = torch._dynamo.optimize(cnts1, nopython=True)(mod)

        a = torch.randn(10)
        ref = mod(a)
        res = optimized_mod(a)

        optimized_mod.custom_member()

        self.assertTrue(same(ref, res))

    def test_nested_optimize_decorator(self):
        cnts2 = torch._dynamo.testing.CompileCounter()
        cnts3 = torch._dynamo.testing.CompileCounter()

        @torch._dynamo.run()
        def fn1(x):
            return torch.sin(x) * 10

        @torch._dynamo.optimize(cnts2, nopython=True)
        def fn2(x):
            return fn1(x) + 1

        @torch._dynamo.optimize(cnts3, nopython=True)
        def fn3(x):
            return torch.relu(fn2(x))

        fn3(torch.randn(4, 5))
        self.assertEqual(cnts2.frame_count, 0)
        self.assertEqual(cnts3.frame_count, 1)
        self.assertEqual(cnts3.op_count, 4)

    def test_nested_optimize_run(self):
        cnts = torch._dynamo.testing.CompileCounter()

        @torch._dynamo.optimize(cnts, nopython=True)
        def fn(x):
            return torch.relu(torch.cos(x) + torch.sin(x))

        fn(torch.randn(4))
        self.assertEqual(cnts.frame_count, 1)

        fn(torch.randn(4, 4))
        self.assertEqual(cnts.frame_count, 2)

        # Test that run works on a decorated fn
        fn = torch._dynamo.run(fn)
        fn(torch.randn(4, 4, 4))
        self.assertEqual(cnts.frame_count, 2)

    def test_nested_optimize(self):
        cnts1 = torch._dynamo.testing.CompileCounter()
        cnts2 = torch._dynamo.testing.CompileCounter()

        def fn(x):
            return torch.relu(torch.cos(x) + torch.sin(x))

        fn1 = torch._dynamo.optimize(cnts1, nopython=True)(fn)
        fn2 = torch._dynamo.optimize(cnts2, nopython=True)(fn1)

        # The first optimize in the nesting should be ignored
        fn2(torch.randn(4))
        self.assertEqual(cnts2.frame_count, 1)
        self.assertEqual(cnts1.frame_count, 0)

        # Since the fn code object is already compiled, calling fn1 should
        # directly call the compiled_fn callable.
        torch._dynamo.run()(fn1)(torch.randn(4))
        self.assertEqual(cnts1.frame_count, 0)

        # Test same behavior by reversing the calls
        torch._dynamo.reset()
        cnts1 = torch._dynamo.testing.CompileCounter()
        cnts2 = torch._dynamo.testing.CompileCounter()
        fn1 = torch._dynamo.optimize(cnts1, nopython=True)(fn)
        fn2 = torch._dynamo.optimize(cnts2, nopython=True)(fn1)
        fn1(torch.randn(4))
        self.assertEqual(cnts1.frame_count, 1)
        torch._dynamo.run()(fn2)(torch.randn(4))
        self.assertEqual(cnts2.frame_count, 0)

    def test_torch_size(self):
        cnts = torch._dynamo.testing.CompileCounter()

        def fn(x):
            output_size = torch.Size([10, 10])
            x = x.view(*output_size)
            return (x,)

        x = torch.randn(100, requires_grad=True)
        x_clone = x.clone()
        ref = fn(x)

        opt_fn = torch._dynamo.optimize(cnts, nopython=True)(fn)
        res = opt_fn(x_clone)

        self.assertTrue(same(ref, res))

    def test_torch_size_numel(self):
        cnts = torch._dynamo.testing.CompileCounter()

        def fn():
            return torch.Size([10, 8]).numel()

        opt_fn = torch._dynamo.optimize(cnts, nopython=True)(fn)
        num = torch.Size([10, 8]).numel()
        self.assertEqual(opt_fn(), num)

    def test_torch_size_numel_dynamic(self):
        cnts = torch._dynamo.testing.CompileCounter()

        def fn(x):
            return x.size().numel()

        opt_fn = torch._dynamo.optimize(cnts, nopython=True)(fn)
        x = torch.rand(10, 1, 8, 1)
        expect = fn(x)
        self.assertEqual(opt_fn(x), expect)

    def test_shape_type(self):
        cnts = torch._dynamo.testing.CompileCounter()

        def fn(x):
            return x + (type(x.shape) == torch.Size)

        opt_fn = torch._dynamo.optimize(cnts, nopython=True)(fn)
        x = torch.zeros(())
        self.assertEqual(opt_fn(x), fn(x))

    def test_size_dim(self):
        cnts = torch._dynamo.testing.CompileCounter()

        def fn(x, dim):
            return x.size(dim=dim)

        opt_fn = torch._dynamo.optimize(cnts, nopython=True)(fn)
        x = torch.empty([4, 9, 8])
        self.assertEqual(opt_fn(x, 1), 9)
        self.assertEqual(opt_fn(x, -2), 9)

    def test_stride_dim(self):
        cnts = torch._dynamo.testing.CompileCounter()

        def fn(x, dim):
            return x.stride(dim=dim)

        opt_fn = torch._dynamo.optimize(cnts, nopython=True)(fn)
        x = torch.empty([4, 9, 8])
        self.assertEqual(opt_fn(x, 0), 72)
        self.assertEqual(opt_fn(x, -2), 8)

    def test_torch_seed(self):
        from torch._dynamo.utils import counters

        cnts = torch._dynamo.testing.CompileCounter()
        counters.clear()

        def fn(x):
            attention_seed = int(torch.seed() % sys.maxsize)
            torch.manual_seed(attention_seed)
            return (x,)

        x = torch.randn(10, requires_grad=True)
        ref = fn(x)

        # Python code is needed here, since torch.manual_seed graph-breaks.
        # Refs: https://github.com/pytorch/pytorch/issues/107187
        opt_fn = torch._dynamo.optimize(cnts, nopython=False)(fn)
        res = opt_fn(x)

        self.assertTrue(same(ref, res))
        # Only the torch.seed call is turned into an FX graph.
        self.assertEqual(cnts.op_count, 1)
        self.assertEqual(cnts.frame_count, 1)
        # Graph breaks at manual_seed.
        self.assertEqual(len(counters["graph_break"]), 1)

    def test_is_tensor_like(self):
        cnts = torch._dynamo.testing.CompileCounter()

        def f(x):
            if torch.overrides.is_tensor_like(x):
                return (x * 2,)
            return (torch.ones(10) + x,)

        x = torch.randn(10)
        ref0 = f(x)
        ref1 = f(4)
        opt_f = torch._dynamo.optimize(cnts, nopython=True)(f)
        res0 = opt_f(x)
        res1 = opt_f(4)
        self.assertTrue(same(ref0, res0))
        self.assertTrue(same(ref1, res1))

    def test_is_tensor_like2(self):
        class MyTensor:
            @classmethod
            def __torch_function__(cls, func, types, args=(), kwargs=None):
                if kwargs is None:
                    kwargs = {}

                if func is torch.max:
                    return torch.tensor(123)
                return func(*args, **kwargs)

        def fn(x):
            if torch.overrides.is_tensor_like(x):
                return torch.max(x)
            else:
                return torch.zeros(1)

        x = MyTensor()
        ref0 = fn(x)
        ref1 = fn(4)
        opt_fn = torch._dynamo.optimize("eager")(fn)
        res0 = opt_fn(x)
        res1 = opt_fn(4)
        self.assertTrue(same(ref0, res0))
        self.assertTrue(same(ref1, res1))

    def test_tensor_data(self):
        def fn(x, y):
            return x[y.data]

        x = torch.rand(8)
        y = torch.ones(8).to(torch.int)
        ref = fn(x, y)
        opt_fn = torch._dynamo.optimize("eager", nopython=True)(fn)
        res = opt_fn(x, y)
        self.assertTrue(same(ref, res))

    def test_tensor_layout(self):
        def fn(x):
            return torch.zeros(
                [x.size()[0], x.size()[1]],
                dtype=x.dtype,
                layout=x.layout,
                device=x.device,
            )

        x = torch.rand(2, 3)
        ref = fn(x)
        opt_fn = torch._dynamo.optimize("eager", nopython=True)(fn)
        res = opt_fn(x)
        self.assertTrue(same(ref, res))

    def test_version_ci(self):
        # temporary test to check that the ci torch version is set correctly
        self.assertTrue(hasattr(torch, "_subclasses"))

    @unittest.skipIf(not TEST_CUDA, "requires cuda")
    def test_rand(self):
        cnts = torch._dynamo.testing.CompileCounter()
        device = "cuda"

        def fn():
            return torch.randn(10, device=device)

        torch.manual_seed(10)
        ref_run1 = fn()

        torch.manual_seed(10)
        ref_run2 = fn()
        self.assertTrue(same(ref_run1, ref_run2))

        torch.manual_seed(10)
        opt_fn = torch._dynamo.optimize(cnts, nopython=True)(fn)
        res = opt_fn()

        self.assertTrue(same(res, ref_run1))

    def test_slice_input(self):
        cnts = torch._dynamo.testing.CompileCounter()

        def getitem(a, idx):
            if isinstance(idx, slice):
                return (
                    torch.zeros(1),
                    a[idx]
                    + [
                        100,
                    ],
                )
            else:
                return (torch.zeros(1), a[idx])

        layers = list(range(10))
        ref0 = getitem(layers, slice(0, 2, 1))
        ref1 = getitem(layers, 2)
        ref2 = getitem(layers, slice(3, 8, 2))
        opt_getitem = torch._dynamo.optimize(cnts, nopython=True)(getitem)
        res0 = opt_getitem(layers, slice(0, 2, 1))
        res1 = opt_getitem(layers, 2)
        res2 = opt_getitem(layers, slice(3, 8, 2))

        self.assertTrue(ref0 == res0)
        self.assertTrue(ref1 == res1)
        self.assertTrue(ref2 == res2)

    def test_grad(self):
        cnts = torch._dynamo.testing.CompileCounter()

        def fn(a, b):
            out = a * b
            out.sum().backward()
            real_out = torch.sigmoid(a.grad + b)
            return real_out

        inps = [torch.randn(4, requires_grad=True) for _ in range(2)]
        for inp in inps:
            inp.grad = None
        ref = fn(*inps)

        for inp in inps:
            inp.grad = None
        opt_fn = torch._dynamo.optimize(cnts)(fn)
        res = opt_fn(*inps)

        self.assertTrue(same(ref, res))

    def test_source_non_input_grad_access(self):
        # This test creates a model, and accesses the grads
        # from its parameter. This means that within dynamo,
        # the tensor we are reading the grad from HAS a source,
        # but is not known to graphargs.
        cnts = torch._dynamo.testing.CompileCounter()

        class TrivialModel(torch.nn.Module):
            def __init__(self):
                super(TrivialModel, self).__init__()
                self.linear = torch.nn.Linear(2, 1)

            def forward(self, x):
                return self.linear(x)

        def fn(a, b):
            outs = []
            for param in model.parameters():
                outs.append(torch.ones(param.grad.size()))
            return outs, param.grad + 1

        model = TrivialModel()
        # Eager
        a = torch.ones([2, 2], requires_grad=True)
        b = torch.ones([2, 2])
        out = model(a)
        out_sum = out.sum()
        out_sum.backward()
        ref = fn(a, b)

        # Compiled
        model = TrivialModel()
        a = torch.ones([2, 2], requires_grad=True)
        b = torch.ones([2, 2])
        out = model(a)
        out_sum = out.sum()
        out_sum.backward()

        opt_fn = torch._dynamo.optimize(cnts, nopython=True)(fn)
        res = opt_fn(a, b)

        self.assertTrue(same(ref, res))
        self.assertEqual(cnts.frame_count, 1)
        self.assertEqual(cnts.op_count, 3)

    def test_intermediary_tensor_grad_access(self):
        # This test creates a model, and accesses the grads
        # from its parameters and an entirely intermediary tensor.
        cnts = torch._dynamo.testing.CompileCounter()

        def fn(a, b):
            intermediary = torch.ones(2, 2)
            c = a + intermediary
            outs = []
            outs.append(intermediary.grad)
            return outs

        # Eager
        a = torch.ones([2, 2], requires_grad=True)
        b = torch.ones([2, 2])
        ref = fn(a, b)

        # Compiled
        a = torch.ones([2, 2], requires_grad=True)
        b = torch.ones([2, 2])
        opt_fn = torch._dynamo.optimize(cnts, nopython=True)(fn)
        res = opt_fn(a, b)
        self.assertTrue(same(ref, res))
        self.assertEqual(cnts.frame_count, 1)
        self.assertEqual(cnts.op_count, 2)

    @skipIfNotPy311
    def test_linetable_311_writer1(self):
        def fn():
            a = 10
            b = 20
            c = a + b
            f = "linetable_writer"
            return f"Test if {f} generates correct co_linetable: {c}"

        keys = bytecode_transformation.get_code_keys()
        code_options = {k: getattr(fn.__code__, k) for k in keys}
        result = bytecode_transformation.clean_and_assemble_instructions(
            bytecode_transformation.cleaned_instructions(fn.__code__),
            keys,
            code_options,
        )
        l1, l2 = list(fn.__code__.co_positions()), list(result[1].co_positions())
        self.assertEqual(len(l1), len(l2))
        for p1, p2 in zip(l1, l2):
            self.assertEqual(p1, p2)
        self.assertEqual(fn.__code__.co_lnotab, result[1].co_lnotab)

    @skipIfNotPy311
    def test_linetable_311_writer2(self):
        """
        test large ops (LOAD_METHOD) and EXTENDED_ARGS
        fn_str is in the form:
        def fn():
            ...
            x0 = 1
            x1 = 1
            ...
            l = [x0, x1, ...]
        """
        fn_str = f"""\
def fn():
    foo.bar(1, 2, 3)
{str(chr(10)).join(' ' * 4 + 'x' + str(i) + ' = 1' for i in range(1 << 9))}
    l = [{' '.join('x' + str(i) + ',' for i in range(1 << 9))}]
        """
        locals = {}
        exec(fn_str, {}, locals)
        fn = locals["fn"]
        orig_inst_str = "\n".join(list(map(str, dis.get_instructions(fn))))
        self.assertIn("EXTENDED_ARG", orig_inst_str)
        load_method_str = "LOAD_ATTR" if sys.version_info >= (3, 12) else "LOAD_METHOD"
        self.assertIn(load_method_str, orig_inst_str)
        keys = bytecode_transformation.get_code_keys()
        code_options = {k: getattr(fn.__code__, k) for k in keys}
        result = bytecode_transformation.clean_and_assemble_instructions(
            bytecode_transformation.cleaned_instructions(fn.__code__),
            keys,
            code_options,
        )
        new_inst_str = "\n".join(list(map(str, result[0])))
        self.assertIn("EXTENDED_ARG", new_inst_str)
        self.assertIn(load_method_str, new_inst_str)
        l1, l2 = list(fn.__code__.co_positions()), list(result[1].co_positions())
        self.assertEqual(len(l1), len(l2))
        for p1, p2 in zip(l1, l2):
            self.assertEqual(p1, p2)
        self.assertEqual(fn.__code__.co_lnotab, result[1].co_lnotab)

    @unittest.skipIf(
        sys.version_info < (3, 10) or sys.version_info >= (3, 11),
        "linetable test for Python 3.10",
    )
    def test_linetable_310_writer(self):
        def fn():
            a = 10
            b = 20
            c = a + b
            f = "linetable_writer"
            return f"Test if {f} generates correct co_linetable: {c}"

        inst = dis.get_instructions(fn)
        result = bytecode_transformation.assemble(inst, fn.__code__.co_firstlineno)
        self.assertTrue(result[1] == fn.__code__.co_linetable)

    @unittest.skipIf(sys.version_info >= (3, 10), "use lnotab when python < 3.10")
    def test_lnotab_writer(self):
        def fn():
            a = 10
            b = 20
            c = a + b
            f = "lnotab_writer"
            return f"Test if {f} generates correct co_lnotab: {c}"

        inst = dis.get_instructions(fn)
        result = bytecode_transformation.assemble(inst, fn.__code__.co_firstlineno)
        self.assertTrue(result[1] == fn.__code__.co_lnotab)

    def test_tensor_is_contiguous(self):
        def fn(x):
            input = torch.randn((1, 16, 1, 1))
            weight = torch.randn((8, 16, 3, 3))
            weight = weight.to(memory_format=x)
            output = torch.conv2d(input, weight, None, (2, 1), (1, 1), (1, 1), 1)
            return output.is_contiguous(memory_format=x)

        opt_fn = torch._dynamo.optimize("eager")(fn)
        for x in [torch.contiguous_format, torch.channels_last]:
            self.assertEqual(fn(x), opt_fn(x))

    def test_python_slice(self):
        def f1(input):
            y = 0
            for i, x in enumerate(input[2:], 1):
                y = y + x
            return y

        def f2(input):
            y = 0
            for i, x in enumerate(input.shape[2:], 1):
                y = y + x
            return y

        cnts = torch._dynamo.testing.CompileCounter()
        opt_f1 = torch._dynamo.optimize(cnts)(f1)
        opt_f2 = torch._dynamo.optimize(cnts)(f2)
        res1 = opt_f1([1, 2, 3, 5])
        res2 = opt_f2(torch.rand([2, 3, 4, 5]))

        self.assertEqual(res1, 8)
        self.assertEqual(res2, 9)

    def test_enum_as_dict_key(self):
        class MyEnum(enum.Enum):
            FOO = 10
            BAR = 20

        def fn(x):
            y = x + 2
            z = {
                MyEnum.FOO: torch.tensor(1),
                MyEnum.BAR: 10,
                "MyEnum.BAR": torch.tensor(8),
                5: torch.rand(3),
            }
            torch._dynamo.graph_break()
            a = z[MyEnum.FOO] + z["MyEnum.BAR"]
            b = y * 2
            return a, b

        cnts = torch._dynamo.testing.CompileCounter()
        opt_fn = torch._dynamo.optimize(cnts)(fn)
        for _ in range(10):
            x = torch.rand(3)
            ref = fn(x)
            res = opt_fn(x)
            self.assertTrue(same(ref, res))
        self.assertEqual(cnts.frame_count, 2)

    def test_enum_as_dict_key_with_overloaded_str(self):
        class MyEnum(enum.Enum):
            FOO = 10
            BAR = 20

            def __str__(self):
                return self.value

        def fn(x):
            y = x + 2
            z = {
                MyEnum.FOO: torch.tensor(1),
                MyEnum.BAR: 10,
                "MyEnum.BAR": torch.tensor(8),
                5: torch.rand(3),
            }
            torch._dynamo.graph_break()
            a = z[MyEnum.FOO] + z["MyEnum.BAR"]
            b = y * 2
            return a, b

        cnts = torch._dynamo.testing.CompileCounter()
        opt_fn = torch._dynamo.optimize(cnts)(fn)
        for _ in range(10):
            x = torch.rand(3)
            ref = fn(x)
            res = opt_fn(x)
            self.assertTrue(same(ref, res))
        self.assertEqual(cnts.frame_count, 2)

    def test_const_dict_variable_python_type(self):
        from torch._dynamo.variables import ConstantVariable, ConstDictVariable

        make_key = ConstantVariable.create

        d1 = {
            make_key("a"): ConstantVariable.create(10),
            make_key("b"): ConstantVariable.create(20),
        }
        d2 = collections.OrderedDict(
            [
                (make_key("x"), ConstantVariable.create(12)),
                (make_key("y"), ConstantVariable.create(22)),
            ]
        )
        self.assertEqual(ConstDictVariable(d1).python_type(), dict)
        self.assertEqual(
            ConstDictVariable(d2, collections.OrderedDict).python_type(),
            collections.OrderedDict,
        )

    def test_builtin_subclasses_as_method_on_class_type(self):
        class Foo:
            def __init__(self, name):
                self.ame_ = name

            def get_name(self):
                return "Foo " + self.name_

        class Bar(Foo):
            def __init__(self, name):
                self.name_ = name

            def get_name(self):
                return "Bar " + self.name_

        class Baz(Foo):
            def __init__(self, name):  # noqa: B903
                self.name_ = name

            def get_name(self):
                return "Baz " + self.name_

        subs_of_foo_reg = Foo.__subclasses__()

        counter = CompileCounter()

        @torch._dynamo.optimize_assert(counter)
        def fn():
            return Foo.__subclasses__()

        subs_of_foo_optim = fn()

        self.assertEqual(len(subs_of_foo_reg), 2)
        self.assertEqual(subs_of_foo_reg, subs_of_foo_optim)

    def test_builtin_subclasses_as_method_on_var(self):
        class Foo:
            def __init__(self, name):
                self.name_ = name

            def get_name(self):
                return "Foo " + self.name_

        class Bar(Foo):
            def __init__(self, name):
                self.name_ = name

            def get_name(self):
                return "Bar " + self.name_

        class Baz(Bar):
            def __init__(self, name):
                self.name_ = name

            def get_name(self):
                return "Baz " + self.name_

        subs_of_foo_reg = Foo.__subclasses__()
        sub_of_foo_subclass_var_reg = subs_of_foo_reg[0].__subclasses__()

        sub_of_foo_subclass_var_optim = list()
        counter = CompileCounter()

        @torch._dynamo.optimize_assert(counter)
        def fn():
            return Foo.__subclasses__()

        @torch._dynamo.optimize_assert(counter)
        def fn_single(subs_of_foo_optim):
            return subs_of_foo_optim[0].__subclasses__()

        subs_of_foo_optim = fn()
        sub_of_foo_subclass_var_optim = fn_single(subs_of_foo_optim)

        self.assertEqual(len(sub_of_foo_subclass_var_optim), 1)
        self.assertEqual(sub_of_foo_subclass_var_optim, sub_of_foo_subclass_var_reg)

    def test_builtin_str_on_user_defined_function(self):
        def another_fn():
            pass

        def fn():
            return "another_fn" in str(another_fn)

        opt_fn = torch._dynamo.optimize(nopython=True)(fn)
        self.assertTrue(opt_fn())

    def test_enum_no_graphbreaks(self):
        class Foo(enum.Enum):
            FOO = 0
            BAR = 1

        def fn(x, foo):
            if foo is Foo.FOO:
                x = torch.add(x, 1.0)
            x = torch.mul(x, 1.0)
            return x

        x = torch.randn(1)
        cnts = torch._dynamo.testing.CompileCounter()
        opt_fn = torch._dynamo.optimize(cnts, nopython=True)(fn)
        opt_fn(x, Foo.FOO)
        self.assertEqual(cnts.op_count, 2)

        torch._dynamo.reset()
        cnts = torch._dynamo.testing.CompileCounter()
        opt_fn = torch._dynamo.optimize(cnts, nopython=True)(fn)
        opt_fn(x, Foo.BAR)
        self.assertEqual(cnts.op_count, 1)

    def test_repeat_interleave_graphbreaks(self):
        def fn_no_breaks(x):
            # no breaks on self_int
            x += 1
            x = torch.repeat_interleave(x, 2, 3)
            x += 1
            return x

        def fn_has_breaks(x):
            # breaks on self_Tensor
            x += 1
            x = torch.repeat_interleave(x, torch.tensor(2), 3)
            x += 1
            return x

        x = torch.randn([4, 16, 1, 64])

        cnts = torch._dynamo.testing.CompileCounter()
        opt_fn = torch._dynamo.optimize(cnts)(fn_no_breaks)
        opt_fn(x)
        self.assertEqual(cnts.frame_count, 1)

        torch._dynamo.reset()
        cnts = torch._dynamo.testing.CompileCounter()
        opt_fn = torch._dynamo.optimize(cnts)(fn_has_breaks)
        opt_fn(x)
        self.assertEqual(cnts.frame_count, 2)

    def test_id_of_nn_module(self):
        class M(torch.nn.Module):
            def forward(self, x, ref_id):
                self_id = id(self)
                if self_id == ref_id:
                    x = torch.mul(x, 1.0)
                x = torch.add(x, 1.0)
                return x

        m = M().eval()
        data = torch.randn(1)
        cnts = torch._dynamo.testing.CompileCounter()
        correct_ref_id = id(m)
        opt_m = torch._dynamo.optimize(cnts, nopython=True)(m)
        opt_m(data, correct_ref_id)
        # Extra op is the recorded equality test (although once
        # the trace is flattened this is dead!)
        if torch._dynamo.config.assume_static_by_default:
            self.assertExpectedInline(cnts.op_count, """2""")
        else:
            self.assertExpectedInline(cnts.op_count, """3""")

        torch._dynamo.reset()
        cnts = torch._dynamo.testing.CompileCounter()
        incorrect_ref_id = id(m) + 1
        opt_m = torch._dynamo.optimize(cnts, nopython=True)(m)
        opt_m(data, incorrect_ref_id)
        if torch._dynamo.config.assume_static_by_default:
            self.assertExpectedInline(cnts.op_count, """1""")
        else:
            self.assertExpectedInline(cnts.op_count, """2""")

    def test_inline_func_jump_on_tensor_condition(self):
        def f1(input):
            if input == 0:
                return input + 1
            else:
                return input + 2

        def f2(input):
            return f1(input)

        cnts = torch._dynamo.testing.CompileCounter()
        opt_f2 = torch._dynamo.optimize(cnts)(f2)
        res1 = opt_f2(torch.tensor([1.0]))
        res2 = opt_f2(torch.tensor([0.0]))

        self.assertEqual(res1, 3)
        self.assertEqual(res2, 1)

    def test_frozenset_torch_func_contains(self):
        funcs = frozenset([torch.add])

        def fn(x, func):
            if func in funcs:
                x = torch.add(x, 1.0)
            x = torch.mul(x, 1.0)
            return x

        x = torch.randn(1)
        cnts = torch._dynamo.testing.CompileCounter()
        opt_fn = torch._dynamo.optimize(cnts, nopython=True)(fn)
        opt_fn(x, torch.add)
        self.assertEqual(cnts.op_count, 2)

        torch._dynamo.reset()
        cnts = torch._dynamo.testing.CompileCounter()
        opt_fn = torch._dynamo.optimize(cnts, nopython=True)(fn)
        opt_fn(x, torch.mul)
        self.assertEqual(cnts.op_count, 1)

    def test_inline_list_mutation(self):
        def f1(x):
            x.append(torch.ones(8))
            return x

        def f2():
            x = [torch.ones(6)]
            f1(x)
            return x

        res1 = f2()
        cnts = torch._dynamo.testing.CompileCounter()
        opt_f2 = torch._dynamo.optimize(cnts)(f2)
        res2 = opt_f2()
        self.assertTrue(same(res1, res2))

    def test_inline_dict_mutation(self):
        def f1(d):
            d["c"] = d["a"] + d.pop("b")
            return d

        def f2():
            d = {"a": torch.ones(5), "b": torch.ones(5)}
            f1(d)
            return d

        res1 = f2()
        cnts = torch._dynamo.testing.CompileCounter()
        opt_f2 = torch._dynamo.optimize(cnts)(f2)
        res2 = opt_f2()
        self.assertTrue(same(res1, res2))

    def test_inline_local_dict_clear(self):
        def f(d):
            d.clear()
            return d

        inp = {"a": torch.randn(2, 2), "b": torch.randn(2, 2)}
        out = torch.compile(f, backend="eager", fullgraph=True)(inp)
        self.assertEqual(len(out), 0)
        self.assertEqual(len(inp), 0)

    def test_inline_module_attr_dict_clear(self):
        class MyMod(torch.nn.Module):
            def __init__(self):
                super().__init__()
                self.a = {"a": torch.randn(2, 2), "b": torch.randn(2, 2)}

            def forward(self):
                self.a.clear()
                return self.a

        m = MyMod()
        out = torch.compile(m, backend="eager", fullgraph=True)()
        self.assertEqual(len(out), 0)
        self.assertEqual(len(m.a), 0)

    def test_inline_user_defined_dict_attr_clear(self):
        class MyMod:
            def __init__(self):
                self.a = {"a": torch.randn(2, 2), "b": torch.randn(2, 2)}

        def f(obj, inp):
            ret = len(obj.a) + inp
            obj.a.clear()
            return obj.a, ret

        m = MyMod()
        before_len = len(m.a)
        t_inp = torch.ones(1)
        d, ret = torch.compile(f, backend="eager", fullgraph=True)(m, t_inp)
        self.assertEqual(len(m.a), 0)
        self.assertEqual(len(d), 0)
        self.assertEqual(ret, t_inp + before_len)

    def test_recursive_inline_list_mutation(self):
        def f1(x, y):
            x.append(torch.tensor([1.1]))
            y.append(torch.tensor([1.2]))
            return x, y

        def f2(x, y):
            x.append(torch.tensor([2.1]))
            y.append(torch.tensor([2.2]))
            f1(x, y)
            return x, y

        def f3(x):
            x.append(torch.tensor([3.1]))
            y = [torch.tensor([3.2])]
            f2(x, y)
            return x, y

        def f4():
            x = [torch.tensor([4.1])]
            return f3(x)

        res1 = f4()
        cnts = torch._dynamo.testing.CompileCounter()
        opt_f4 = torch._dynamo.optimize(cnts)(f4)
        res2 = opt_f4()
        self.assertTrue(same(res1, res2))

    def test_sample_input(self):
        from torch.testing._internal.common_methods_invocations import SampleInput

        def fn(sample):
            if isinstance(sample.input, torch.Tensor):
                return sample.input * 2
            return torch.zeros(())

        sample = SampleInput(torch.ones(2))
        ref = fn(sample)

        opt_fn = torch._dynamo.optimize("eager")(fn)
        res = opt_fn(sample)

        self.assertTrue(same(ref, res))

    def test_release_input_memory(self):
        x = torch.rand([4])
        x_ref = weakref.ref(x)

        cnts = torch._dynamo.testing.CompileCounter()

        @torch._dynamo.optimize(cnts)
        def foo(x):
            return x + x

        out = foo(x)
        self.assertTrue(same(out, x + x))
        del x
        self.assertIs(x_ref(), None)

    def test_release_module_memory(self):
        mod = torch.nn.Linear(10, 10)
        x = torch.rand([10, 10])
        mod_weight_ref = weakref.ref(mod.weight)
        mod_ref = weakref.ref(mod)

        # Modules that are passed into torch._dynamo optimized functions
        # will normally be held onto through the generated GraphModule,
        # which contains the modules. remove the reference in this backend
        # and test that no additional references are being held.
        class NoLeakBackend:
            def __call__(self, gm: torch.fx.GraphModule, example_inputs):
                gm.mod = None

                def foo(*args, **kwargs):
                    return (1,)

                return foo

        no_leak_backend = NoLeakBackend()

        @torch._dynamo.optimize(no_leak_backend)
        def foo(mod, x):
            return mod(x)

        foo(mod, x)
        del mod
        del x
        self.assertIsNone(mod_ref(), None)
        self.assertIsNone(mod_weight_ref(), None)

    def test_release_scope_memory(self):
        def inner(y):
            y

        inner = torch._dynamo.optimize("eager")(inner)

        p_ref = None

        x = torch.randn((10, 10))
        inner(x)

        p_ref = weakref.ref(x)
        self.assertTrue(p_ref() is not None)
        del x
        self.assertTrue(p_ref() is None)

    def test_update_locals_and_stack_uses_shared_cache(self):
        def fn(x):
            perm = [0, 3, 5]
            perm = list(range(min(perm))) + perm
            perm.extend(i for i in range(x.dim()) if i not in perm)
            return perm

        x = torch.rand([2, 2, 2, 2, 2, 2])
        res1 = fn(x)
        cnts = torch._dynamo.testing.CompileCounter()
        opt_fn = torch._dynamo.optimize(cnts)(fn)
        res2 = opt_fn(x)
        self.assertTrue(same(res1, res2))

    def test_dict_reconstruct_keeps_original_order(self):
        def fn():
            modules = collections.OrderedDict([("act", torch.nn.ReLU())])
            module_dict = torch.nn.ModuleDict(modules)

            next_modules = {"fc4": torch.nn.Linear(5, 6), "act3": torch.nn.Sigmoid()}
            modules.update(next_modules.items())
            module_dict.update(next_modules)
            return modules, module_dict

        cnts = torch._dynamo.testing.CompileCounter()
        opt_fn = torch._dynamo.optimize(cnts)(fn)
        modules, module_dict = opt_fn()

        self.assertEqual(len(module_dict), len(modules))
        for k1, m2 in zip(modules, module_dict.children()):
            self.assertTrue(modules[k1] is m2)

    def test_side_effects_codegen_update_mutated(self):
        # codegen to update mutated variables with side effect
        # should after stack value's codegen
        def f1(x):
            alist = [x]
            alist.append(x + 1)
            alist[0].sum().item()  # graph break
            res = alist.pop()
            res.sum().item()  # graph break
            return res

        def f2(a, b):
            d = {"a": a + 1, "b": b + 2}
            x = d.pop("b")
            x.sum().item()  # graph break
            y = d["a"] + x
            y.sum().item()  # graph break
            d["c"] = y
            return d

        x = torch.rand([2, 3])
        a = torch.rand([5, 6])
        b = torch.rand([5, 6])
        res11 = f1(x)
        res21 = f2(a, b)
        cnts = torch._dynamo.testing.CompileCounter()
        opt_f1 = torch._dynamo.optimize(cnts)(f1)
        opt_f2 = torch._dynamo.optimize(cnts)(f2)
        res12 = opt_f1(x)
        res22 = opt_f2(a, b)
        self.assertTrue(same(res11, res12))
        self.assertTrue(same(res21, res22))

    def test_list_append_return_none(self):
        def fn(x):
            alist = []
            blist = alist.append(x + 1)
            return alist, blist

        x = torch.tensor([2.3])
        res = fn(x)
        cnts = torch._dynamo.testing.CompileCounter()
        opt_fn = torch._dynamo.optimize(cnts)(fn)
        res2 = opt_fn(x)
        self.assertEqual(res, res2)

    def test_tensor_types(self):
        def fn(dtype, tensor_type):
            x = torch.empty(4, dtype=dtype)
            assert isinstance(x, tensor_type)

        opt_fn = torch._dynamo.optimize("eager")(fn)
        opt_fn(torch.float32, torch.FloatTensor)
        opt_fn(torch.float64, torch.DoubleTensor)
        opt_fn(torch.float16, torch.HalfTensor)
        opt_fn(torch.bfloat16, torch.BFloat16Tensor)
        opt_fn(torch.uint8, torch.ByteTensor)
        opt_fn(torch.int8, torch.CharTensor)
        opt_fn(torch.int64, torch.LongTensor)
        opt_fn(torch.int, torch.IntTensor)
        opt_fn(torch.int16, torch.ShortTensor)
        opt_fn(torch.bool, torch.BoolTensor)

    def test_nan(self):
        def f(x, n):
            return x * 2 + n

        x = torch.randn(4)
        n = float("nan")

        cnts = torch._dynamo.testing.CompileCounter()
        opt_f = torch._dynamo.optimize(cnts)(f)
        opt_f(x, n)
        opt_f(x, n)
        self.assertEqual(cnts.frame_count, 1)

    @patch.object(torch._dynamo.config, "capture_scalar_outputs", True)
    def test_item(self):
        class MyMod(torch.nn.Module):
            def forward(self, x):
                z = torch.max(x)
                return z.int().item()

        x = torch.tensor([[10.6763, 11.7445, -2.2369]])
        model = MyMod()
        y = torch._dynamo.optimize("eager", nopython=True)(model)(x)

        self.assertEqual(y, 11)

    @patch.object(torch._dynamo.config, "capture_scalar_outputs", True)
    def test_item_changes(self):
        class MyMod(torch.nn.Module):
            def forward(self, x):
                z = torch.max(x)
                return z.int().item()

        x = torch.tensor([[10.6763, 11.7445, -2.2369]])
        model = MyMod()
        opt_model = torch._dynamo.optimize("eager", nopython=True)(model)
        y = opt_model(x)
        z = opt_model(torch.tensor([[y - 5, y + 10, y + 50]]))

        self.assertEqual(y, 11)
        self.assertEqual(z, 61)

    @patch.object(torch._dynamo.config, "capture_scalar_outputs", True)
    def test_item_changes_new_shape(self):
        class MyMod(torch.nn.Module):
            def forward(self, x):
                z = torch.max(x)
                return z.int().item()

        x = torch.tensor([[10.6763, 11.7445, -2.2369]])
        model = MyMod()
        opt_model = torch._dynamo.optimize("eager", nopython=True)(model)
        y = opt_model(x)
        z = opt_model(torch.tensor([[y - 5, y + 50], [y + 5, y - 50]]))

        self.assertEqual(y, 11)
        self.assertEqual(z, 61)

    @unittest.skip("https://github.com/pytorch/pytorch/issues/99726")
    def test_cross_entropy_loss_fancy_ctor1(self):
        rand_5 = torch.randn(5)
        rand_3_5 = torch.randn(3, 5)
        target = torch.empty(3, dtype=torch.long).random_(5)

        loss = torch.nn.CrossEntropyLoss(
            weight=rand_5, reduce=False, label_smoothing=0.5
        )
        opt_loss = torch._dynamo.optimize("eager", nopython=True)(loss)
        input = rand_3_5
        dynamo_output = opt_loss(input, target)

        loss = torch.nn.CrossEntropyLoss(
            weight=rand_5, reduce=False, label_smoothing=0.5
        )
        input = rand_3_5
        output = loss(input, target)

        self.assertTrue(torch.allclose(dynamo_output, output))

    def test_cross_entropy_loss_fancy_ctor2(self):
        rand_3_5 = torch.randn(3, 5)
        target = torch.empty(3, dtype=torch.long).random_(5)

        loss = torch.nn.CrossEntropyLoss(reduce=False, label_smoothing=0.5)
        opt_loss = torch._dynamo.optimize("eager", nopython=True)(loss)
        input = rand_3_5
        dynamo_output = opt_loss(input, target)

        loss = torch.nn.CrossEntropyLoss(reduce=False, label_smoothing=0.5)
        input = rand_3_5
        output = loss(input, target)

        self.assertTrue(torch.allclose(dynamo_output, output))

    def test_cross_entropy_loss_simple_ctor(self):
        output = None
        rand_3_5 = torch.randn(3, 5)
        target = torch.empty(3, dtype=torch.long).random_(5)

        loss = torch.nn.CrossEntropyLoss()
        opt_loss = torch._dynamo.optimize("eager", nopython=True)(loss)
        input = rand_3_5
        dynamo_output = opt_loss(input, target)

        loss = torch.nn.CrossEntropyLoss()
        input = rand_3_5
        output = loss(input, target)

        self.assertTrue(torch.allclose(dynamo_output, output))

    def test_nn_functional_reduction(self):
        def fn(loss, reduction):
            reduction_enum = F._Reduction.get_enum(reduction)
            if reduction_enum == 0:
                return loss
            elif reduction_enum == 1:
                return loss.mean()
            elif reduction_enum == 2:
                return loss.sum()

        x = torch.rand([3, 5])
        y = "mean"
        ref = fn(x, y)
        opt_fn = torch._dynamo.optimize("eager", nopython=True)(fn)
        res = opt_fn(x, y)
        self.assertTrue(torch.allclose(ref, res))

    def test_large_reduction_list(self):
        dtype = torch.float32
        device = "cpu"

        def check_sum_all(tensor: torch.Tensor) -> None:
            pylist = tensor.reshape(-1).tolist()
            self.assertTrue(same(tensor.sum(), torch.tensor(sum(pylist))))

        check_sum_all(torch.randn(200000, dtype=dtype, device=device))

    def test_raise_on_backend_error(self):
        def my_compiler(gm, _):
            raise RuntimeError("duck!")

        @torch._dynamo.optimize(my_compiler)
        def fn(a, b):
            return a + b / (a - b)

        self.assertRaises(
            torch._dynamo.exc.BackendCompilerFailed,
            lambda: fn(torch.randn(10), torch.randn(10)),
        )

    def test_named_parameters(self):
        n_embd = 768
        block_size = 128
        vocab_size = 65
        embd_pdrop = 0.1

        class MyModel2(torch.nn.Module):
            def __init__(self):
                super().__init__()
                self.tok_emb = torch.nn.Embedding(vocab_size, n_embd)
                self.pos_emb = torch.nn.Parameter(torch.zeros(1, block_size, n_embd))
                self.drop = torch.nn.Dropout(embd_pdrop)

            def forward(self, x):
                return x

        class MyModel(torch.nn.Module):
            def __init__(self):
                super().__init__()
                self.tok_emb = torch.nn.Embedding(vocab_size, n_embd)
                self.pos_emb = torch.nn.Parameter(torch.zeros(1, block_size, n_embd))
                self.drop = torch.nn.Dropout(embd_pdrop)
                self.submod2 = MyModel2()

            def forward(self, x):
                return x

        # Regular
        params = []
        mod = MyModel()
        actual_params = list(mod.named_parameters())

        @torch._dynamo.optimize("eager", nopython=True)
        def fn():
            return list(mod.named_parameters())

        params = fn()

        self.assertEqual(len(actual_params), len(params))
        for idx in range(len(params)):
            k_a, v_a = actual_params[idx]
            k, v = params[idx]
            self.assertEqual(k_a, k)
            self.assertTrue(torch.allclose(v_a, v))

        # Prefix
        params = []
        mod = MyModel()
        actual_params = list(mod.named_parameters(prefix="foo"))

        @torch._dynamo.optimize("eager", nopython=True)
        def fn1():
            return list(mod.named_parameters(prefix="foo"))

        params = fn1()

        self.assertEqual(len(actual_params), len(params))
        for idx in range(len(params)):
            k_a, v_a = actual_params[idx]
            k, v = params[idx]
            self.assertEqual(k_a, k)
            self.assertTrue(torch.allclose(v_a, v))

    def test_module_complex_iter(self):
        n_embd = 768
        block_size = 128
        vocab_size = 65
        embd_pdrop = 0.1

        class FakeGPT(torch.nn.Module):
            def __init__(self):
                super().__init__()
                self.tok_emb = torch.nn.Embedding(vocab_size, n_embd)
                self.pos_emb = torch.nn.Parameter(torch.zeros(1, block_size, n_embd))
                self.drop = torch.nn.Dropout(embd_pdrop)
                self.ln_f = torch.nn.LayerNorm(n_embd)
                self.head = torch.nn.Linear(n_embd, vocab_size, bias=False)

                self.block_size = block_size
                self.names = []

            def forward(self, idx, targets=None):
                b, t = idx.size()
                assert (
                    t <= self.block_size
                ), "Cannot forward, model block size is exhausted."

                # forward the GPT model
                token_embeddings = self.tok_emb(
                    idx
                )  # each index maps to a (learnable) vector
                position_embeddings = self.pos_emb[
                    :, :t, :
                ]  # each position maps to a (learnable) vector
                x = self.drop(token_embeddings + position_embeddings)
                x = self.blocks(x)
                x = self.ln_f(x)
                logits = self.head(x)

                # if we are given some desired targets also calculate the loss
                loss = None
                if targets is not None:
                    loss = F.cross_entropy(
                        logits.view(-1, logits.size(-1)), targets.view(-1)
                    )

                return logits, loss

            def foo(self, memo=None, prefix="", remove_duplicate=False):
                for mn, m in self.named_modules(
                    memo=memo, prefix=prefix, remove_duplicate=remove_duplicate
                ):
                    for pn, p in self.named_parameters():
                        fpn = f"{mn}.{pn}" if mn else pn
                        self.names.append(fpn)

        # Test plain recurse
        model_a = FakeGPT()
        model_a.foo()
        a_names = model_a.names

        model_b = FakeGPT()
        opt_model_b = torch._dynamo.optimize("eager", nopython=True)(model_b)
        opt_model_b.foo()

        self.assertEqual(a_names, model_b.names)

        # Test with prefix
        model_a = FakeGPT()
        model_a.foo(prefix="abc")
        a_names = model_a.names

        model_b = FakeGPT()
        opt_model_b = torch._dynamo.optimize("eager", nopython=True)(model_b)
        opt_model_b.foo(prefix="abc")

        self.assertEqual(a_names, model_b.names)

    def test_numpy_variable_isinstance(self):
        def fn(x, m):
            if isinstance(m, np.ndarray):
                return x + 1
            else:
                return x - 1

        x = torch.tensor([2.3])
        m = np.array([1, 2, 3])
        ref = fn(x, m)
        cnts = torch._dynamo.testing.CompileCounter()
        opt_fn = torch._dynamo.optimize(cnts)(fn)
        res = opt_fn(x, m)
        self.assertEqual(ref, res)

        # Test now the other path
        ref = fn(x, x)
        res = opt_fn(x, x)
        self.assertEqual(ref, res)

    def test_tensor_dot_grad_no_graph_break(self):
        def fn(a, b):
            y = 3 * a**3 - b**2
            y.backward(gradient=torch.tensor([1.0, 1.0]))
            b.grad.zero_()
            return a.grad, b.grad

        a = torch.tensor([2.0, 3.0], requires_grad=True)
        b = torch.tensor([6.0, 4.0], requires_grad=True)
        cnts = torch._dynamo.testing.CompileCounter()
        opt_fn = torch._dynamo.optimize(cnts)(fn)
        _, b_grad = opt_fn(a, b)
        self.assertTrue(same(b_grad, torch.tensor([0.0, 0.0])))
        self.assertEqual(cnts.frame_count, 2)

    def test_torch_nn_parameter_isinstance(self):
        def fn(x):
            a = torch.nn.Parameter(torch.rand(2, 3))
            if isinstance(a, torch.Tensor):
                return x + 1
            else:
                return x - 1

        x = torch.tensor([2.5])
        ref = fn(x)
        opt_fn = torch._dynamo.optimize("eager")(fn)
        res = opt_fn(x)
        self.assertEqual(ref, res)

    def _optimize_then_check_exp(
        self, foo, args, cnt, exp_out, exp_frame_count, exp_n_cached_backend
    ):
        opt_out = torch._dynamo.optimize(backend=cnt)(foo)(*args)
        self.assertEqual(exp_out, opt_out)
        self.assertEqual(cnt.frame_count, exp_frame_count)

    def test_backend_match_guard(self):
        x = torch.randn([3, 4])

        def foo(x):
            return x.sin() + x.cos()

        def foo_graph_break(x):
            a = x.sin()
            torch._dynamo.graph_break()
            b = x.cos()
            return a + b

        eager_record_backend = torch._dynamo.testing.EagerAndRecordGraphs()
        backends = [eager_record_backend, "eager"]

        # We intentionally don't reset dynamo for each backend so that we can test
        # 1. dynamo doesn't recompile when backend stays the same, i.e. frame_count doesn't increase
        # 2. dynamo recompiles when backend changes, i.e. frame_count is non-zero for next backend
        def test_recompile(foo, *, exp_frame_count):
            eager_result = foo(x)
            for i, backend in enumerate(backends):
                cnt = torch._dynamo.testing.CompileCounterWithBackend(backend)
                # Run opt_f multiple times to make sure dynamo doesn't recompile.
                # Specifically, frame_count doesn't increase
                # the number of cached backends is i + 2 because we have the optimizing backend + None
                self._optimize_then_check_exp(
                    foo, (x,), cnt, eager_result, exp_frame_count, i + 2
                )
                self._optimize_then_check_exp(
                    foo, (x,), cnt, eager_result, exp_frame_count, i + 2
                )
                self._optimize_then_check_exp(
                    foo, (x,), cnt, eager_result, exp_frame_count, i + 2
                )

        test_recompile(foo, exp_frame_count=1)
        torch._dynamo.reset()
        test_recompile(foo_graph_break, exp_frame_count=2)

    def test_backend_match_guard_multi_threads(self):
        x = torch.randn([3, 4])

        def foo(x):
            return x.sin() + x.cos()

        def compile_then_check_exp(foo, args, cnt, eager_result, exp_frame_count):
            for i in range(3):
                opt_out = torch._dynamo.optimize(backend=cnt)(foo)(*args)
                self.assertEqual(opt_out, eager_result)
            self.assertEqual(cnt.frame_count, exp_frame_count)
            thread_success[threading.current_thread()] = True

        eager_record_backend = torch._dynamo.testing.EagerAndRecordGraphs()
        backends = [eager_record_backend, "eager"]

        # Test dynamo recompiles but only caches a single backend for each thread
        eager_result = foo(x)
        # cnt and None
        exp_frame_count = 1
        threads = []
        thread_success = {}
        for i, backend in enumerate(backends):
            cnt = torch._dynamo.testing.CompileCounterWithBackend(backend)
            thread = threading.Thread(
                target=compile_then_check_exp,
                args=(
                    foo,
                    (x,),
                    cnt,
                    eager_result,
                    exp_frame_count,
                ),
            )
            threads.append(thread)
            thread.start()

        # Wait for all threads to finish
        for thread in threads:
            thread.join()

        self.assertEqual(len(thread_success), len(threads))

    def test_dynamo_min_operator_with_shape(self):
        @torch._dynamo.optimize("eager", nopython=True)
        def f(x, a):
            return min(x.shape[0], a)

        result = f(torch.ones(6), 3)
        self.assertEqual(result, 3)

    def test_onnx_shape_as_tensor(self):
        @torch._dynamo.optimize("eager", nopython=True)
        def f(x):
            return 1 + torch._shape_as_tensor(x)[0]

        gm, _ = torch._dynamo.export(f)(torch.ones(6))

        input_one_dim = torch.ones(6)
        input_two_dims = torch.ones(7, 4)
        self.assertEqual(f(input_one_dim), 7)
        self.assertEqual(f(input_two_dims), 8)
        self.assertEqual(f(input_two_dims), 8)

        @torch._dynamo.optimize("eager", nopython=True)
        def f_onnx(x):
            return 1 + torch.onnx.operators.shape_as_tensor(x)[0]

        self.assertEqual(f_onnx(input_one_dim), 7)
        self.assertEqual(f_onnx(input_two_dims), 8)
        self.assertEqual(f_onnx(input_two_dims), 8)

    def test_cond(self):
        from functorch.experimental.control_flow import cond

        def true_fn(x):
            return x.sin()

        def false_fn(x):
            return x.cos()

        def f(pred, x):
            return cond(pred, true_fn, false_fn, [x])

        opt_fn = torch._dynamo.optimize("eager")(f)
        a = opt_fn(torch.tensor(False), torch.tensor([0.25, 0.25]))
        self.assertTrue(same(torch.cos(torch.tensor([0.25, 0.25])), a))
        b = opt_fn(torch.tensor(True), torch.tensor([0.25, 0.25]))
        self.assertTrue(same(torch.sin(torch.tensor([0.25, 0.25])), b))

    def test_nonzero_static(self):
        # invalid size
        with self.assertRaisesRegex(
            RuntimeError, "nonzero_static: 'size' must be an non-negative integer"
        ):
            torch.nonzero_static(torch.tensor([8]), size=-2)

        with self.assertRaisesRegex(
            RuntimeError, "nonzero_static: 'size' must be an non-negative integer"
        ):
            torch.nonzero_static(torch.tensor([8]), size=-2, out=torch.tensor(0))

        # nonzero_static.out: out dtype mismatch
        input_tensor = torch.tensor([8])
        static_size = 1
        out_tensor = torch.empty((static_size, input_tensor.dim()), dtype=torch.float)
        with self.assertRaisesRegex(
            RuntimeError, "nonzero_static: Expected out tensor to have scalar type Long"
        ):
            torch.nonzero_static(input_tensor, size=static_size, out=out_tensor)

        # nonzero_static.out: out resize (shrink)
        input_tensor = torch.tensor([8])
        static_size = 1
        out_tensor = torch.empty((10, 10, 10, 10), dtype=torch.long)
        self.assertTrue(
            same(
                torch.nonzero_static(input_tensor, size=static_size, out=out_tensor),
                torch.tensor([0]),
            )
        )
        self.assertTrue(
            same(
                out_tensor,
                torch.tensor([0]),
            )
        )

        # nonzero_static.out: out resize (enlarge)
        input_tensor = torch.tensor([8])
        static_size = 1
        out_tensor = torch.empty((0), dtype=torch.long)
        self.assertTrue(
            same(
                torch.nonzero_static(input_tensor, size=static_size, out=out_tensor),
                torch.tensor([0]),
            )
        )
        self.assertTrue(
            same(
                out_tensor,
                torch.tensor([0]),
            )
        )

        # 0 rank
        input_tensor = torch.tensor(6)
        static_size = 2
        self.assertTrue(
            same(
                torch.nonzero_static(input_tensor, size=static_size),
                torch.empty((static_size, input_tensor.dim()), dtype=torch.long),
            )
        )

        # 0 size
        input_tensor = torch.tensor([[[1]]])
        static_size = 0
        self.assertTrue(
            same(
                torch.nonzero_static(input_tensor, size=static_size),
                torch.empty((static_size, input_tensor.dim()), dtype=torch.long),
            )
        )

        # 1D input
        input_tensor = torch.tensor([0, 8])
        static_size = 1
        self.assertTrue(
            same(
                torch.nonzero_static(input_tensor, size=static_size),
                torch.tensor([1]),
            )
        )

        input_tensor = torch.tensor([8, 0])
        static_size = 2
        self.assertTrue(
            same(
                torch.nonzero_static(input_tensor, size=static_size),
                torch.tensor([[0], [-1]]),  # padded with default fill_value "-1"
            )
        )

        # 2D input
        input_tensor = torch.tensor([[1.2, 0], [3.4, 5.6]])
        static_size = 5
        fill_value = -100
        self.assertTrue(
            torch._dynamo.utils.same(
                torch.nonzero_static(
                    input_tensor, size=static_size, fill_value=fill_value
                ),
                torch.tensor(
                    [
                        [0, 0],
                        [1, 0],
                        [1, 1],
                        [fill_value, fill_value],
                        [fill_value, fill_value],
                    ]
                ),
            )
        )
        input_tensor = torch.tensor([[1.2, 0], [3.4, 5.6]])
        static_size = 2
        fill_value = -100
        self.assertTrue(
            torch._dynamo.utils.same(
                torch.nonzero_static(
                    input_tensor, size=static_size, fill_value=fill_value
                ),
                torch.tensor([[0, 0], [1, 0]]),
            )
        )

        # 3D input
        input_tensor = torch.tensor([[[0, 0], [0, -3]], [[0, 0], [5, 0]]])
        static_size = 4
        fill_value = -999
        self.assertTrue(
            torch._dynamo.utils.same(
                torch.nonzero_static(
                    input_tensor,
                    size=static_size,
                    fill_value=fill_value,
                ),
                torch.tensor(
                    [
                        [0, 1, 1],
                        [1, 1, 0],
                        [fill_value, fill_value, fill_value],
                        [fill_value, fill_value, fill_value],
                    ]
                ),
            )
        )

    def test_cond_with_quantization(self):
        from functorch.experimental.control_flow import cond

        class MyModule(torch.nn.Module):
            def __init__(self):
                super().__init__()
                example_inputs = (torch.randn(5, 5),)
                self.model = torch.nn.Linear(5, 5)
                self.quantized_model = prepare_qat_fx(
                    self.model, qconfig_dict, example_inputs=example_inputs
                )

            def forward(self, pred, x):
                def true_fn(x):
                    return x.sin() + self.quantized_model(x)

                def false_fn(x):
                    return x.cos() + self.model(x)

                return cond(pred, true_fn, false_fn, [x])

        module = MyModule()
        opt_m = torch._dynamo.optimize("eager", nopython=True)(module)
        x = torch.rand((5, 5))
        pred = torch.tensor(True)
        self.assertTrue(same(module(pred, x), opt_m(pred, x)))
        pred = torch.tensor(False)
        self.assertTrue(same(module(pred, x), opt_m(pred, x)))

    def test_map_with_quantization(self):
        from functorch.experimental.control_flow import map

        class MyModule(torch.nn.Module):
            def __init__(self):
                super().__init__()
                example_inputs = (torch.randn(5, 5),)
                self.model = torch.nn.Linear(5, 5)
                self.quantized_model = prepare_qat_fx(
                    self.model, qconfig_dict, example_inputs=example_inputs
                )

            def forward(self, x):
                def body(x):
                    return x.sin() + self.quantized_model(x)

                return map(body, x)

        module = MyModule()
        opt_m = torch._dynamo.optimize("eager", nopython=True)(module)
        x = torch.rand((5, 5))
        self.assertTrue(same(module(x), opt_m(x)))

    def test_cond_side_effects(self):
        from functorch.experimental.control_flow import cond

        c = 0

        def true_fn(x):
            return x - c

        def false_fn(x):
            return x + c

        def f(pred, x):
            nonlocal c
            c = 1
            return cond(pred, true_fn, false_fn, [x])

        opt_fn = torch._dynamo.optimize("eager")(f)
        c = 0
        a = opt_fn(torch.tensor(False), torch.tensor([0.25, 0.25]))
        self.assertTrue(same(torch.tensor([1.25, 1.25]), a))

    def test_map_side_effects(self):
        from functorch.experimental.control_flow import map

        class Module(torch.nn.Module):
            def __init__(self):
                super().__init__()
                self.w = torch.tensor(1)

            def forward(self, xs):
                def body(x):
                    self.w += 1
                    return x

                return map(body, xs)

        mod = Module()
        with self.assertRaisesRegex(
            Unsupported, "Can't inplace modify module params/buffers"
        ):
            opt_fn = torch._dynamo.optimize("eager", nopython=True)(mod)
            opt_fn(torch.randn(3, 2))

    def test_cond_nested(self):
        from functorch.experimental.control_flow import cond

        def true_fn_nested(x):
            return x * 10

        def false_fn_nested(x):
            return x * -1

        def true_fn(pred2, x):
            return x.sin()

        def false_fn(pred2, x):
            return x + cond(pred2, true_fn_nested, false_fn_nested, [x])

        def f(pred, pred2, x):
            return cond(pred, true_fn, false_fn, [pred2, x])

        cc = torch._dynamo.testing.CompileCounter()
        opt_fn = torch._dynamo.optimize(cc)(f)
        true_true_sin = opt_fn(
            torch.tensor(True), torch.tensor(True), torch.tensor([0.25, 0.25])
        )
        self.assertTrue(same(torch.sin(torch.tensor([0.25, 0.25])), true_true_sin))

        true_false_sin = opt_fn(
            torch.tensor(True), torch.tensor(False), torch.tensor([0.25, 0.25])
        )
        self.assertTrue(same(torch.sin(torch.tensor([0.25, 0.25])), true_false_sin))

        false_true_sum_mult = opt_fn(
            torch.tensor(False), torch.tensor(True), torch.tensor([0.25, 0.25])
        )
        self.assertTrue(
            same(torch.tensor([2.75, 2.75]), false_true_sum_mult)
        )  # * 10 then add x

        false_false_sum_neg = opt_fn(
            torch.tensor(False), torch.tensor(False), torch.tensor([0.25, 0.25])
        )
        self.assertTrue(
            same(torch.tensor([0.0, 0.0]), false_false_sum_neg)
        )  # * -1 then add x
        self.assertTrue(cc.frame_count, 2)

    def test_cond_export(self):
        from functorch.experimental.control_flow import cond

        def true_fn_nested(x):
            return x * 10

        def false_fn_nested(x):
            return x * -1

        def true_fn(pred2, x):
            return x.sin()

        def false_fn(pred2, x):
            return x + cond(pred2, true_fn_nested, false_fn_nested, [x])

        def f(pred, pred2, x):
            return cond(pred, true_fn, false_fn, [pred2, x])

        graph, guard = torch._dynamo.export(f)(
            torch.tensor(False), torch.tensor(True), torch.tensor([0.25, 0.25])
        )
        true_true_sin = graph(
            torch.tensor(True), torch.tensor(True), torch.tensor([0.25, 0.25])
        )
        self.assertTrue(same(torch.sin(torch.tensor([0.25, 0.25])), true_true_sin))

        true_false_sin = graph(
            torch.tensor(True), torch.tensor(False), torch.tensor([0.25, 0.25])
        )
        self.assertTrue(same(torch.sin(torch.tensor([0.25, 0.25])), true_false_sin))

        false_true_sum_mult = graph(
            torch.tensor(False), torch.tensor(True), torch.tensor([0.25, 0.25])
        )
        self.assertTrue(
            same(torch.tensor([2.75, 2.75]), false_true_sum_mult)
        )  # * 10 then add x

        false_false_sum_neg = graph(
            torch.tensor(False), torch.tensor(False), torch.tensor([0.25, 0.25])
        )
        self.assertTrue(
            same(torch.tensor([0.0, 0.0]), false_false_sum_neg)
        )  # * -1 then add x

    def test_cond_export_single_arg(self):
        from functorch.experimental.control_flow import cond

        def true_fn(x):
            return x

        def false_fn(x):
            return x.sin()

        def f(pred, x):
            return cond(pred, true_fn, false_fn, [x])

        graph, guard = torch._dynamo.export(f)(
            torch.tensor(False), torch.tensor([0.25, 0.25])
        )
        true_mirror = graph(torch.tensor(True), torch.tensor([0.25, 0.25]))
        self.assertTrue(same(torch.tensor([0.25, 0.25]), true_mirror))
        true_mirror_2 = graph(torch.tensor(True), torch.tensor([0.33, 0.33, 0.33]))
        self.assertTrue(same(torch.tensor([0.33, 0.33, 0.33]), true_mirror_2))

        false_sin = graph(torch.tensor(False), torch.tensor([0.5, 0.5]))
        self.assertTrue(same(torch.sin(torch.tensor([0.5, 0.5])), false_sin))

    def test_enum_guards(self):
        class MyEnum(enum.Enum):
            FOO = 10
            BAR = 20

        def fn(x, y):
            if y == MyEnum.FOO:
                return x + 1
            else:
                return x - 1

        x = torch.rand(3)
        y = MyEnum.BAR
        ref = fn(x, y)
        opt_fn = torch.compile(backend="eager")(fn)
        res = opt_fn(x, y)
        self.assertTrue(same(ref, res))

    def test_duplicate_graph_break_log(self):
        torch._logging.set_logs(graph_breaks=True)

        @torch._dynamo.optimize("eager")
        def f1(a, b):
            f2(a, b)

        def f2(a, b):
            c = a + b
            print("break")
            return a + b + c

        @torch._dynamo.optimize("eager")
        def g1(a, b):
            g2(a, b)

        def g2(a, b):
            c = a + b
            print("break")
            return a + b + c

        def count_graph_break_msgs(msgs):
            return sum(msg.find("Graph break") != -1 for msg in msgs)

        with self.assertLogs(
            logger="torch._dynamo", level=logging.DEBUG
        ) as log, torch._dynamo.config.patch(verbose=True):
            f1(torch.randn(10), torch.randn(10))
            self.assertGreater(count_graph_break_msgs(log.output), 1)

        with self.assertLogs(
            logger="torch._dynamo", level=logging.DEBUG
        ) as log, torch._dynamo.config.patch(verbose=False):
            g1(torch.randn(10), torch.randn(10))
            self.assertEqual(count_graph_break_msgs(log.output), 1)

        # reset logging state
        torch._logging.set_logs()

    def test_inplace_param_update(self):
        def fn(param, y):
            prev_grad = torch.is_grad_enabled()
            try:
                torch.set_grad_enabled(False)
                torch.set_grad_enabled(True)
                torch.set_grad_enabled(False)
                param.add_(y)
            finally:
                torch.set_grad_enabled(prev_grad)

        y = torch.randn(4)
        x = torch.nn.Parameter(torch.randn(4))
        fn(x, y)

        cnts = torch._dynamo.testing.CompileCounter()
        opt_fn = torch._dynamo.optimize(cnts, nopython=True)(fn)
        opt_fn(x, y)
        self.assertEqual(cnts.frame_count, 1)
        self.assertEqual(cnts.op_count, 3)

    @unittest.skipIf(
        not PLATFORM_SUPPORTS_FLASH_ATTENTION,
        "Can't run fused SDPA on this platform",
    )
    def test_parsing_sdpa(self):
        class MyModule(torch.nn.Module):
            def forward(self, query, key, value):
                out = F.scaled_dot_product_attention(query, key, value, None, 0, True)
                out = F.scaled_dot_product_attention(
                    query, key, value, None, 0, True, scale=8
                )
                out = F.scaled_dot_product_attention(
                    query=query,
                    key=key,
                    value=value,
                    attn_mask=None,
                    dropout_p=0,
                    is_causal=True,
                )
                out = F.scaled_dot_product_attention(
                    query,
                    key=key,
                    value=value,
                    attn_mask=None,
                    dropout_p=0,
                    is_causal=True,
                )
                out = F.scaled_dot_product_attention(
                    query, key, value, None, dropout_p=0, is_causal=True
                )
                out = F.scaled_dot_product_attention(query, key, value, None, scale=8)
                return out

        device = "cuda"
        dtype = torch.float16
        seq_len_q = 1
        seq_len_k = 1
        head_dim = 8
        query = torch.ones(
            1, 8, seq_len_q, head_dim, device=device, dtype=dtype, requires_grad=True
        )
        key = torch.ones(
            1, 8, seq_len_k, head_dim, device=device, dtype=dtype, requires_grad=True
        )
        value = torch.ones(
            1, 8, seq_len_k, head_dim, device=device, dtype=dtype, requires_grad=True
        )
        module = MyModule()
        opt_mod = torch._dynamo.optimize("inductor")(module)
        opt_mod(query, key, value)

    def test_generate_tensor_from_list_of_numpy_primitive_type(self):
        # Test sth like torch.LongTensor(list(np.int64, np.int64, ...))
        def fn():
            x = np.array([1, 2, 3, 4, 5, 6], dtype=np.int64)
            y = [x[0], x[2], x[4]]
            return torch.LongTensor(y)

        ref = fn()
        res = torch.compile(fullgraph=True)(fn)()
        self.assertEqual(ref, res)

    def test_object_classmethod(self):
        class C:
            @classmethod
            def fn(cls, x):
                return x + x

        @torch._dynamo.optimize("eager", nopython=True)
        def f():
            return C().fn(torch.ones(2, 3))

        self.assertTrue(torch.allclose(f(), torch.tensor([2.0])))

    def test_object_staticmethod(self):
        class C:
            @staticmethod
            def fn(x):
                return x + x

        @torch._dynamo.optimize("eager", nopython=True)
        def f():
            return C().fn(torch.ones(2, 3))

        self.assertTrue(torch.allclose(f(), torch.tensor([2.0])))

    def test_user_function_variable_supports_enum_argument(self):
        class Foo(enum.Enum):
            FOO = 0
            BAR = 1

        def gn(x, y=Foo.FOO):
            if y is Foo.FOO:
                return x
            else:
                return x + 1

        def fn(x):
            return gn(x)

        x = torch.randn(2, 3)
        ref = fn(x)
        opt_fn = torch._dynamo.optimize("eager", nopython=True)(fn)
        res = opt_fn(x)
        self.assertTrue(torch.allclose(ref, res))

    def test_user_function_variable_supports_type_abcmeta_argument(self):
        class Foo(metaclass=abc.ABCMeta):
            @abc.abstractclassmethod
            def read(self):  # noqa: B027
                pass

        class Bar(Foo):
            def read(self):
                return "Hello World!"

        class Baz:
            pass

        def gn(x, tys=(Bar, Baz)):
            if Bar in tys:
                return x - 1
            else:
                return x + 1

        def fn(x):
            return gn(x)

        x = torch.randn(2, 3)
        ref = fn(x)
        opt_fn = torch._dynamo.optimize("eager", nopython=True)(fn)
        res = opt_fn(x)
        self.assertTrue(torch.allclose(ref, res))

    def test_user_function_variable_supports_function_argument(self):
        # Test user defined function default arguments can be:
        # 1, user defined functions (e.g, add1)
        # 2, torch functions (e.g, torch.sin)
        # 3, python builtin functions (e.g, operator.neg)
        def add1(x):
            return x + 1

        def gn(x, f1=add1, f2=torch.sin, f3=operator.neg):
            return f3(f2(f1(x)))

        def fn(x):
            return gn(x)

        x = torch.randn(2, 3)
        ref = fn(x)
        opt_fn = torch._dynamo.optimize("eager", nopython=True)(fn)
        res = opt_fn(x)
        self.assertTrue(torch.allclose(ref, res))

    def test_typing_variable_isinstance(self):
        def fn(x, m):
            if isinstance(m, typing.Mapping):
                return x + 1
            else:
                return x - 1

        x = torch.randn(2, 3)
        m = {"x": torch.randn(3)}
        ref = fn(x, m)
        opt_fn = torch._dynamo.optimize("eager")(fn)
        res = opt_fn(x, m)
        self.assertTrue(torch.allclose(ref, res))

    def test_repro_graph_breaks_in__get_item_by_idx(self):
        class Mod(torch.nn.Module):
            def __init__(self):
                super().__init__()
                self.mod = torch.nn.Sequential(
                    torch.nn.Linear(3, 3), torch.nn.Linear(3, 3)
                )

            def forward(self, x):
                return self.mod[0](x)

        m = Mod()
        graph, _ = torch._dynamo.export(m)(torch.randn(3, 3))

    def test_nn_sequential_invocation(self):
        with freeze_rng_state():

            class TestModel(torch.nn.Module):
                def __init__(self) -> None:
                    super().__init__()
                    self.linears = torch.nn.Sequential(
                        torch.nn.Linear(2, 2),
                        torch.nn.Linear(2, 2),
                        torch.nn.Linear(2, 2),
                        torch.nn.Linear(2, 2),
                    )

                def forward(self, x):
                    all_but_last = self.linears[:-1]
                    return all_but_last(x)

            m = TestModel()
            x = torch.rand((2, 2))
            real = m(x)
            graph, _ = torch._dynamo.export(m)(x)
            dynamo_result = graph(x)
            self.assertTrue(same(real, dynamo_result))

    def test_nn_sequential_invocation_reposition_indices(self):
        with freeze_rng_state():

            class TestModel(torch.nn.Module):
                def __init__(self) -> None:
                    super().__init__()
                    self.linears = torch.nn.Sequential(
                        torch.nn.Linear(2, 2),
                        torch.nn.Linear(2, 2),
                        torch.nn.Linear(2, 2),
                        torch.nn.Linear(2, 2),
                    )

                def forward(self, x):
                    all_but_last = self.linears[1:3]
                    return all_but_last(x)

            m = TestModel()
            x = torch.rand((2, 2))
            real = m(x)
            graph, _ = torch._dynamo.export(m)(x)
            dynamo_result = graph(x)
            self.assertTrue(same(real, dynamo_result))

    def test_error_on_nested_fx_trace(self):
        input = torch.rand(2, 3)

        def f(x):
            x + x

        real = f(input)

        optimized = torch._dynamo.optimize("eager")(f)
        self.assertTrue(same(optimized(input), real))

        with self.assertRaisesRegex(RuntimeError, "Detected that you are using FX"):
            gm = torch.fx.symbolic_trace(optimized)

    @patch.object(torch._dynamo.config, "error_on_nested_fx_trace", False)
    def test_no_error_on_nested_fx_trace(self):
        input = torch.rand(2, 3)

        def f(x):
            x + x

        real = f(input)

        optimized = torch._dynamo.optimize("eager")(f)
        self.assertTrue(same(optimized(input), real))

        # should not error
        gm = torch.fx.symbolic_trace(optimized)
        self.assertTrue(same(gm(input), real))

    def test_not_dynamic_scope(self):
        def f(y):
            x = 1

            def g():
                x = 2
                return lambda: x

            return y + g()()

        input = torch.zeros(1)
        real = f(input)
        optimized = torch._dynamo.optimize("eager")(f)
        opt = optimized(input)
        self.assertTrue(same(opt, real))

    def test_inference_mode(self):
        @torch.inference_mode()
        def func(x, y):
            return x.add(1.0) + y

        x = torch.ones(4, requires_grad=True)
        y = torch.ones(4, requires_grad=True)
        ref = func(x, y)
        opt_func = torch._dynamo.optimize("eager")(func)

        x1 = torch.ones(4, requires_grad=True)
        res = opt_func(x1, y)
        self.assertTrue(same(ref, res))
        self.assertTrue(same(x, x1))

    def test_if_cond_nn_mod1(self):
        class MockModule(torch.nn.Module):
            def __init__(self, output_relu=True):
                super().__init__()
                self.relu = torch.nn.ReLU() if output_relu else None

            def forward(self, x):
                x = torch.sin(x)
                if self.relu:
                    x = self.relu(x)
                return x

        model = MockModule()
        opt_model = torch._dynamo.optimize("eager", nopython=True)(model)

        x = torch.rand(4)
        ref = model(x)
        res = opt_model(x)
        self.assertTrue(same(ref, res))

        model = MockModule(output_relu=False)
        opt_model = torch._dynamo.optimize("eager", nopython=True)(model)

        x = torch.rand(4)
        ref = model(x)
        res = opt_model(x)
        self.assertTrue(same(ref, res))

    def test_if_cond_nn_mod2(self):
        class MockModule(torch.nn.Module):
            def __init__(self):
                super().__init__()
                self.layer = torch.nn.Sequential()

            def forward(self, x):
                if self.layer:
                    return x + 1
                else:
                    return x - 1

        model = MockModule()
        x = torch.rand(4)
        ref = model(x)
        opt_model = torch.compile(backend="eager")(model)
        res = opt_model(x)
        self.assertTrue(same(ref, res))

    def test_if_cond_nn_mod3(self):
        def fn(x):
            if torch.nn.ModuleList():
                return x + 1
            else:
                return x - 1

        x = torch.rand(4)
        ref = fn(x)
        opt_fn = torch.compile(backend="eager")(fn)
        res = opt_fn(x)
        self.assertTrue(same(ref, res))

    def test_if_cond_user_defined_object(self):
        # obj.__bool__ is not existed
        class A:  # noqa: B903
            def __init__(self, x):
                self.x = x

        # obj.__bool__ is function and returns bool type
        class B:
            def __init__(self, x):
                self.x = x

            def __bool__(self):
                return self.x > 0

        # obj.__bool__ is non-function
        class C:
            def __init__(self, x):
                self.x = x
                self.__bool__ = False

        def fn(x, obj):
            if not obj:
                return x + 1
            else:
                return x - 1

        x = torch.rand(4)
        cnts = torch._dynamo.testing.CompileCounter()
        opt_fn = torch._dynamo.optimize(cnts, nopython=True)(fn)
        obj1 = A(0.5)
        obj2 = B(0.5)
        obj3 = B(-0.5)
        obj4 = C(0.5)
        for obj in [obj1, obj2, obj3, obj4, obj3, obj2]:
            ref = fn(x, obj)
            res = opt_fn(x, obj)
            self.assertTrue(same(ref, res))
        self.assertEqual(cnts.frame_count, 4)

    def test_if_cond_user_defined_object2(self):
        # obj.__bool__ is function and returns non-bool type
        class MyObj:
            def __init__(self, x):
                self.x = x

            def __bool__(self):
                self.x = 1.2
                return self.x

        def fn(a, obj):
            if not obj:
                return a + obj.x
            else:
                return a - obj.x

        x = torch.rand(4)
        obj = MyObj(0.5)
        opt_fn = torch._dynamo.optimize("eager")(fn)
        try:
            opt_fn(x, obj)
            self.assertFalse(True)
        except TypeError as e:
            self.assertIn("__bool__ should return bool, returned float", str(e))

    def test_if_cond_user_defined_object3(self):
        # obj.__bool__ is not existed, but obj.__len__ exists
        class A:  # noqa: B903
            def __init__(self, x):
                self.x = x

            def __len__(self):
                return len(self.x)

        # obj.__bool__ takes precedence over obj.__len__
        class B:
            def __init__(self, x):
                self.x = x

            def __bool__(self):
                return False

            def __len__(self):
                return len(self.x)

        def fn(x, obj):
            if not obj:
                return x + 1
            else:
                return x - 1

        x = torch.rand(4)
        opt_fn = torch.compile(backend="eager", fullgraph=True)(fn)
        obj1 = A([1, 2, 3])
        obj2 = A([])
        obj3 = B([1, 2, 3])
        obj4 = B([])
        for obj in [obj1, obj2, obj3, obj4]:
            ref = fn(x, obj)
            res = opt_fn(x, obj)
            self.assertTrue(same(ref, res))

    def test_class_has_instancecheck_method(self):
        class A:
            pass

        class ExampleMeta(type):
            def __instancecheck__(cls, instance):
                return True

        class B(metaclass=ExampleMeta):
            pass

        def fn(x, obj):
            if isinstance(obj, B):
                return x + 1
            else:
                return x - 1

        x = torch.rand(4)
        obj = A()
        ref = fn(x, obj)
        opt_fn = torch._dynamo.optimize("eager", nopython=True)(fn)
        res = opt_fn(x, obj)
        self.assertTrue(same(ref, res))

    def test_torch_cuda_is_available(self):
        def fn(x):
            if torch.cuda.is_available():
                return x + 1
            else:
                return x - 1

        x = torch.rand(4)
        ref = fn(x)
        opt_fn = torch._dynamo.optimize("eager", nopython=True)(fn)
        res = opt_fn(x)
        self.assertTrue(same(ref, res))

    def test_variable_tracker_recursively_contains(self):
        # VariableTracker.recursively_contains should be updated correctly when mutation happens
        def fn(x):
            data = [[None] * 3] * 3
            for i in range(3):
                if i == 0:
                    data[0][i] = x
                else:
                    data[0][i] = data[0][i - 1] + 1
            return data[0][-1]

        x = torch.rand(4)
        ref = fn(x)
        opt_fn = torch._dynamo.optimize("eager", nopython=True)(fn)
        res = opt_fn(x)
        self.assertTrue(same(ref, res))

    @unittest.skipIf(not TEST_CUDA, "requires cuda")
    @unittest.skipIf(not torch.backends.cudnn.is_available(), "requires cudnn")
    def test_torch_cudnn_is_acceptable(self):
        def fn(x):
            if torch.backends.cudnn.is_acceptable(tensor=x):
                return x + 1
            return x

        x = torch.rand(4).cuda()
        ref = fn(x)
        opt_fn = torch._dynamo.optimize("eager", nopython=True)(fn)
        res = opt_fn(x)
        self.assertTrue(same(ref, res))

    @unittest.skipIf(not TEST_CUDA, "requires cuda")
    @unittest.skipIf(not torch.backends.cudnn.is_available(), "requires cudnn")
    def test_torch_cudnn_is_acceptable_bad_inputs(self):
        def fn1(x):
            if torch.backends.cudnn.is_acceptable("invalid"):
                return x + 1
            return x

        def fn2(x):
            if torch.backends.cudnn.is_acceptable(x, 3.14):
                return x + 1
            return x

        with self.assertRaisesRegex(
            AssertionError, "Expect input to cudnn.is_acceptable to be a tensor"
        ):
            x1 = torch.rand(4).cuda()
            opt_fn1 = torch._dynamo.optimize("eager", nopython=True)(fn1)
            res1 = opt_fn1(x1)

        with self.assertRaisesRegex(
            AssertionError, "Expect 1 input to cudnn.is_acceptable"
        ):
            x2 = torch.rand(4).cuda()
            opt_fn2 = torch._dynamo.optimize("eager", nopython=True)(fn2)
            res = opt_fn2(x2)

    @unittest.skipIf(not TEST_CUDA, "requires cuda")
    def test_get_device(self):
        def fn(x, y):
            x = x + 1
            y = y + 1
            return x.get_device(), y.get_device()

        x = torch.rand(4, device="cuda")
        y = torch.rand(4, device="cpu")
        ref = fn(x, y)
        opt_fn = torch._dynamo.optimize("eager", nopython=True)(fn)
        res = opt_fn(x, y)
        self.assertTrue(same(ref, res))

    def test_disable_flag(self):
        cnt = torch._dynamo.testing.CompileCounter()

        with patch.dict(os.environ, {"TORCH_COMPILE_DISABLE": "1"}):

            def fn(x, y):
                x = x + 1
                y = y + 1

            opt_fn = torch._dynamo.optimize(cnt)

        self.assertEqual(cnt.frame_count, 0)

    def test_is_compiling(self):
        def f1():
            if torch._dynamo.is_compiling():
                return torch.ones(2, 2)
            else:
                return torch.zeros(2, 2)

        def f2():
            if torch._utils.is_compiling():
                return torch.ones(2, 2)
            else:
                return torch.zeros(2, 2)

        def f3():
            if torch.compiler.is_compiling():
                return torch.ones(2, 2)
            else:
                return torch.zeros(2, 2)

        def f4():
            if torch.compiler.is_dynamo_compiling():
                return torch.ones(2, 2)
            else:
                return torch.zeros(2, 2)

        for f in [f1, f2, f3, f4]:
            opt_f = torch._dynamo.optimize("eager")(f)

            self.assertEqual(f(), torch.zeros(2, 2))
            self.assertEqual(opt_f(), torch.ones(2, 2))

    def test_torch_generator_set_state(self):
        def fn():
            default_state = torch.default_generator.get_state()
            x = torch.rand([2, 3])
            if default_state.dtype != "float32":
                x = x * 2
            torch._dynamo.graph_break()
            torch.default_generator.set_state(default_state)
            y = torch.rand([2, 3])
            return x, y

        opt_fn = torch._dynamo.optimize("eager")(fn)
        x, y = opt_fn()
        self.assertEqual(x, y * 2)

    def test_torch_distributions_lazy_property(self):
        def fn(x):
            return torch.distributions.Categorical(probs=x).entropy()

        opt_fn = torch._dynamo.optimize("eager")(fn)
        x = torch.rand([4, 4])
        self.assertEqual(opt_fn(x), fn(x))

    def test_guard_failure_fn(self):
        def fn(x, y, k):
            x = x + 1
            y = y + 1
            return x * y * k

        x = torch.tensor([0.5, 0.5])
        y = torch.tensor([1.0, 1.0])

        guard_failure = None

        def guard_failures(failure):
            nonlocal guard_failure
            guard_failure = failure

        opt_fn = torch._dynamo.optimize(
            "eager", nopython=True, guard_fail_fn=guard_failures
        )(fn)

        x2 = torch.tensor([0.5, 0.5, 1.0])
        y2 = torch.tensor([0.5, 0.5, 0.5])

        opt_fn(x, y, 3)
        opt_fn(x2, y2, 5)

        if (
            not torch._dynamo.config.specialize_int
            and not torch._dynamo.config.assume_static_by_default
        ):
            # we didn't actually test guard_failure_fn here but whatever,
            # nice to see no guard failure on the test
            self.assertTrue(guard_failure is None)
        else:
            self.assertTrue(guard_failure is not None)

    def test_guard_failure_fn_shape_control(self):
        def fn(x, y):
            if x.shape[0] < 3:
                if y.shape[0] < 3:
                    return x * y
                else:
                    return x + y
            else:
                return -1

        x = torch.randn([2, 2])
        y = torch.randn([2, 2])

        guard_failure = None

        def guard_failures(failure):
            nonlocal guard_failure
            guard_failure = failure

        opt_fn = torch._dynamo.optimize(
            "eager", nopython=True, guard_fail_fn=guard_failures
        )(fn)

        x2 = torch.randn([5, 5])
        y2 = torch.randn([5, 5])

        opt_fn(x, y)
        opt_fn(x2, y2)

        self.assertTrue(guard_failure is not None)
        first_guard_failure = guard_failure[0].partition("\n")[0]
        if torch._dynamo.config.assume_static_by_default:
            self.assertIn(
                """tensor 'L['x']' size mismatch at index 0. expected 2, actual 5""",
                first_guard_failure,
            )
        else:
            self.assertIn("""2 <= L['x'].size()[0] <= 2""", first_guard_failure)

    def test_guard_failure_fn2(self):
        def fn(x, y):
            x = x + 1
            y = y + 1
            return x * y

        x = torch.tensor([0.5, 0.5])
        y = torch.tensor([1.0, 1.0])

        guard_failure = None

        def guard_failures(failure):
            nonlocal guard_failure
            guard_failure = failure

        opt_fn = torch._dynamo.optimize(
            "eager", nopython=True, guard_fail_fn=guard_failures
        )(fn)

        x2 = torch.tensor([0.5, 0.5, 1.0])
        y2 = torch.tensor([0.5, 0.5, 0.5])

        opt_fn(x, y)
        opt_fn(x2, y2)

        if torch._dynamo.config.assume_static_by_default:
            self.assertIn(
                """tensor 'L['x']' size mismatch at index 0. expected 2, actual 3""",
                guard_failure[0],
            )
        else:
            self.assertTrue(guard_failure is None)

    def test_guard_failure_fn_tensor_iter(self):
        def fn(x):
            for y in x:
                y.add_(1.0)
            return y

        guard_failure = None

        def guard_failures(failure):
            nonlocal guard_failure
            guard_failure = failure

        opt_fn = torch._dynamo.optimize(
            "eager", nopython=True, guard_fail_fn=guard_failures
        )(fn)

        args1 = torch.randn(10, 10)
        out = fn(args1)
        opt_out = opt_fn(args1)
        self.assertTrue(same(out, opt_out))

        args2 = torch.randn(9, 10)
        out = fn(args2)
        opt_out = opt_fn(args2)
        self.assertTrue(same(out, opt_out))

        # guard is expected for both static and dynamic shapes
        self.assertTrue(guard_failure is not None)
        self.assertIn(
            """len(L['x']) == 10""",
            guard_failure[0],
        )

    def test_restore_graphstate(self):
        # This function does some guard accumulation,
        # and then rolls back due to control flow.
        # The idea is that if one were printing guards as they appear,
        # they would see this insert a guard that does not show up in the final set of
        # guards as we rolled back from it.
        def nested_fn(s):
            if x[0] < 10:
                return s * s
            return s

        def fn(x, y):
            x = x + 1
            y = nested_fn(y)
            y = y + 10
            return x * y

        all_guards = []

        def guard_export_print(guards):
            nonlocal all_guards
            all_guards.extend(guards)

        opt_fn = torch._dynamo.optimize("eager", guard_export_fn=guard_export_print)(fn)

        x = torch.tensor([0.5, 0.5])
        y = torch.tensor([1.0, 1.0])
        opt_fn(x, y)

        for guard in all_guards:
            # This guard was created
            self.assertTrue(guard.name != "nested_fn.__closure__[0].cell_contents")

    def test_call_parent_non_class_methods_from_child(self):
        class A:
            a = 4

            def add(self, x):
                return x + 10

            def mul(self, x):
                return x * 0.1

        class B(A):
            coeff = 4

            def add(self, x):
                return x + 20

            @classmethod
            def cube(cls, x):
                return cls.coeff * x * x * x

            def mul(self, x):
                return super().mul(x) * x * 0.2

        class C(B):
            def add(self, x):
                b = super().cube(x)
                c = A.add(self, x)
                d = B.mul(self, x)
                e = super(B, self).add(x)
                f = super().a * x
                return b + c + d + e + f

        x = torch.rand(4)
        fn = C().add
        ref = fn(x)
        cnt = torch._dynamo.testing.CompileCounter()
        opt_fn = torch._dynamo.optimize(cnt, nopython=True)(fn)
        res = opt_fn(x)
        self.assertTrue(same(ref, res))
        self.assertEqual(cnt.frame_count, 1)

        # Check recompilation
        A.a = 5
        ref = fn(x)
        res = opt_fn(x)
        self.assertTrue(same(ref, res))
        # Ensure that super guard checks are working as expected
        res = opt_fn(x)
        self.assertEqual(cnt.frame_count, 2)

    def test_builder_for_class_with_metaclass(self):
        class ExampleMeta(type):
            pass

        class MyClass(metaclass=ExampleMeta):
            pass

        def fn(x, y):
            if isinstance(y, MyClass):
                return x + 1
            else:
                return x - 1

        x = torch.rand([4, 4])
        y = MyClass()
        ref = fn(x, y)
        opt_fn = torch._dynamo.optimize("eager")(fn)
        res = opt_fn(x, y)
        self.assertTrue(same(ref, res))

    def test_tuple_from_tuple_iter(self):
        def inner_fn(*args):
            acc = torch.ones(10, 10)
            for arg in args:
                acc.add_(arg)

            return acc

        @torch._dynamo.optimize("eager")
        def fn(inputs, params):
            y = tuple(inputs) + tuple(params)
            return inner_fn(*y)

        inputs = [torch.randn(10, 10) for _ in range(3)]

        fn(inputs, iter(tuple(inputs)))

        def fn(params):
            y = tuple(params)
            return inner_fn(*y)

        opt_fn = torch._dynamo.optimize("eager")(fn)
        inputs = [torch.randn(10, 10) for _ in range(3)]
        self.assertTrue(same(fn(iter(tuple(inputs))), opt_fn(iter(tuple(inputs)))))

        # Force recompilation
        inputs = [torch.randn(10, 10) for _ in range(4)]
        self.assertTrue(same(fn(iter(tuple(inputs))), opt_fn(iter(tuple(inputs)))))

    def test_torch_package_working_with_trace(self):
        # from torch._dynamo.test_case import run_tests

        inputs = [torch.randn([2, 2]), torch.randn([2, 2])]

        optimized_model = torch._dynamo.optimize(backend="eager")(
            MyPickledModule(torch.randn([2, 2]))
        )
        from torch import package

        path = "/tmp/MyPickledModule.pt"
        package_name = "MyPickledModule"
        resource_name = "MyPickledModule.pkl"

        model = MyPickledModule(torch.randn([2, 2]))

        with package.PackageExporter(path) as exp:
            exp.extern("**")
            exp.save_pickle(package_name, resource_name, model)

        imp = package.PackageImporter(path)
        loaded_model = imp.load_pickle(package_name, resource_name)

        optimized_loaded_model = torch._dynamo.optimize("eager")(loaded_model)(*inputs)

    def test_shape_and_tuple_equality(self):
        def fn(x, y, t):
            z = x * y
            if x.size() == t:
                return z.cos()
            return z.sin()

        torch._dynamo.optimize("eager", nopython=True)(fn)(
            torch.randn([4, 4]), torch.randn([4, 4]), (4, 4)
        )

    def test_int_list(self):
        # if assume_static_by_default == True: spec int list
        # otherwise: unspec int list
        def fn(x, y):
            return torch.sin(x + y[1] % 2)

        x = torch.randn(6)
        cnt = torch._dynamo.testing.CompileCounter()
        opt_fn = torch._dynamo.optimize(cnt)(fn)
        for i in range(10, 25, 3):
            y = [i, i + 1, i + 2]
            ref = fn(x, y)
            res = opt_fn(x, y)
            self.assertTrue(same(ref, res))
        if torch._dynamo.config.assume_static_by_default:
            if torch._dynamo.config.automatic_dynamic_shapes:
                self.assertExpectedInline(cnt.frame_count, """2""")
            else:
                self.assertExpectedInline(cnt.frame_count, """5""")
        else:
            self.assertExpectedInline(cnt.frame_count, """1""")

    def test_patched_builtin_functions(self):
        import builtins

        # Cache the original builtin function ids
        torch._dynamo.trace_rules._builtin_function_ids()

        class MyClass:
            pass

        builtin_isinstance = builtins.isinstance

        def patched_isinstance(obj, classinfo) -> bool:
            if builtin_isinstance(obj, MyClass):
                return False
            else:
                return builtin_isinstance(obj, classinfo)

        def fn(x, y):
            if isinstance(y, MyClass):
                return x + 1
            else:
                return x - 1

        x = torch.ones(2, 3)
        y = MyClass()

        try:
            ref = fn(x, y)
            # Monkey patch builtin function
            builtins.isinstance = patched_isinstance
            opt_fn = torch.compile(backend="eager", fullgraph=True)(fn)
            res = opt_fn(x, y)
            self.assertTrue(same(ref, x + 1))
            self.assertTrue(same(res, x - 1))
        finally:
            builtins.isinstance = builtin_isinstance

    # specifically test for tensor.attribute -> torch.something()
    def test_real_imag_tensor_attribute(self):
        def fn(x, y):
            a = x.real
            b = x.imag
            return torch.mul(torch.add(a, y), b)

        x_real = torch.rand((4, 4))
        x_imag = torch.rand((4, 4))
        x = torch.complex(x_real, x_imag)
        y = torch.rand((4, 4))

        ref = fn(x, y)
        opt_fn = torch._dynamo.optimize("eager")(fn)
        res = opt_fn(x, y)
        self.assertTrue(same(ref, res))

    def test_cast(self):
        from typing import cast

        def fn(x):
            return cast(torch.Tensor, torch.add(x, 1.0))

        opt_fn = torch.compile(backend="eager", fullgraph=True)(fn)

        ref = fn(torch.ones(2, 2))
        res = opt_fn(torch.ones(2, 2))

        self.assertTrue(same(ref, res))

    def test_T_tensor_attribute(self):
        def fn(x, y):
            a = x.T
            return torch.add(a, y)

        x = torch.rand((4, 4))
        y = torch.rand((4, 4))

        ref = fn(x, y)
        opt_fn = torch._dynamo.optimize("eager")(fn)
        res = opt_fn(x, y)
        self.assertTrue(same(ref, res))

    def test_recursive_tensor_attribute(self):
        def fn(x, y):
            a = x.real.T
            b = x.imag
            return torch.mul(torch.add(a, y), b)

        x_real = torch.rand((4, 4))
        x_imag = torch.rand((4, 4))
        x = torch.complex(x_real, x_imag)
        y = torch.rand((4, 4))

        ref = fn(x, y)
        opt_fn = torch._dynamo.optimize("eager")(fn)
        res = opt_fn(x, y)
        self.assertTrue(same(ref, res))

    def test_assigning_function_to_object_attribute(self):
        # user-defined functions which are object's attributes are not converted to bound methods
        def my_add(*args):
            a, b = args
            return a + b

        class MyClass:
            def __init__(self, func):
                self.add = func

        obj = MyClass(my_add)

        def fn(x):
            return obj.add(x, 2)

        x = torch.rand(2, 3)
        ref = fn(x)
        opt_fn = torch.compile(backend="eager")(fn)
        res = opt_fn(x)
        self.assertTrue(same(ref, res))

    def test_assigning_function_to_class_attribute(self):
        # user-defined functions which are class's attributes are converted to bound methods
        def my_add(*args):
            obj, a, b = args
            return obj.x + a + b

        class MyClass:
            add = my_add

            def __init__(self, x):
                self.x = x

        obj = MyClass(0.5)

        def fn(x):
            return obj.add(x, 2)

        x = torch.rand(2, 3)
        ref = fn(x)
        opt_fn = torch.compile(backend="eager")(fn)
        res = opt_fn(x)
        self.assertTrue(same(ref, res))

    def test_tagging_tensors_simple(self):
        def foo(x, y):
            return x * y, x, y

        a = torch.randn([3, 3])
        a.tag = "a"
        a.frog = "ribbity ribbit"
        b = torch.randn([3, 3])
        b.tag = "b"
        b.frog = "ribbit"

        exported = torch._dynamo.export(foo)(a, b)
        out_graph = exported[0]

        nodes = list(out_graph.graph.nodes)
        placeholders = [node for node in nodes if node.op == "placeholder"]
        all_tags = []
        all_frogs = []
        for placeholder in placeholders:
            if "tensor_dict" in placeholder.meta:
                all_tags.append(placeholder.meta["tensor_dict"]["tag"])
                all_frogs.append(placeholder.meta["tensor_dict"]["frog"])

        self.assertEqual(all_tags, ["a", "b"])
        self.assertEqual(all_frogs, ["ribbity ribbit", "ribbit"])

    def test_tagging_tensors_mix_used_unused_structure(self):
        def pre_attention_state_ops(input, mems, state):
            lc_key = state[0]
            lc_val = state[1]
            bar = []
            for i in range(0, 4):
                bar2 = []
                for j in range(0, 3):
                    bar2.append(
                        lc_key + lc_val + torch.tensor([0.1, 0.25, 0.4, 0.5, 0.1])
                    )
                bar.append(bar2)

            return bar

        mems = torch.tensor([[[1.8364, 0.2724, -1.4917, -0.4367, 0.8640]]])
        state = [
            torch.tensor([[[1.0517, 0.3848, -0.6472, 0.0823, 0.9116]]]),
            torch.tensor([[[1.0517, 0.3848, -0.6472, 0.0823, 0.9116]]]),
        ]
        i = torch.tensor(
            [
                [0.0313, -0.1487, -0.3846, -0.5321],
                [-1.7073, 1.3331, -0.0890, -1.4935],
                [-0.8314, -0.1862, -0.5935, 1.5232],
            ]
        )

        mems.tag = "MEMS"
        i.tag = "FOO"
        state[0].tag = "STATE_0"
        state[1].tag = "HMMM"

        exported = torch._dynamo.export(pre_attention_state_ops)(i, mems, state)
        out_graph = exported[0]

        nodes = list(out_graph.graph.nodes)
        placeholders = [node for node in nodes if node.op == "placeholder"]
        all_tags = []
        for placeholder in placeholders:
            if "tensor_dict" in placeholder.meta:
                all_tags.append(placeholder.meta["tensor_dict"]["tag"])

        self.assertEqual(all_tags, ["STATE_0", "HMMM"])

    def test_get_custom_tensor_attribute(self):
        def fn(x):
            return x.custom_attr * x

        x = torch.rand((2, 2))
        x.custom_attr = 3.14
        ref = fn(x)
        opt_fn = torch._dynamo.optimize("eager")(fn)
        res = opt_fn(x)
        self.assertTrue(same(ref, res))

    def test_set_custom_tensor_attribute(self):
        def fn(x):
            x.custom_attr = 3.14
            return x.custom_attr * x

        x = torch.rand((2, 2))
        ref = fn(x)
        opt_fn = torch._dynamo.optimize("eager")(fn)
        res = opt_fn(x)
        self.assertTrue(same(ref, res))

    def test_if_tensor_is_none(self):
        """
        Python 3.11 adds new jump instructions that check if
        TOS is None. We do not support these instructions.
        """

        def f(x, y):
            z = 1
            if x is None:
                z *= 2
            if y is not None:
                z *= 3
            return z

        opt_f = torch._dynamo.optimize("eager", nopython=True)(f)
        self.assertEqual(opt_f(None, torch.ones(2)), 6)

        if sys.version_info >= (3, 11):
            insts = bytecode_transformation.cleaned_instructions(f.__code__)
            for inst in insts:
                self.assertNotIn("_NONE", inst.opname)

    @skipIfNotPy311
    def test_py311_jump_offset(self):
        new_inst = bytecode_transformation.create_instruction
        load_global = bytecode_transformation.create_load_global
        consts = (None, 1, 2, 3, 4)

        def create_test_code(jump_opname, target_idx):
            targets = [
                new_inst("LOAD_CONST", argval=1),
                new_inst("LOAD_CONST", argval=3),
            ]
            jump_to_target_inst = new_inst(jump_opname, target=targets[target_idx])
            """
            pseudocode of generated bytecode:
            def test_py311_fn():
                goto target1
            target0:
                return 1
            target1:
                goto [target0/target2] (via fwd or bwd jump)
                return 2
            target2:
                return 3
                return 4
            """
            # test with LOAD_GLOBAL since it has a different instruction size
            insts = [
                new_inst("RESUME", arg=0),
                new_inst("JUMP_FORWARD", target=jump_to_target_inst),
                targets[0],
                load_global("print", False),
                new_inst("POP_TOP"),
                new_inst("RETURN_VALUE"),
                jump_to_target_inst,
                new_inst("LOAD_CONST", argval=2),
                load_global("print", False),
                new_inst("POP_TOP"),
                new_inst("RETURN_VALUE"),
                targets[1],
                new_inst("RETURN_VALUE"),
                new_inst("LOAD_CONST", argval=4),
                new_inst("RETURN_VALUE"),
            ]
            code_options = collections.OrderedDict(
                [
                    ("co_argcount", 0),
                    ("co_posonlyargcount", 0),
                    ("co_kwonlyargcount", 0),
                    ("co_nlocals", 0),
                    ("co_stacksize", 2),
                    ("co_flags", 3),
                    ("co_code", b""),
                    ("co_consts", consts),
                    ("co_names", ("print",)),
                    ("co_varnames", ()),
                    ("co_filename", __file__),
                    ("co_name", "test_py311_fn"),
                    ("co_qualname", "test_py311_fn"),
                    ("co_firstlineno", 1),
                    ("co_linetable", b""),
                    ("co_exceptiontable", b""),
                    ("co_freevars", ()),
                    ("co_cellvars", ()),
                ]
            )
            return bytecode_transformation.clean_and_assemble_instructions(
                insts,
                list(code_options.keys()),
                code_options,
            )

        # format: jump_opname, target_idx, expected forward jump, expected return value
        test_args = (
            ("JUMP_FORWARD", 0, False, 1),
            ("JUMP_FORWARD", 1, True, 3),
            ("JUMP_BACKWARD", 0, False, 1),
            ("JUMP_BACKWARD", 1, True, 3),
        )

        for test in test_args:
            insts, code = create_test_code(test[0], test[1])
            # check if offset of latest jump instruction is forward/backward
            for inst in reversed(insts):
                if inst.opname.startswith("JUMP"):
                    if test[2]:
                        self.assertIn("FORWARD", inst.opname)
                    else:
                        self.assertIn("BACKWARD", inst.opname)
                    break
            # run the code and check result

            def dummy_fn():
                pass

            dummy_fn.__code__ = code
            self.assertEqual(dummy_fn(), test[3])

            dummy_opt = torch._dynamo.optimize("eager")(dummy_fn)
            self.assertEqual(dummy_opt(), test[3])

    def test_exception_table_encode_varint(self):
        # these numbers have no real meaning to them
        nums = [
            0b111_101010_000000,
            0b1100_111000_010101_101010,
        ]
        b = bytecode_transformation.encode_exception_table_varint(
            nums[0]
        ) + bytecode_transformation.encode_exception_table_varint(nums[1])
        nums_new = []
        b_iter = iter(bytes(b))
        while True:
            try:
                nums_new.append(
                    bytecode_transformation.decode_exception_table_varint(b_iter)
                )
            except StopIteration:
                break
        self.assertEqual(nums, nums_new)

    @skipIfNotPy311
    def test_exception_table_parsing(self):
        def fn():
            try:
                with a():
                    b()
                c()
            except Exception:
                d()
            finally:
                e()
            f()

        tab = bytecode_transformation.parse_exception_table(
            fn.__code__.co_exceptiontable
        )
        b = bytecode_transformation.assemble_exception_table(tab)
        self.assertEqual(b, fn.__code__.co_exceptiontable)

    @skipIfNotPy311
    def test_exception_table_e2e(self):
        def fn():
            try:
                with a():
                    b()
                c()
            except Exception:
                d()
            finally:
                e()
            f()

        def nothing(*args):
            pass

        code = bytecode_transformation.transform_code_object(fn.__code__, nothing)
        self.assertEqual(code.co_exceptiontable, fn.__code__.co_exceptiontable)

    @skipIfNotPy311
    def test_exception_table_e2e_2(self):
        # last instructions of an exn_table entry is a large instruction
        # i.e., LOAD_GLOBAL a
        def fn():
            try:
                return a
            except Exception:
                pass

        def nothing(*args):
            pass

        code = bytecode_transformation.transform_code_object(fn.__code__, nothing)
        self.assertEqual(code.co_exceptiontable, fn.__code__.co_exceptiontable)

    @skipIfNotPy311
    def test_exception_table_entry_propagation(self):
        insts = []
        for _ in range(10):
            insts.append(bytecode_transformation.create_instruction("NOP"))
        insts[8].exn_tab_entry = bytecode_transformation.InstructionExnTabEntry(
            insts[0], insts[9], insts[0], 0, True
        )
        insts[0].exn_tab_entry = bytecode_transformation.InstructionExnTabEntry(
            insts[0], insts[0], insts[1], 0, True
        )
        insts[1].exn_tab_entry = bytecode_transformation.InstructionExnTabEntry(
            insts[0], insts[2], insts[2], 0, True
        )
        insts[5].exn_tab_entry = bytecode_transformation.InstructionExnTabEntry(
            insts[4], insts[6], insts[3], 0, True
        )
        insts[9].exn_tab_entry = bytecode_transformation.InstructionExnTabEntry(
            insts[9], insts[9], insts[4], 0, True
        )
        insts[7].exn_tab_entry = bytecode_transformation.InstructionExnTabEntry(
            insts[7], insts[9], insts[5], 0, True
        )
        bytecode_transformation.propagate_inst_exn_table_entries(insts)
        expected = [1, 2, 2, 0, 3, 3, 3, 5, 5, 4]
        for inst, exp in zip(insts, expected):
            self.assertIsNotNone(inst.exn_tab_entry)
            self.assertIs(inst.exn_tab_entry.target, insts[exp])

    @skipIfNotPy311
    def test_compute_exception_table_nested(self):
        insts = []
        for _ in range(20):
            insts.append(bytecode_transformation.create_instruction("NOP"))
        insts[10].exn_tab_entry = bytecode_transformation.InstructionExnTabEntry(
            insts[1], insts[10], insts[0], 0, True
        )
        insts[0].exn_tab_entry = bytecode_transformation.InstructionExnTabEntry(
            insts[1], insts[1], insts[1], 0, True
        )
        insts[1].exn_tab_entry = bytecode_transformation.InstructionExnTabEntry(
            insts[1], insts[3], insts[2], 0, True
        )
        insts[5].exn_tab_entry = bytecode_transformation.InstructionExnTabEntry(
            insts[5], insts[7], insts[3], 0, True
        )
        insts[9].exn_tab_entry = bytecode_transformation.InstructionExnTabEntry(
            insts[10], insts[10], insts[4], 0, True
        )
        insts[7].exn_tab_entry = bytecode_transformation.InstructionExnTabEntry(
            insts[8], insts[10], insts[5], 0, True
        )
        insts[14].exn_tab_entry = bytecode_transformation.InstructionExnTabEntry(
            insts[13], insts[17], insts[6], 0, True
        )
        insts[16].exn_tab_entry = bytecode_transformation.InstructionExnTabEntry(
            insts[15], insts[16], insts[7], 0, True
        )
        bytecode_transformation.update_offsets(insts)
        tab = bytecode_transformation.compute_exception_table(insts)
        expected = [
            (1, 1, 1),
            (2, 3, 2),
            (4, 4, 0),
            (5, 7, 3),
            (8, 9, 5),
            (10, 10, 4),
            (13, 14, 6),
            (15, 16, 7),
            (17, 17, 6),
        ]
        self.assertEqual(len(tab), len(expected))
        for entry, exp in zip(tab, expected):
            self.assertEqual(entry.start, exp[0] * 2)
            self.assertEqual(entry.end, exp[1] * 2)
            self.assertEqual(entry.target, exp[2] * 2)

    @skipIfNotPy311
    def test_remove_dead_code_with_exn_table_entries(self):
        create_instruction = bytecode_transformation.create_instruction
        target1 = create_instruction("NOP")
        target2 = create_instruction("NOP")
        target3 = create_instruction("NOP")
        exn_start = create_instruction("NOP")
        exn_end = create_instruction("NOP")
        insts = [
            create_instruction("JUMP_FORWARD", target=target1),
            exn_start,  # dead
            target1,
            create_instruction("JUMP_FORWARD", target=target3),
            exn_end,  # dead
            target2,
            target3,
        ]
        exn_start.exn_tab_entry = bytecode_transformation.InstructionExnTabEntry(
            exn_start, exn_end, target2, 0, True
        )
        bytecode_transformation.propagate_inst_exn_table_entries(insts)
        insts = bytecode_analysis.remove_dead_code(insts)
        self.assertEqual(len(insts), 5)
        self.assertNotIn(exn_start, insts)
        self.assertNotIn(exn_end, insts)
        self.assertIn(target2, insts)
        self.assertIn(target3, insts)
        bytecode_transformation.update_offsets(insts)
        tab = bytecode_transformation.compute_exception_table(insts)
        self.assertEqual(len(tab), 1)
        self.assertEqual(tab[0].start, 2)
        self.assertEqual(tab[0].end, 4)
        self.assertEqual(tab[0].target, 6)

    def test_unhandled_exception_in_dynamo(self):
        # traceback.format_exc() approximates an unhandled exception
        def f(a):
            a += 1
            raise RuntimeError("smoge")
            return a

        opt_fn = torch._dynamo.optimize("eager")(f)
        try:
            opt_fn(torch.ones(2))
        except RuntimeError as e:
            self.assertIn("smoge", traceback.format_exc())

    @unittest.skip("Not clear why this test would trigger a segfault.")
    def test_unhandled_exception_in_dynamo2(self):
        # segfaults in python 3.11 if shadow frame is freed improperly
        from torch.testing import make_tensor

        def fn():
            # test that the errors are the same for dense and sparse versions
            def test1(*, is_sparse):
                # shapes must be compatible for matrix multiplication
                a = make_tensor((2, 3), dtype=torch.float32, device="cpu")
                if is_sparse:
                    a_sparse = a.to_sparse_csr()
                    return torch.addmm(a, a_sparse, a)
                else:
                    return torch.addmm(a, a, a)

            try:
                test1(is_sparse=False)
            except RuntimeError as msg:
                try:
                    test1(is_sparse=True)
                except RuntimeError as msg2:
                    raise RuntimeError("smoge")

        opt_fn = torch._dynamo.optimize("eager")(fn)
        try:
            opt_fn()
        except RuntimeError:
            self.assertIn("smoge", traceback.format_exc())

    def test_variable_access_in_exception(self):
        def fn():
            x = torch.ones(3, 3)
            try:
                raise RuntimeError("bad")
            except RuntimeError:
                x += 1
            return x

        opt_fn = torch._dynamo.optimize("eager")(fn)
        torch.allclose(opt_fn(), torch.tensor([3.0]))

    def test_ordered_dict_alias_reconstruct(self):
        od = collections.OrderedDict

        def fn():
            d1 = dict()
            d1["a"] = 1
            d2 = od(d1)
            d2["b"] = 2
            torch._dynamo.graph_break()
            if isinstance(d2, od):
                return d2["a"] + d2["b"]
            else:
                return 0

        dis.dis(fn)
        self.assertEqual(torch._dynamo.optimize("eager")(fn)(), 3)

    # NOTE this test can be removed once multiline errors are in Python.
    # See https://github.com/python/cpython/issues/106922
    @skipIfNotPy311
    def test_get_instruction_source_311(self):
        def f():
            # flake8: noqa
            # fmt: off
            # test binary ops
            a = ( b   )   +   c
            a = (a + b) // (c - d)
            a = b    \
         +\
               c  # test
            a = (
                (b  # test +
                    )  \
                # +
            << (

                c  # test
                \
            )  # test
            )

            # test slice
            a = bbb   [  ccc    ]
            b = bbbbb \
                [  ccc # test

                 + ddd  \

                ] # test
            a = bbb[ccc][ddd][eee]

            # test nested and multiline function calls
            a = g(g(g(b)))
            a = g(h(
                g(b),
                c
            ))

            # test chained function calls
            a = (g(x).y)(
                z
            )(1)(2)

            # test unicode (match traceback behavior)
            a = ("🔥🔥🔥" +
                + "🔥🔥") + b

        from torch._dynamo.utils import get_instruction_source_311

        if sys.version_info >= (3, 12):
            # Offsets changed in 3.12, e.g. due to removal of PRECALL inst
            offsets = (3, 11, 15, 19, 23, 29, 35, 44, 53, 65)
        else:
            offsets = (3, 11, 15, 19, 23, 29, 35, 46, 58, 74)
        insts = list(dis.get_instructions(f))
        # uncomment to determine offsets
        # print(*enumerate(insts), sep="\n")
        all_sources = "\n".join(
            get_instruction_source_311(f.__code__, insts[offset]) for offset in offsets
        )
        self.assertExpectedInline(
            all_sources,
            """\
            a = ( b   )   +   c
                ~~~~~~~~~~^~~~~

            a = (a + b) // (c - d)
                ~~~~~~~~^^~~~~~~~~

            a = b    \\
                ~~~~~~
         +\\
         ^~
               c  # test
               ~

                (b  # test +
                ~~~~~~~~~~~~
                    )  \\
                    ~~~~
                # +
                ~~~
            << (
            ^^~~


                c  # test
                ~~~~~~~~~
                \\
                ~
            )  # test
            ~

            a = bbb   [  ccc    ]
                ~~~~~~^^^^^^^^^^^

            b = bbbbb \\
                ~~~~~~~
                [  ccc # test
                ^^^^^^^^^^^^^


                 + ddd  \\
                 ^^^^^^^^


                ] # test
                ^

            a = bbb[ccc][ddd][eee]
                ~~~~~~~~^^^^^

            a = g(g(g(b)))
                  ~^^^^^^

            a = g(h(
                  ~^
                g(b),
                ^^^^^
                c
                ^
            ))
            ^

            a = (g(x).y)(
                ~~~~~~~~~
                z
                ~
            )(1)(2)
            ~^^^
""",
        )
        # test unicode (since assertExpectedInline doesn't support unicode)
        op_offset = 74 if sys.version_info >= (3, 12) else 84
        self.assertEqual(
            get_instruction_source_311(f.__code__, insts[op_offset]),
            """\
            a = ("🔥🔥🔥" +
                ~~~~~~~~
                + "🔥🔥") + b
                ~~~~~~~~^~~
""",
        )

    def test_raise_guard_full_constraint(self):
        y = torch.randn([3, 3, 3])

        def my_dyn_fn(x):
            if x.shape[0] == 3:
                return x.sin()
            return x.cos()

        torch._dynamo.mark_dynamic(y, 0)
        with self.assertRaises(ConstraintViolationError):
            torch._dynamo.optimize("eager")(my_dyn_fn)(y)

    # Translation validation changes the exception type, don't run with it
    @torch.fx.experimental._config.patch(translation_validation=False)
    def test_mark_dynamic_with_ranges(self):
        y = torch.randn([8, 3, 3])

        def my_dyn_fn(x):
            if x.shape[0] == 3:
                return x.sin()
            return x.cos()

        torch._dynamo.mark_dynamic(y, 0, min=2, max=5)
        with self.assertRaises(ConstraintViolationError):
            torch._dynamo.optimize("eager")(my_dyn_fn)(y)

    def test_mark_static(self):
        counter = CompileCounter()

        def my_dyn_fn(x):
            return x.cos()

        y = torch.randn([3])
        torch._dynamo.mark_static(y, 0)
        torch._dynamo.optimize(counter)(my_dyn_fn)(y)

        z = torch.randn([4])
        torch._dynamo.optimize(counter)(my_dyn_fn)(z)

        self.assertEqual(counter.frame_count, 2)

    def test_no_raise_guard_partial_constraint(self):
        y = torch.randn([3, 3, 3])

        def my_dyn_fn(x):
            if x.shape[0] > 3:
                return x.sin()
            return x.cos()

        torch._dynamo.optimize("eager")(my_dyn_fn)(y)
        torch._dynamo.mark_dynamic(y, 0)
        torch._dynamo.reset()
        torch._dynamo.optimize("eager")(my_dyn_fn)(y)

    def test_no_raise_guard_partial_constraint_across_break(self):
        y = torch.randn([3, 3, 3])

        def my_dyn_fn(x, y):
            z = x * y

            torch._dynamo.graph_break()
            if z.shape[0] > 2:
                return z.cos()

            return x.cos()

        torch._dynamo.optimize("eager")(my_dyn_fn)(y, y)
        torch._dynamo.mark_dynamic(y, 0)
        torch._dynamo.reset()
        torch._dynamo.optimize("eager")(my_dyn_fn)(y, y)

    # Sadly, this does not throw - we do not prop correctly across the graph break
    @unittest.expectedFailure
    def test_raise_guard_partial_constraint_across_break(self):
        y = torch.randn([3, 3, 3])

        def my_dyn_fn(x, y):
            z = x * y

            torch._dynamo.graph_break()
            if z.shape[0] == 3:
                return z.cos()

            return x.cos()

        torch._dynamo.optimize("eager")(my_dyn_fn)(y, y)
        torch._dynamo.mark_dynamic(y, 0)
        torch._dynamo.reset()
        with self.assertRaisesRegex(
            Exception,
        ):
            torch._dynamo.optimize("eager")(my_dyn_fn)(y, y)

    def test_raise_guard_partial_constraint_no_graph_break(self):
        y = torch.randn([3, 3, 3])

        def my_dyn_fn(x, y):
            z = x * y

            if z.shape[0] == 3:
                return z.cos()

            return x.cos()

        torch._dynamo.mark_dynamic(y, 0)
        with self.assertRaises(ConstraintViolationError):
            torch._dynamo.optimize("eager")(my_dyn_fn)(y, y)

    def test_cannot_trace_mark_dynamic(self):
        y = torch.randn([3, 3, 3])

        def my_dyn_fn(x):
            torch._dynamo.mark_dynamic(x, 0)
            return x * x

        with self.assertRaisesRegex(
            AssertionError, "Attempt to trace forbidden callable"
        ):
            torch._dynamo.optimize("eager")(my_dyn_fn)(y)

    def test_cannot_trace_mark_dynamic_safe_unreached(self):
        y = torch.randn([3, 3, 3])

        def my_dyn_fn(x):
            if x.shape[0] == 3:
                return x
            print("Running", torch._dynamo.mark_dynamic(x, 0))
            return x * x

        torch._dynamo.optimize("eager")(my_dyn_fn)(y)

    def test_anomaly_aot_autograd(self):
        def fail():
            raise AssertionError("fail")

        @allow_in_graph
        def h(a):
            r = a.sum()
            # Trigger an exception in backwards
            r.register_hook(lambda x: fail())
            return r

        @torch.compile(backend="aot_eager")
        def f(a):
            return h(a)

        with warnings.catch_warnings(record=True) as w, self.assertRaises(
            torch._dynamo.exc.BackendCompilerFailed
        ):
            f(torch.randn(2, 2, requires_grad=True))

        # Suppress unrelated pkg_resources warnings
        self.assertIn("forward call that caused the error", str(w[-1].message))

    def test_py_guards_mark_dynamic(self):
        def my_dyn_fn(a):
            if a.shape[0] > 2:
                return a.cos()
            return a.sin()

        counter = CompileCounter()

        # Run with dynamic
        x0 = torch.randn([3, 3, 3])
        torch._dynamo.mark_dynamic(x0, 0)
        torch._dynamo.optimize(counter)(my_dyn_fn)(x0)
        self.assertEqual(counter.frame_count, 1)

        # Run without dynamic, no recompile
        x = torch.randn([3, 3, 3])
        torch._dynamo.optimize(counter)(my_dyn_fn)(x)
        self.assertEqual(counter.frame_count, 1)

        # Mark a new dim, 1, as dynamic
        x1 = torch.randn([3, 3, 3])
        torch._dynamo.mark_dynamic(x1, 1)
        torch._dynamo.optimize(counter)(my_dyn_fn)(x1)
        # Recompile triggered because we marked a new dym as dynamic
        self.assertEqual(counter.frame_count, 2)

        # Reset
        torch._dynamo.reset()
        # Reset counter
        counter = CompileCounter()

        # Run with dynamic 1
        torch._dynamo.optimize(counter)(my_dyn_fn)(x1)
        self.assertEqual(counter.frame_count, 1)

        # Run with dynamic 0, not subset
        torch._dynamo.optimize(counter)(my_dyn_fn)(x0)
        self.assertEqual(counter.frame_count, 2)

        # Run with dynamic 0, 1, 2, not subset
        x012 = torch.randn([3, 3, 3])
        torch._dynamo.mark_dynamic(x012, 0)
        torch._dynamo.mark_dynamic(x012, 1)
        torch._dynamo.mark_dynamic(x012, 2)
        torch._dynamo.optimize(counter)(my_dyn_fn)(x012)
        self.assertEqual(counter.frame_count, 3)

    def test_recompile_on_global_state_change(self):
        last_state = []
        cnt = 0

        def my_compiler(gm, _):
            nonlocal cnt
            cnt += 1
            state = read_state()

            def inner(*args):
                last_state[:] = state
                return gm(*args)

            return inner

        def read_state():
            return [
                torch.is_grad_enabled(),
                torch.are_deterministic_algorithms_enabled(),
                torch._C._get_cublas_allow_tf32(),
            ]

        def write_state(state):
            torch.set_grad_enabled(state[0]),
            torch.use_deterministic_algorithms(state[1])
            torch._C._set_cublas_allow_tf32(state[2]),

        @torch.compile(backend=my_compiler)
        def fn(x):
            return x + 1

        initial_state = read_state()
        y = torch.randn(10)
        try:
            for round in range(3):
                for i in range(len(initial_state)):
                    new_state = [False] * len(initial_state)
                    new_state[i] = True
                    write_state(new_state)
                    assert read_state() == new_state
                    last_state.clear()
                    fn(y)
                    assert last_state == new_state
                    if round == 0:
                        assert cnt == i + 1
                    else:
                        assert cnt == len(initial_state)
        finally:
            write_state(initial_state)

    def test_grad_state_mutated(self):
        prior = torch.is_grad_enabled()
        value = None
        cnt = CompileCounter()

        @torch._dynamo.allow_in_graph
        def check_state():
            nonlocal value
            value = torch.is_grad_enabled()

        @torch.compile(backend=cnt, fullgraph=True)
        def fn(x):
            check_state()
            torch.set_grad_enabled(False)
            return x + 1

        try:
            torch.set_grad_enabled(True)
            fn(torch.randn(10))
            assert value is True
            assert torch.is_grad_enabled() is False

            value = None
            torch.set_grad_enabled(True)
            fn(torch.randn(10))
            assert value is True
            assert torch.is_grad_enabled() is False

            assert cnt.frame_count == 1
        finally:
            torch.set_grad_enabled(prior)

    def test_deterministic_algorithms_mutated(self):
        prior = torch.are_deterministic_algorithms_enabled()
        prior_warn_only = torch.is_deterministic_algorithms_warn_only_enabled()
        value = None
        warn_only = None
        cnt = CompileCounter()

        @torch._dynamo.allow_in_graph
        def check_state():
            nonlocal value
            nonlocal warn_only
            value = torch.are_deterministic_algorithms_enabled()
            warn_only = torch.is_deterministic_algorithms_warn_only_enabled()

        @torch.compile(backend=cnt, fullgraph=True)
        def fn(x):
            check_state()
            torch.use_deterministic_algorithms(False, warn_only=False)
            return x + 1

        def run_fn():
            torch.use_deterministic_algorithms(True, warn_only=True)
            fn(torch.randn(10))
            assert value is True
            assert warn_only is True
            assert torch.are_deterministic_algorithms_enabled() is False
            assert torch.is_deterministic_algorithms_warn_only_enabled() is False

        try:
            run_fn()
            value, warn_only = None, None
            run_fn()
            assert cnt.frame_count == 1
        finally:
            torch.use_deterministic_algorithms(prior, warn_only=prior_warn_only)

    def test_torch_compile_ctx_on_forward_and_training_step(self):
        class MyModel(torch.nn.Module):
            def forward(self):
                ...

            def training_step(self):
                self()

        model = MyModel()
        compiled_model = torch.compile(model)

        model.forward = compiled_model.dynamo_ctx(model.forward)
        model.training_step = compiled_model.dynamo_ctx(model.training_step)

        model.training_step()

    def test_torch_guards_stack_frame_register_inlining(self):
        x = torch.tensor([0.5, 0.5])
        y = torch.tensor([0.75, 0.75, 0.75, 0.75])
        z = torch.tensor([0.25, 0.25, 0.25, 0.25, 0.25, 0.25, 0.25, 0.25])

        def uwu_inline_me(x, y, z):
            r = torch.cat((x, x)) + y
            r2 = torch.cat((y, y)) + z
            return r, r2

        def fn(x, y, z):
            r, r2 = uwu_inline_me(x, y, z)
            return torch.mul(r, r), torch.mul(r2, r2)

        seen_frames = []
        import contextlib

        @contextlib.contextmanager
        def global_context_capture_fn(frame_summary):
            if frame_summary is not None:
                seen_frames.append(frame_summary)
            yield

        with mock.patch(
            "torch._guards.TracingContext.current_frame",
            side_effect=global_context_capture_fn,
        ):
            torch._dynamo.optimize("eager")(fn)(x, y, z)

        self.assertEqual(len(seen_frames), 1)
        self.assertEqual(seen_frames[0].name, "fn")
        self.assertEqual(seen_frames[0].line, "r, r2 = uwu_inline_me(x, y, z)")

    def test_torch_guards_stack_frame_register_inlining_deep(self):
        x = torch.tensor([0.5, 0.5])
        y = torch.tensor([0.75, 0.75, 0.75, 0.75])
        z = torch.tensor([0.25, 0.25, 0.25, 0.25, 0.25, 0.25, 0.25, 0.25])

        def uwu_inline_me_deep(x, y):
            return torch.cat((x, x)) + y

        def uwu_inline_me(x, y, z):
            r = uwu_inline_me_deep(x, y)
            r2 = uwu_inline_me_deep(y, z)
            return r, r2

        def fn(x, y, z):
            r, r2 = uwu_inline_me(x, y, z)
            return torch.mul(r, r), torch.mul(r2, r2)

        seen_frames = []
        import contextlib

        @contextlib.contextmanager
        def global_context_capture_fn(frame_summary):
            if frame_summary is not None:
                seen_frames.append(frame_summary)
            yield

        with mock.patch(
            "torch._guards.TracingContext.current_frame",
            side_effect=global_context_capture_fn,
        ):
            torch._dynamo.optimize("eager")(fn)(x, y, z)

        self.assertEqual(len(seen_frames), 3)
        self.assertEqual(seen_frames[0].name, "fn")
        self.assertEqual(seen_frames[1].name, "uwu_inline_me")
        self.assertEqual(seen_frames[2].line, "r2 = uwu_inline_me_deep(y, z)")

    def test_error_on_recompile(self):
        @torch._dynamo.optimize("eager")
        def fn(a, b):
            return a + b

        with unittest.mock.patch("torch._dynamo.config.error_on_recompile", True):
            with self.assertRaises(torch._dynamo.exc.RecompileError):
                fn(torch.rand(2, 3), torch.rand(2, 3))
                fn(torch.rand(2, 3), (1, 2, 3))

    @expectedFailureDynamic
    @torch._dynamo.config.patch(automatic_dynamic_shapes=False)
    def test_compile_profiler(self):
        class Model(torch.nn.Module):
            def forward(self, input):
                return input + input

        model = Model()
        prof = CompileProfiler()
        compiled = torch.compile(model, backend=prof)
        base_checker = (
            lambda: FileCheck()
            .check("Torchdynamo Profiler Report")
            .check("Graph Breaks")
            .check("No graph breaks detected.")
            .check("Recompilation")
        )
        input = torch.rand((2, 3, 4))
        _ = compiled(input)
        base_checker().check("No recompilation detected.").run(prof.report())

        new_shape_input = torch.rand((3, 3, 4))
        _ = compiled(new_shape_input)

        # Not an exhaustive test of dynamic shapes behavior, but some sanity
        if torch._dynamo.config.assume_static_by_default:
            base_checker().check("Recompile Reasons").check("'forward'").check(
                "cache_size_limit to 1"
            ).run(prof.report())
        else:
            base_checker().check("No recompilation detected.").run(prof.report())

        new_shape_input = torch.rand((4, 3, 4))
        _ = compiled(new_shape_input)

        base_checker().check("Recompile Reasons").check("'forward'").check(
            "tensor 'L['input']' size mismatch at index 0. expected 2, actual 3"
        ).check(
            "tensor 'L['input']' size mismatch at index 0. expected 3, actual 4"
        ).run(
            prof.report()
        )

    def test_guards_strip_function_call(self):
        from torch._dynamo.guards import strip_function_call

        test_case = [
            ("___odict_getitem(a, 1)", "a"),
            ("a.layers[slice(2)][0]._xyz", "a"),
            ("getattr(a.layers[slice(2)][0]._abc, '0')", "a"),
            ("getattr(getattr(a.x[3], '0'), '3')", "a"),
            ("a.layers[slice(None, -1, None)][0]._xyz", "a"),
            ("a.layers[func('offset', -1, None)][0]._xyz", "a"),
        ]
        # strip_function_call should extract the object from the string.
        for name, expect_obj in test_case:
            self.assertEqual(strip_function_call(name), expect_obj)

    def test_int_neg(self):
        def int_neg(a, b):
            x = a.shape[0]
            y = b.shape[0]
            return -x * -y * a * b

        torch._dynamo.testing.standard_test(self, int_neg, 2)

    def test_hash_getitem_slice(self):
        s = GetItemSource(LocalSource("foo"), slice(None, -1, None))
        s2 = GetItemSource(LocalSource("foo"), slice(None, -1, None))
        s3 = GetItemSource(LocalSource("foo"), slice(None, -1, 2))
        some_set = set()

        self.assertTrue(s not in some_set)
        self.assertTrue(s2 not in some_set)
        self.assertTrue(s3 not in some_set)

        some_set.add(s)

        self.assertTrue(s in some_set)
        # s and s2 should hash the  same
        self.assertTrue(s2 in some_set)
        # s3 should be different
        self.assertTrue(s3 not in some_set)

        self.assertTrue(s == s2)
        self.assertTrue(s != s3)

    def test_inline_dict_function(self):
        def _result_type_dict(dtype):
            return {bool: torch.float32}[dtype]

        @torch.compile
        def f():
            return torch.ones(3, dtype=_result_type_dict(bool))

        self.assertEqual(f(), torch.ones(3, dtype=torch.float32))

    def test_inline_dict_function_passed_as_arg(self):
        @torch.compile
        def fn(d, x, y):
            if d[x] is torch.float32:
                return y.cos()
            else:
                return y.sin()

        dd = {bool: torch.float32, int: torch.int64}
        self.assertEqual(fn(dd, bool, torch.ones(4)), torch.ones(4).cos())
        self.assertEqual(fn(dd, int, torch.ones(4)), torch.ones(4).sin())

    def test_add_sizes(self):
        def func(x):
            y = x.size()
            return y + y

        eager_out = func(torch.ones(10, 10, 3))
        compile_out = torch._dynamo.optimize("eager")(func)(torch.ones(10, 10, 3))
        self.assertTrue(isinstance(compile_out, torch.Size))
        self.assertEqual(eager_out, compile_out)

    @unittest.skipIf(not TEST_MULTIGPU, "need multiple GPU")
    def test_cuda_set_device(self):
        def fn():
            a = torch.ones(2, device="cuda")
            torch.cuda.set_device(1)
            return a + 1

        with torch.cuda.device(0):
            counter = CompileCounter()
            opt_fn = torch._dynamo.optimize(counter)(fn)
            res = opt_fn()
            self.assertEqual(res.device.type, "cuda")
            self.assertEqual(res.device.index, 0)
            self.assertEqual(counter.frame_count, 2)

    def test_nested_function_resuming_with_correct_globals(self):
        # https://github.com/pytorch/pytorch/issues/99665
        try:
            from .utils import outer_func
        except ImportError:
            from utils import outer_func

        def gn(x, y):
            return x + y

        def fn(x, y):
            return outer_func(gn)(x, y)

        x = torch.rand([3])
        y = torch.rand([3])
        opt_fn = torch.compile(backend="eager")(fn)
        ref = fn(x, y)
        res = opt_fn(x, y)
        self.assertTrue(same(ref, res))

    @dataclasses.dataclass
    class CSETestCase:
        expr: str
        preface: typing.List[str] = dataclasses.field(default_factory=list)
        expected: typing.Optional[str] = None
        expected_py38: typing.Optional[str] = None

    def _is_py38(self) -> bool:
        return sys.version_info[:2] <= (3, 8)

    def _has_ast_unparse(self) -> bool:
        from torch._dynamo.guards import HAS_UNPARSE_FUNCTIONS

        return HAS_UNPARSE_FUNCTIONS

    def test_guards_cse_pass_single(self):
        if not self._has_ast_unparse():
            if IS_FBCODE:
                raise RuntimeError("Needs astunparse or Python-3.9+")
            raise unittest.SkipTest("Needs astunparse or Python-3.9+")
        from torch._dynamo.guards import PyExprCSEPass

        testcase = self.CSETestCase
        testcases = [
            # Nothing gets CSE-d, since the only repeated sub-expression is 'x'.
            # i.e. not a node type we are interested on.
            testcase(expr="x[0].a"),
            testcase(expr="x[1].a"),
            testcase(expr="x[2].a"),
            # 'a.b.c' gets CSE-d, since it's a sub-expression used more than 'PyExprCSEPass.USE_THRESHOLD'.
            testcase(
                expr="a.b.c[0].d.e",
                preface=["_var0 = a.b", "_var1 = _var0.c"],
                expected="_var1[0].d.e",
            ),
            testcase(expr="a.b.c[1].d.e", expected="_var1[1].d.e"),
            testcase(expr="a.b.c[2].d.e", expected="_var1[2].d.e"),
            # 'm.n[0]' gets CSE-d, since it is a sub-expression used more than 'PyExprCSEPass.USE_THRESHOLD'.
            testcase(
                expr="f(m.n[0], '0').x.y.z",
                preface=["_var2 = m.n", "_var3 = _var2[0]"],
                expected="f(_var3, '0').x.y.z",
            ),
            testcase(expr="f(m.n[0], '1').x.y.z", expected="f(_var3, '1').x.y.z"),
            testcase(expr="f(m.n[0], '2').x.y.z", expected="f(_var3, '2').x.y.z"),
            # The whole expressiong gets CSE-d, as well as all of its sub-expressions.
            testcase(
                expr="self.g(a, b).k",
                preface=["_var4 = self.g", "_var5 = _var4(a, b)", "_var6 = _var5.k"],
                expected="_var6",
            ),
            testcase(expr="self.g(a, b).k", expected="_var6"),
            testcase(expr="self.g(a, b).k", expected="_var6"),
        ]
        csepass = PyExprCSEPass()
        csepass.count([t.expr for t in testcases])

        for t in testcases:
            preface, expr = csepass.replace(t.expr)
            self.assertEqual(preface, t.preface)
            expected = t.expected if t.expected is not None else t.expr
            self.assertEqual(expr, expected)

    def test_guards_cse_pass_multiple(self):
        if not self._has_ast_unparse():
            raise unittest.SkipTest("Needs astunparse or Python-3.9+")
        from torch._dynamo.guards import PyExprCSEPass

        testcase = self.CSETestCase
        testcases = [
            testcase(
                expr="x[0].a < x[1].a * (3 - x[2].a)",
                expected="x[0].a < x[1].a * (3 - x[2].a)",
                expected_py38="(x[0].a < (x[1].a * (3 - x[2].a)))",
            ),
            testcase(
                expr="a.b.c[0].d.e + a.b.c[1].d.e * a.b.c[2].d.e > 0",
                preface=["_var0 = a.b", "_var1 = _var0.c"],
                expected="_var1[0].d.e + _var1[1].d.e * _var1[2].d.e > 0",
                expected_py38="((_var1[0].d.e + (_var1[1].d.e * _var1[2].d.e)) > 0)",
            ),
            testcase(
                expr="f(m.n[0], '0').x.y.z * f(m.n[0], '1').x.y.z * f(m.n[0], '2').x.y.z < 512",
                preface=["_var2 = m.n", "_var3 = _var2[0]"],
                expected="f(_var3, '0').x.y.z * f(_var3, '1').x.y.z * f(_var3, '2').x.y.z < 512",
                expected_py38="(((f(_var3, '0').x.y.z * f(_var3, '1').x.y.z) * f(_var3, '2').x.y.z) < 512)",
            ),
            testcase(
                expr="self.g(a, b).k + (1 - self.g(a, b).k) <= m[0].a + self.g(a, b).k",
                preface=["_var4 = self.g", "_var5 = _var4(a, b)", "_var6 = _var5.k"],
                expected="_var6 + (1 - _var6) <= m[0].a + _var6",
                expected_py38="((_var6 + (1 - _var6)) <= (m[0].a + _var6))",
            ),
        ]

        csepass = PyExprCSEPass()
        csepass.count([t.expr for t in testcases])

        for t in testcases:
            preface, expr = csepass.replace(t.expr)
            self.assertEqual(preface, t.preface)
            expected = t.expected_py38 if self._is_py38() else t.expected
            expected = expected if expected is not None else t.expr
            self.assertEqual(expr, expected)

    def test_guard_function_builder_with_cse(self):
        from torch._dynamo.guards import build_guard_function

        exprs = [
            "x[0].a < x[1].a * (3 - x[2].a)",
            "a.b.c[0].d.e + a.b.c[1].d.e * a.b.c[2].d.e > 0",
            "f(m.n[0], '0').x.y.z * f(m.n[0], '1').x.y.z * f(m.n[0], '2').x.y.z < 512",
            "self.g(a, b).k + (1 - self.g(a, b).k) <= m[0].a + self.g(a, b).k",
        ]

        _, pycode = build_guard_function(exprs, "")
        expected = """\
def ___make_guard_fn():
    def guard(L):
        if not (x[0].a < x[1].a * (3 - x[2].a)):
            return False
        _var0 = a.b
        _var1 = _var0.c
        if not (_var1[0].d.e + _var1[1].d.e * _var1[2].d.e > 0):
            return False
        _var2 = m.n
        _var3 = _var2[0]
        if not (f(_var3, '0').x.y.z * f(_var3, '1').x.y.z * f(_var3, '2').x.y.z < 512):
            return False
        _var4 = self.g
        _var5 = _var4(a, b)
        _var6 = _var5.k
        if not (_var6 + (1 - _var6) <= m[0].a + _var6):
            return False
        return True
    return guard
"""
        expected_38 = """\
def ___make_guard_fn():
    def guard(L):
        if not ((x[0].a < (x[1].a * (3 - x[2].a)))):
            return False
        _var0 = a.b
        _var1 = _var0.c
        if not (((_var1[0].d.e + (_var1[1].d.e * _var1[2].d.e)) > 0)):
            return False
        _var2 = m.n
        _var3 = _var2[0]
        if not ((((f(_var3, '0').x.y.z * f(_var3, '1').x.y.z) * f(_var3, '2').x.y.z) < 512)):
            return False
        _var4 = self.g
        _var5 = _var4(a, b)
        _var6 = _var5.k
        if not (((_var6 + (1 - _var6)) <= (m[0].a + _var6))):
            return False
        return True
    return guard
"""
        expected_38_no_astunparse = """\
def ___make_guard_fn():
    def guard(L):
        if not (x[0].a < x[1].a * (3 - x[2].a)):
            return False
        if not (a.b.c[0].d.e + a.b.c[1].d.e * a.b.c[2].d.e > 0):
            return False
        if not (f(m.n[0], '0').x.y.z * f(m.n[0], '1').x.y.z * f(m.n[0], '2').x.y.z < 512):
            return False
        if not (self.g(a, b).k + (1 - self.g(a, b).k) <= m[0].a + self.g(a, b).k):
            return False
        return True
    return guard
"""

        if self._is_py38():
            expected = (
                expected_38 if self._has_ast_unparse() else expected_38_no_astunparse
            )
        self.assertEqual(expected, pycode)

    def test_dynamo_compiling_fake_tensor_to_vararg_int(self):
        class MyModule(torch.nn.Module):
            def __init__(self):
                super().__init__()

            def forward(self, x):
                # use numpy int so it's wrapped as fake tensor in dynamo
                shape = np.int_(16)
                # test shape as fake tensor, which param type is
                # Sequence[Union[_int, SymInt]]
                return x.reshape(shape)

        x = torch.rand([4, 4])
        model = MyModule()
        orig_out = model(x)
        opt_model = torch._dynamo.optimize("eager")(MyModule())
        opt_out = opt_model(x)
        self.assertTrue(same(orig_out, opt_out))

    def test_scalar_tensor_is_equivalent_to_symint_argument(self):
        class GumbelTopKSampler(torch.nn.Module):
            def __init__(self, T, k):
                super().__init__()
                self.T = torch.nn.Parameter(
                    torch.tensor(T, dtype=torch.float32), requires_grad=False
                )
                self.k = torch.nn.Parameter(
                    torch.tensor(k, dtype=torch.int32), requires_grad=False
                )

            def sample_discrete(self, logits):
                threshold = torch.topk(logits, self.k, sorted=True)[0][..., -1]
                samples = torch.ge(logits.squeeze(1), threshold).float()
                return samples

            def forward(self, logits):
                dsamples = self.sample_discrete(logits)
                return dsamples

        x = torch.rand([4, 4, 4, 4])
        m = GumbelTopKSampler(T=4, k=4)
        orig_out = m(x)
        opt_m = torch.compile(backend="eager")(m)
        opt_out = opt_m(x)
        self.assertTrue(same(orig_out, opt_out))

    def test_scalar_tensor_is_equivalent_to_symint_list_argument(self):
        class Jitter(torch.nn.Module):
            def __init__(self, jitter_val):
                super().__init__()
                self.jitter_val = jitter_val

            def roll_tensor(self, input):
                h_shift = self.jitter_val - 1
                w_shift = self.jitter_val + 1
                return torch.roll(
                    torch.roll(input, shifts=h_shift, dims=2), shifts=w_shift, dims=3
                )

            def forward(self, input):
                return self.roll_tensor(input)

        x = torch.rand([4, 4, 4, 4])
        m = Jitter(jitter_val=4)
        orig_out = m(x)
        opt_m = torch.compile(backend="eager")(m)
        opt_out = opt_m(x)
        self.assertTrue(same(orig_out, opt_out))

    def test_scalar_tensor_is_equivalent_to_int_list_argument(self):
        class MyModel(torch.nn.Module):
            def forward(self, input):
                permute = torch.tensor([0, 2, 1])
                x = input.permute(*permute)
                return x

        x = torch.randn(2, 3, 4)
        m = MyModel()
        orig_out = m(x)
        opt_m = torch.compile(backend="eager")(m)
        opt_out = opt_m(x)
        self.assertTrue(same(orig_out, opt_out))

    def test_torch_variable_hasattr(self):
        def fn(x):
            if hasattr(torch.nn, "Module"):
                return x * x
            return x + 1

        compiled_fn = torch.compile(backend="eager", fullgraph=True)(fn)

        x = torch.rand([4, 4])
        fn_out = fn(x)
        compiled_out = compiled_fn(x)
        self.assertTrue(same(fn_out, compiled_out))

    def test_list_hasattr1(self):
        def fn(x):
            if hasattr(x, "foo"):
                return x[0] + 1
            return x[0] - 1

        compiled_fn = torch.compile(backend="eager", fullgraph=True)(fn)

        x = [torch.randn(3)]
        fn_out = fn(x)
        compiled_out = compiled_fn(x)
        self.assertTrue(same(fn_out, compiled_out))

    def test_list_hasattr2(self):
        def fn():
            x = [torch.zeros(3)]
            if hasattr(x, "__len__"):
                return x[0] + 1
            return x[0] - 1

        compiled_fn = torch.compile(backend="eager", fullgraph=True)(fn)

        fn_out = fn()
        compiled_out = compiled_fn()
        self.assertTrue(same(fn_out, compiled_out))

    def test_tuple_hasattr(self):
        def fn(x):
            if hasattr(x, "foo"):
                return x[0] + 1
            return x[1] - 1

        compiled_fn = torch.compile(backend="eager", fullgraph=True)(fn)

        x = (torch.randn(3), torch.randn(3))
        fn_out = fn(x)
        compiled_out = compiled_fn(x)
        self.assertTrue(same(fn_out, compiled_out))

    def test_fn_hasattr__name__1(self):
        def fn():
            foo = lambda x: x + 1
            return hasattr(foo, "__name__")

        compiled_fn = torch.compile(backend="eager", fullgraph=True)(fn)

        fn_out = fn()
        compiled_out = compiled_fn()
        self.assertEqual(fn_out, compiled_out)
        self.assertTrue(fn_out)

    def test_fn_hasattr__name__2(self):
        def bar(x):
            return torch.sin(x)

        def fn():
            return hasattr(bar, "__name__")

        compiled_fn = torch.compile(backend="eager", fullgraph=True)(fn)

        fn_out = fn()
        compiled_out = compiled_fn()
        self.assertEqual(fn_out, compiled_out)
        self.assertTrue(fn_out)

    def test_fn_hasattr__name__3(self):
        def bar(x, y):
            return torch.sin(x) + torch.cos(y)

        baz = functools.partial(bar, y=4)

        def fn():
            return hasattr(baz, "__name__")

        compiled_fn = torch.compile(backend="eager", fullgraph=True)(fn)

        fn_out = fn()
        compiled_out = compiled_fn()
        self.assertEqual(fn_out, compiled_out)
        self.assertFalse(fn_out)

    def test_torch_objects_as_keys(self):
        remap = {torch.float16: torch.float32}

        def fn():
            return torch.randn(3, dtype=remap[torch.float16])

        opt = torch._dynamo.optimize("eager")(fn)
        opt()

    def test_tracing_py_tree(self):
        def fn(xs):
            flat_xs, spec = pytree.tree_flatten(xs)
            res = [x.clone() for x in flat_xs]
            return pytree.tree_unflatten(res, spec)

        xs = [torch.tensor(i) for i in range(3)]

        counter = CompileCounter()
        torch._dynamo.optimize(counter, nopython=True)(fn)(xs)
        self.assertEqual(counter.frame_count, 1)
        self.assertEqual(counter.op_count, 3)

    def test_tracing_nested_py_tree(self):
        import torch.utils._pytree as pytree

        def fn(xs):
            flat_xs, spec = pytree.tree_flatten(xs)
            res = [x.clone() for x in flat_xs]
            return pytree.tree_unflatten(res, spec)

        xs = [torch.tensor(i) for i in range(3)]
        xsl = [xs, xs, xs, xs]

        counter = CompileCounter()
        comp_out = torch._dynamo.optimize(counter, nopython=True)(fn)(xsl)
        real_out = fn(xsl)
        self.assertEqual(comp_out, real_out)
        self.assertEqual(counter.frame_count, 1)
        self.assertEqual(counter.op_count, 12)

    def test_tracing_nested_py_tree_tuples(self):
        import torch.utils._pytree as pytree

        def fn(xs):
            flat_xs, spec = pytree.tree_flatten(xs)
            res = [x.clone() for x in flat_xs]
            return pytree.tree_unflatten(res, spec)

        xs = [torch.tensor(i) for i in range(3)]
        xsl = (xs, xs, xs, xs)

        counter = CompileCounter()
        comp_out = torch._dynamo.optimize(counter, nopython=True)(fn)(xsl)
        real_out = fn(xsl)
        self.assertEqual(comp_out, real_out)
        self.assertEqual(counter.frame_count, 1)
        self.assertEqual(counter.op_count, 12)

    def test_tracing_nested_py_tree_dicts(self):
        import torch.utils._pytree as pytree

        def fn(xs):
            flat_xs, spec = pytree.tree_flatten(xs)
            res = [x.clone() for x in flat_xs]
            return pytree.tree_unflatten(res, spec)

        xs = [torch.tensor(i) for i in range(3)]
        xsl = {
            "a": xs,
            "b": xs,
            "c": xs,
        }

        counter = CompileCounter()
        comp_out = torch._dynamo.optimize(counter, nopython=True)(fn)(xsl)
        real_out = fn(xsl)
        self.assertEqual(comp_out, real_out)
        self.assertEqual(counter.frame_count, 1)
        self.assertEqual(counter.op_count, 9)

    def test_dynamic_one_hot(self):
        def fn(x):
            x = x + 1
            # graph break from data-dependent output shape
            x = torch.nn.functional.one_hot(x)
            x = x + 1
            return x

        inp = torch.arange(20) % 4
        counter = CompileCounter()
        real_out = fn(inp)
        comp_out = torch.compile(fn, backend=counter)(inp)
        self.assertEqual(comp_out, real_out)
        self.assertEqual(counter.frame_count, 2)
        self.assertEqual(counter.op_count, 2)

    def test_tracing_nested_py_tree_mixed_all(self):
        import torch.utils._pytree as pytree

        def fn(xs):
            flat_xs, spec = pytree.tree_flatten(xs)
            res = [x.clone() for x in flat_xs]
            return pytree.tree_unflatten(res, spec)

        xs = [torch.tensor(i) for i in range(3)]
        xsa = (xs, xs)
        xsb = {"aa": xsa, "ab": xs}
        xsl = {
            "a": xs,
            "b": xsa,
            "c": xsb,
        }

        counter = CompileCounter()
        comp_out = torch._dynamo.optimize(counter, nopython=True)(fn)(xsl)
        real_out = fn(xsl)
        self.assertEqual(comp_out, real_out)
        self.assertEqual(counter.frame_count, 1)
        self.assertEqual(counter.op_count, 18)

    def test_any_all_symnode(self):
        cnt = CompileCounter()

        @torch.compile(backend=cnt, fullgraph=True, dynamic=True)
        def fn(x):
            t = x.size(0) >= 10
            f = x.size(0) >= 100
            if any([]) or any([f]) or any([f, f]):
                return x - 1
            if all([f]) or all([t, f]) or all([f, t]) or all([f, f]):
                return x - 2
            if not (all([]) and all([t]) and all([t, t])):
                return x - 3
            if not (any([t]) and any([t, f]) and any([f, t])):
                return x - 4
            return x + 1

        y1 = torch.randn(16)
        y2 = torch.randn(18)
        self.assertEqual(fn(y1), y1 + 1)
        self.assertEqual(fn(y2), y2 + 1)
        self.assertEqual(cnt.frame_count, 1)
        y3 = torch.randn(5)
        self.assertEqual(fn(y3), y3 - 3)
        self.assertEqual(cnt.frame_count, 2)

    def test_tracing_py_tree_tensor_subclass(self):
        import torch.utils._pytree as pytree
        from torch.testing._internal.two_tensor import TwoTensor
        from torch.utils.checkpoint import checkpoint

        def fn(xs):
            nested_xs = [[xs]]
            flat_xs, spec = pytree.tree_flatten(xs)
            return flat_xs[0].clone()

        # use checkpoint to trigger a "sourceless" tensor subclass
        def checkpoint_fn(xs):
            return checkpoint(fn, xs, use_reentrant=True)

        xs = TwoTensor(torch.ones(2, 2), torch.ones(2, 2))

        counter = CompileCounter()
        torch._dynamo.optimize(counter, nopython=True)(checkpoint_fn)(xs)
        self.assertEqual(counter.frame_count, 1)
        self.assertEqual(counter.op_count, 2)

    def test_tracing_tree_map_only(self):
        import torch.utils._pytree as pytree

        def fn(xs):
            def mapper(x):
                return x.clone()

            y = pytree.tree_map_only(torch.Tensor, mapper, xs)
            return y

        xs = [torch.tensor(i) for i in range(3)] + ["hi"]
        xsa = (xs, xs)
        xsb = {"aa": xsa, "ab": xs}

        counter = CompileCounter()
        comp_out = torch._dynamo.optimize(counter, nopython=True)(fn)(xsb)
        real_out = fn(xsb)

        self.assertEqual(comp_out, real_out)
        self.assertEqual(counter.frame_count, 1)
        self.assertEqual(counter.op_count, 9)

    @torch._dynamo.config.patch(
        capture_scalar_outputs=True, capture_dynamic_output_shape_ops=True
    )
    def test_unbacked_symint(self):
        @torch.compile(backend="eager")
        def f(lengths, values):
            sizes = lengths.tolist()
            for s in sizes:
                torch._constrain_as_size(s, min=2, max=100)
            return torch.split(values, sizes)

        f(torch.tensor([2, 3, 4]), torch.randn(9))

    @torch._dynamo.config.patch(capture_scalar_outputs=True)
    def test_runtime_assert_replacement(self):
        @torch.compile(backend="aot_eager")
        def fn(x, y):
            z = y.item()
            torch._check(z == 3)
            return x + z

        fn(torch.randn(4), torch.tensor([3]))
        self.assertRaises(RuntimeError, lambda: fn(torch.randn(4), torch.tensor([4])))

    @torch._dynamo.config.patch(capture_scalar_outputs=True)
    def test_cat_unbacked(self):
        @torch.compile(backend="eager")
        def fn(x, y):
            z = y.item()
            return torch.cat([x, torch.ones(z)])

        fn(torch.randn(2, 3), torch.tensor([0]))
        self.assertRaises(
            RuntimeError, lambda: fn(torch.randn(2, 3), torch.tensor([1]))
        )

    def test_simple_set_usage(self):
        def foo(x, y):
            setty = {x, y}
            return setty.pop() * setty.pop()

        counter = CompileCounter()
        foo = torch._dynamo.optimize(counter, nopython=True)(foo)
        x = torch.randn(10, 10)
        y = torch.randn(10, 10)
        foo(x, y)
        self.assertEqual(counter.frame_count, 1)

    def test_add_to_set(self):
        def foo(x, y):
            setty = set()
            setty.add(x[0])
            setty.add(x[1])
            setty.add(x[2])
            setty.add(y)
            return y * len(setty)

        x = torch.randn(10, 10)
        y = torch.randn(2, 2)
        eager_result = foo([x, x, x, x, y], y)

        counter = CompileCounter()
        foo = torch._dynamo.optimize(counter, nopython=True)(foo)
        result = foo([x, x, x, x, y], y)
        self.assertEqual(counter.frame_count, 1)
        self.assertEqual(result, eager_result)

    def test_iter_set(self):
        def foo(x, y):
            setty = set()
            for t in x:
                setty.add(t)
            return y * len(setty)

        x = torch.randn(10, 10)
        y = torch.randn(2, 2)
        eager_result = foo([x, x, x, x, y], y)

        counter = CompileCounter()
        foo = torch._dynamo.optimize(counter, nopython=True)(foo)
        result = foo([x, x, x, x, y], y)
        self.assertEqual(counter.frame_count, 1)
        self.assertEqual(result, eager_result)

    def test_input_set_graph_break(self):
        def foo(x):
            return x.pop() * x.pop()

        x = torch.randn(10, 10)
        y = torch.randn(10, 10)

        counter = CompileCounter()

        inp = {x, x, x, x, y, y}
        foo = torch._dynamo.optimize(counter, nopython=True)(foo)

        # There's a lot of stuff about sets that cannot work without a good deal of exertion on our part.
        # Specifically, getting a set as input won't ever work with how GetItemSource works (Can't arbitrary access set contents)
        # and so the guard story for the objects passed into input just isn't there atm.
        with self.assertRaisesRegex(
            torch._dynamo.exc.Unsupported,
            "^call_method UserDefinedObjectVariable\\(set\\).*",
        ):
            foo(inp)

        foo = torch._dynamo.optimize(counter, nopython=False)(foo)
        foo(inp)
        self.assertEqual(counter.frame_count, 1)

    def test_reconstruct_set_across_graph_break(self):
        def foo(x, y):
            setty = set()
            for t in x:
                setty.add(t)
            print("Break!")
            return y * len(setty)

        x = torch.randn(10, 10)
        y = torch.randn(2, 2)

        counter = CompileCounter()
        foo = torch._dynamo.optimize(counter)(foo)
        result = foo([x, x, x, x, y], y)

    def test_set_aliasing_recompiles(self):
        g1 = torch.randn(10)
        g2 = torch.randn(10)
        g3 = torch.randn(10)
        g4 = torch.randn(10)

        def foo(a, b, c):
            myset = {g1, a, b, c}
            return a + len(myset)

        counter = CompileCounter()
        foo = torch._dynamo.optimize(counter)(foo)
        # first call with no aliasing
        foo(g2, g3, g4)
        self.assertEqual(counter.frame_count, 1)

        # no aliasing again
        foo(g3, g2, g4)
        # assert no recompile
        self.assertEqual(counter.frame_count, 1)

        # aliasing changes, we should recompile
        foo(g2, g2, g2)
        self.assertEqual(counter.frame_count, 2)

        # same aliasing, different tensor
        foo(g3, g3, g3)
        self.assertEqual(counter.frame_count, 2)

        # aliasing between global and arg, should recompile again
        foo(g1, g1, g1)
        self.assertEqual(counter.frame_count, 3)

        # Reset
        torch._dynamo.reset()

        # aliasing between global and arg, first call
        foo(g1, g1, g1)
        self.assertEqual(counter.frame_count, 4)

        # same aliasing, different tensor, all local, recompile
        foo(g3, g3, g3)
        self.assertEqual(counter.frame_count, 5)

        # aliasing same tensor, we shouldn't recompile
        foo(g2, g2, g2)
        self.assertEqual(counter.frame_count, 5)

        # No aliasing
        foo(g2, g3, g4)
        self.assertEqual(counter.frame_count, 6)

        # No aliasing again
        foo(g3, g2, g4)
        # assert no recompile
        self.assertEqual(counter.frame_count, 6)

    def test_str_format_return1(self):
        @torch.compile(backend="eager", fullgraph=True)
        def fn(img):
            x = torch.sin(img)
            y = f"shape {img.shape[-2:]} batch size {img.shape[0]}"
            return img + x, y

        img1 = torch.randn(1, 1, 8, 8)
        res, msg = fn(img1)
        self.assertEqual(msg, "shape torch.Size([8, 8]) batch size 1")
        self.assertEqual(res, img1 + torch.sin(img1))

    def test_str_format_return2(self):
        @torch.compile(backend="eager", fullgraph=True)
        def fn(img):
            x = torch.sin(img)
            y = "shape {} batch size {y:.2f}".format(img.shape[-2:], y=img.shape[0])
            return img + x, y

        img1 = torch.randn(1, 1, 8, 8)
        res, msg = fn(img1)
        self.assertEqual(msg, "shape torch.Size([8, 8]) batch size 1.00")
        self.assertEqual(res, img1 + torch.sin(img1))

    @torch._dynamo.config.patch(capture_scalar_outputs=True)
    def test_validate_outputs_unbacked(self):
        class SillyCat(torch.autograd.Function):
            @staticmethod
            def forward(ctx, x0, x1, i):
                ctx.save_for_backward(i)
                return torch.cat([x0, x1])

            @staticmethod
            def backward(ctx, grad_out):
                (i,) = ctx.saved_tensors
                i0, i1 = i.tolist()
                g_x0, g_x1 = grad_out.split([i0, i1])
                return g_x0, g_x1, None

        @torch.compile(backend="aot_eager", fullgraph=True)
        def f(x, i):
            i0, i1 = i.tolist()
            x0, x1 = x.split([i0, i1])
            return SillyCat.apply(x0, x1, i)

        f(torch.randn(9, requires_grad=True), torch.tensor([3, 6]))

    def test_str_format_assert1(self):
        @torch.compile(backend="eager", fullgraph=True)
        def fn(img):
            x = torch.sin(img)
            val = x.shape[-2:]
            torch._assert(len(val) == 2, f"shape {img.shape}")
            return img + x

        img1 = torch.randn(1, 1, 8, 8)
        res = fn(img1)
        self.assertEqual(res, img1 + torch.sin(img1))

    def test_str_format_assert2(self):
        cnt = CompileCounter()

        @torch.compile(backend=cnt)
        def fn(img):
            x = torch.sin(img)
            torch._assert(
                img.shape[-2] == 8 and img.shape[-1] == 16, f"shape {img.shape}"
            )
            return img + x

        img1 = torch.randn(1, 3, 8, 16)
        res = fn(img1)
        self.assertEqual(res, img1 + torch.sin(img1))
        self.assertEqual(cnt.frame_count, 1)

        # trigger a recompile and graph break
        img2 = torch.randn(1, 3, 8, 15)
        self.assertRaises(AssertionError, lambda: fn(img2))

    def test_tolist_scalar(self):
        def fn(x):
            new_list = []
            for i in x.tolist():
                new_list.append(i * 4)
            return new_list

        x = torch.tensor([3])
        eager = fn(x)
        counter = CompileCounter()
        compiled = torch._dynamo.optimize(counter, nopython=True)(fn)(x)
        self.assertEqual(eager, compiled)
        self.assertEqual(counter.frame_count, 1)

    def test_tolist_1d(self):
        def fn(x):
            new_list = []
            for i in x.tolist():
                new_list.append(i * 4)
            return new_list

        x = torch.tensor([2, 1])
        eager = fn(x)
        counter = CompileCounter()
        compiled = torch._dynamo.optimize(counter, nopython=True)(fn)(x)
        self.assertEqual(eager, compiled)
        self.assertEqual(counter.frame_count, 1)

    def test_tolist_kd(self):
        def fn(x):
            new_list = []
            for i in x.tolist():
                new_list.append(i * 4)
            return new_list

        x = torch.tensor([[[2, 1], [2, 1], [2, 1]], [[2, 1], [2, 1], [2, 1]]])
        eager = fn(x)
        counter = CompileCounter()
        compiled = torch._dynamo.optimize(counter, nopython=True)(fn)(x)
        self.assertEqual(eager, compiled)
        self.assertEqual(counter.frame_count, 1)

    @patch.object(torch._dynamo.config, "specialize_int", True)
    def test_tolist_0d(self):
        def fn(x):
            new_list = []
            i = x.tolist()
            new_list.append(i * 4)
            return new_list

        x = torch.tensor(42)
        eager = fn(x)
        counter = CompileCounter()
        compiled = torch._dynamo.optimize(counter, nopython=True)(fn)(x)
        self.assertEqual(eager, compiled)
        self.assertEqual(counter.frame_count, 1)

    @patch.object(torch._dynamo.config, "assume_static_by_default", False)
    @patch.object(torch._dynamo.config, "automatic_dynamic_shapes", False)
    def test_tolist_kd_dynamic(self):
        def fn(x):
            new_list = []
            i = x.tolist()
            new_list.append(i * 4)
            return new_list

        x = torch.randint(3, 5, [5, 5])
        eager = fn(x)
        counter = CompileCounter()
        compiled_fn = torch._dynamo.optimize(counter, nopython=True)(fn)
        compiled = compiled_fn(x)
        self.assertEqual(eager, compiled)
        self.assertEqual(counter.frame_count, 1)

        # Value change, no recompiles
        x = torch.randint(7, 9, [5, 5])
        compiled_fn(x)
        self.assertEqual(counter.frame_count, 1)

        # Size change, forced recompiles
        x = torch.randint(3, 5, [3, 3])
        compiled_fn(x)
        self.assertEqual(counter.frame_count, 2)

    def test_tolist_float(self):
        def fn(x):
            new_list = []
            for i in x.tolist():
                new_list.append(i * 4)
            return new_list

        x = torch.tensor(
            [[[2.0, 1.0], [2.0, 1.0], [2.0, 1.0]], [[2.0, 1.0], [2.0, 1.0], [2.0, 1.0]]]
        )
        eager = fn(x)
        counter = CompileCounter()
        compiled = torch._dynamo.optimize(counter)(fn)(x)
        self.assertEqual(eager, compiled)
        # Nothing to compile here
        self.assertEqual(counter.frame_count, 0)

    def test_inline_closure_not_loaded_by_parent(self):
        def outer(a):
            return a + 1

        def indirect(x):
            return direct(x)

        def direct(x):
            def deep2(c):
                return outer(c)

            def deep(c):
                return deep2(c)

            return deep(x)

        x = torch.randn(3)
        eager = indirect(x)
        counter = CompileCounter()
        compiled = torch._dynamo.optimize(counter)(indirect)(x)
        self.assertEqual(eager, compiled)
        self.assertEqual(counter.frame_count, 1)

    def test_deque_input(self):
        a = torch.randn([2, 3])
        b = torch.randn([2, 3])
        d1 = collections.deque([a, b])
        d1.insert(0, "foo")

        d2 = collections.deque([a, b])
        d2.insert(0, "foo")

        def fn(q):
            a = q.pop()
            b = q.pop()
            return a * b

        eager = fn(d1)
        counter = CompileCounter()
        compiled = torch._dynamo.optimize(counter)(fn)(d2)
        self.assertEqual(eager, compiled)
        self.assertEqual(counter.frame_count, 1)

    def test_deque_append_left(self):
        d1 = collections.deque([10, 10])
        d1.insert(0, "foo")

        d2 = collections.deque([10, 10])
        d2.insert(0, "foo")

        def fn(q, a, b):
            q.appendleft(a)
            q.appendleft(b)
            return q.popleft() * q.popleft()

        a = torch.randn([3, 3])
        b = torch.randn([3, 3])
        eager = fn(d1, a, b)
        counter = CompileCounter()
        compiled = torch._dynamo.optimize(counter)(fn)(d2, a, b)
        self.assertEqual(eager, compiled)
        self.assertEqual(counter.frame_count, 1)
        self.assertTrue(isinstance(compiled, torch.Tensor))

    def test_yield_from(self):
        def yield_from_fn(t_list, k):
            def yield_from_gen(l):
                l2 = [t * k for t in l]
                yield from l2

            return [t * k for t in yield_from_gen(t_list)]

        t_list = [torch.randn([2, 3])] * 3
        eager = yield_from_fn(t_list, 2)
        counter = CompileCounter()
        compiled = torch._dynamo.optimize(counter)(yield_from_fn)(t_list, 2)
        self.assertEqual(eager, compiled)
        self.assertEqual(counter.frame_count, 1)

    def test_yield_gen_and_from(self):
        def populate_and_multiply_sequence(n, multiplier):
            # Inline generator
            def tensor_generator():
                for i in range(n):
                    yield torch.tensor([i])

            # Use 'yield from' to iterate over tensors and multiply
            t_list = [tensor * multiplier for tensor in tensor_generator()]

            def yield_from_gen():
                yield from t_list

            return [t for t in yield_from_gen()]

        multiplier = torch.tensor([10])
        eager = populate_and_multiply_sequence(5, multiplier)
        counter = CompileCounter()
        compiled = torch._dynamo.optimize(counter)(populate_and_multiply_sequence)(
            5, multiplier
        )
        self.assertEqual(eager, compiled)
        self.assertEqual(counter.frame_count, 1)

    def test_yield_send_to_subgenerator_graph_break(self):
        def subgenerator(tensor):
            multiplier = yield
            yield tensor * multiplier

        def main_generator(t_list):
            for tensor in t_list:
                subgen = subgenerator(tensor)
                next(subgen)
                yield from subgen.send(torch.tensor([10]))

        t_list = [torch.tensor([i]) for i in range(5)]
        eager = list(main_generator(t_list))

        counter = CompileCounter()
        compiled_fn = torch._dynamo.optimize(counter)(main_generator)
        compiled = list(compiled_fn(t_list))

        self.assertEqual(eager, compiled)
        self.assertEqual(counter.frame_count, 0)

    def test_derpy_nn_module_usage(self):
        def ff1(x):
            self = mod1
            return torch.sigmoid(self.mod2(x) + self.param1)

        def ff2(x):
            self = mod2
            return torch.cos(torch.sin(x) * self.param2 + 10)

        mod1 = torch.nn.Module()
        mod2 = torch.nn.Module()
        mod1.register_module("mod2", mod2)
        mod1.register_parameter("param1", torch.nn.Parameter(torch.randn(10)))
        mod1.forward = ff1
        mod2.register_parameter("param2", torch.nn.Parameter(torch.randn(10)))
        mod2.forward = ff2
        mod1.eval()

        x = torch.randn(10)
        expected = mod1(x)
        counter = CompileCounter()
        actual = torch.compile(mod1, backend=counter, fullgraph=True)(x)
        self.assertEqual(actual, expected)
        self.assertEqual(counter.op_count, 6)

    def test_default_args_device_dtype(self):
        class Foo:
            def __init__(
                self,
                dtype: torch.dtype = torch.float16,
                device: torch.device = torch.device("cpu"),
            ) -> None:
                self.value = torch.tensor(10, dtype=dtype, device=device)

        def fn():
            return Foo().value + 1

        opt_func = torch._dynamo.optimize("eager", nopython=True)(fn)
        ref = fn()
        res = opt_func()
        self.assertEqual(ref, res)

    def test_torch_device_python_type(self):
        for device, device_type, index in [
            ("cpu", "cpu", None),
            ("cuda:0", "cuda", 0),
        ]:
            if device == "cuda:0" and not TEST_CUDA:
                continue

            def fn(target):
                target_device = target.device
                a = torch.zeros(2, 3, device=target_device)
                # Constant assert at trace time
                assert isinstance(target_device, torch.device)
                assert target_device.type == device_type
                assert target_device.index == index
                b = torch.zeros(2, 3, device=target_device)
                c = torch.zeros(2, 3, device=target_device)
                return a + b + c

            from torch._dynamo.variables import ConstantVariable

            device = torch.device(device)
            expected_variable = ConstantVariable(device)
            self.assertEqual(expected_variable.python_type(), type(device))

            opt_func = torch._dynamo.optimize("eager", nopython=True)(fn)
            a = torch.tensor([2, 3], device=device)
            res = opt_func(a)
            self.assertIsInstance(res, torch.Tensor)

    def test_torch_dtype_python_type(self):
        def fn(target):
            target_dtype = target.dtype
            a = torch.zeros(2, 3, dtype=target_dtype)
            # Constant assert at trace time
            assert isinstance(target_dtype, torch.dtype)
            b = torch.zeros(2, 3, dtype=target_dtype)
            c = torch.zeros(2, 3, dtype=target_dtype)
            return a + b + c

        from torch._dynamo.variables import ConstantVariable

        dtype = torch.float16
        expected_variable = ConstantVariable(dtype)
        self.assertEqual(expected_variable.python_type(), type(dtype))

        opt_func = torch._dynamo.optimize("eager", nopython=True)(fn)
        a = torch.tensor([2, 3], dtype=dtype)
        res = opt_func(a)
        self.assertIsInstance(res, torch.Tensor)

    def test_itertools_repeat(self):
        counters.clear()

        def fn(x):
            r = itertools.repeat(100.0, 5)
            for i in r:
                x += i
            return x

        x = torch.randn([2, 5])
        eager = fn(x)

        compiled_fn = torch._dynamo.optimize(backend="eager", nopython=True)(fn)
        compiled = compiled_fn(x)

        self.assertEqual(list(eager), list(compiled))
        self.assertEqual(len(counters["graph_break"]), 0)

    def test_itertools_infinite_repeat(self):
        counters.clear()

        def fn(x):
            r = itertools.repeat(100.0)
            idx = 0
            for i in r:
                x += i
                idx += 1
                if idx > 10:
                    break
            return x

        x = torch.randn([2, 5])
        eager = fn(x)

        compiled_fn = torch._dynamo.optimize(backend="eager", nopython=True)(fn)
        compiled = compiled_fn(x)

        self.assertEqual(list(eager), list(compiled))
        self.assertEqual(len(counters["graph_break"]), 0)

    def test_itertools_infinite_repeat_mutation(self):
        counters.clear()

        def fn(x):
            r = itertools.repeat(x)
            idx = 0
            for i in r:
                x += i
                i += 1
                idx += 1
                if idx > 10:
                    break
            return x

        x = torch.randn([2, 5])
        eager = fn(x)

        compiled_fn = torch._dynamo.optimize(backend="eager", nopython=True)(fn)
        compiled = compiled_fn(x)

        self.assertEqual(list(eager), list(compiled))
        self.assertEqual(len(counters["graph_break"]), 0)

    def test_itertools_infinite_count(self):
        for args in ([], [10], [5, -1]):
            counters.clear()

            def fn(x):
                r = itertools.count(*args)
                idx = 0
                for i in r:
                    x += i
                    idx += 1
                    if idx > 10:
                        break
                return x

            x = torch.randn([2, 5])
            eager = fn(x)

            compiled_fn = torch._dynamo.optimize(backend="eager", nopython=True)(fn)
            compiled = compiled_fn(x)

            self.assertEqual(list(eager), list(compiled))
            self.assertEqual(len(counters["graph_break"]), 0)

    def test_itertools_infinite_cycle(self):
        counters.clear()

        def fn(x):
            for iterator in (
                iter([]),
                iter([10, 11.0]),
                itertools.repeat(-1, 3),
                itertools.count(10),
            ):
                r = itertools.cycle(iterator)
                idx = 0
                x += 1
                for i in r:
                    x += i
                    idx += 1
                    if idx > 10:
                        break
            return x

        x = torch.randn([2, 5])
        eager = fn(x)

        compiled_fn = torch._dynamo.optimize(backend="eager", nopython=True)(fn)
        compiled = compiled_fn(x)

        self.assertEqual(list(eager), list(compiled))
        self.assertEqual(len(counters["graph_break"]), 0)

    def test_itertools_accumulate_symint_default_sum(self):
        # https://github.com/pytorch/pytorch/issues/110287
        counters.clear()

        def fn(x):
            r = itertools.accumulate([x.size(0), x.size(1)])
            for i in r:
                x *= i
            return x

        x = torch.randn(2, 3)
        eager = fn(x)

        compiled_fn = torch._dynamo.optimize(backend="eager", nopython=True)(fn)
        compiled = compiled_fn(x)

        self.assertEqual(list(eager), list(compiled))
        self.assertEqual(len(counters["graph_break"]), 0)

    def test_itertools_accumulate_tensors_default_sum(self):
        counters.clear()

        def fn(a, b, c, d, x):
            l = [a, b, c, d, x]
            for i, t in enumerate(l):
                l[i] = t * x
            return itertools.accumulate(l)

        t_list = [torch.tensor([i + 1]) for i in range(4)]
        x = torch.tensor([[1, 2], [3, 4]])
        eager = fn(*t_list, x)

        compiled_fn = torch._dynamo.optimize(backend="eager", nopython=True)(fn)
        compiled = compiled_fn(*t_list, x)

        self.assertEqual(list(eager), list(compiled))
        self.assertEqual(len(counters["graph_break"]), 0)

    def test_itertools_accumulate_tensors_builtins(self):
        for builtin_op in [operator.mul, operator.sub, operator.pow]:
            counters.clear()

            def fn(a, b, c, d, x):
                l = [a, b, c, d, x]
                for i, t in enumerate(l):
                    l[i] = t * x
                return itertools.accumulate(l, builtin_op)

            t_list = [torch.tensor([i + 1]) for i in range(4)]
            x = torch.tensor([[1, 2], [3, 4]])
            eager = fn(*t_list, x)

            compiled_fn = torch._dynamo.optimize(backend="eager", nopython=True)(fn)
            compiled = compiled_fn(*t_list, x)

            self.assertEqual(list(eager), list(compiled))
            self.assertEqual(len(counters["graph_break"]), 0)

    def test_itertools_accumulate_tensors_kwargs(self):
        from torch._dynamo.utils import counters

        for kwargs in [
            {"func": operator.mul},
            {"initial": 100},
            {"func": operator.sub, "initial": -1},
        ]:
            counters.clear()

            def fn(a, b, c, d, x):
                l = [a, b, c, d, x]
                for i, t in enumerate(l):
                    l[i] = t * x
                return itertools.accumulate(l, **kwargs)

            t_list = [torch.tensor([i + 1]) for i in range(4)]
            x = torch.tensor([[1, 2], [3, 4]])

            compiled_fn = torch._dynamo.optimize(backend="eager", nopython=True)(fn)
            compiled = compiled_fn(*t_list, x)
            eager = fn(*t_list, x)

            self.assertEqual(list(eager), list(compiled))
            self.assertEqual(len(counters["graph_break"]), 0)

    def test_itertools_accumulate_tensors_user_defined(self):
        def udo_fn_0(a, b):
            return -1

        rando = random.randint(0, 1)

        def udo_fn_1(a, b):
            return a * rando + b * rando

        seen = []

        def udo_fn_2(a, b):
            seen.append(a)
            seen.append(b)
            return a * len(seen)

        for udo_fn in [udo_fn_0, udo_fn_1, udo_fn_2]:
            counters.clear()
            torch._dynamo.reset()

            def fn(a, b, c, d, x):
                l = [a, b, c, d, x]
                for i, t in enumerate(l):
                    l[i] = t * x
                return itertools.accumulate(l, udo_fn)

            t_list = [torch.tensor([i]) for i in range(4)]
            x = torch.tensor([[1, 2], [3, 4]])
            eager = fn(*t_list, x)

            compiled_fn = torch._dynamo.optimize(backend="eager", nopython=True)(fn)
            compiled = compiled_fn(*t_list, x)

            self.assertEqual(list(eager), list(compiled))
            self.assertEqual(len(counters["graph_break"]), 0)

    def test_pure_python_accumulate(self):
        def accumulate(iterable, func=lambda x, y: x + y):
            it = iter(iterable)
            try:
                # Initialize the accumulator with the first value from the iterable
                accumulator = next(it)
            except StopIteration:
                # If the iterable is empty, return an empty generator
                return
            yield accumulator

            for element in it:
                accumulator = func(accumulator, element)
                yield accumulator

        def fn(it):
            return accumulate(it)

        t_list = [torch.tensor([i]) for i in range(4)]
        eager = fn(t_list)

        counter = CompileCounter()
        compiled_fn = torch._dynamo.optimize(counter)(fn)
        compiled = compiled_fn(t_list)

        self.assertEqual(list(eager), list(compiled))
        self.assertEqual(counter.frame_count, 1)

    def test_itertools_groupby_pure_python_default_identify_func(self):
        counters.clear()

        def fn(l):
            return [(k, list(g)) for k, g in itertools.groupby(l)]

        l = [1, 2, 2, 3, 4, 4, 4, 1, 2]
        eager = fn(l)

        compiled_fn = torch._dynamo.optimize(backend="eager", nopython=True)(fn)
        compiled = compiled_fn(l)

        self.assertEqual(eager, compiled)
        self.assertEqual(len(counters["graph_break"]), 0)

    def test_itertools_groupby_pure_python_key_func(self):
        counters.clear()

        def fn(l):
            return [(k, list(g)) for k, g in itertools.groupby(l, key=operator.neg)]

        l = [1, 2, -2, 3, 4, 4, -4, 0, -2]
        eager = fn(l)

        compiled_fn = torch._dynamo.optimize(backend="eager", nopython=True)(fn)
        compiled = compiled_fn(l)

        self.assertEqual(eager, compiled)
        self.assertEqual(len(counters["graph_break"]), 0)

    def test_list_iterator_contains(self):
        def fn(x):
            it = iter(["my_weight", "not_my_weight"])
            next(it)
            if "my_weight" in it:
                return x + 2
            return x + 1

        x = torch.zeros(3)
        compiled_fn = torch._dynamo.optimize(backend="eager", nopython=True)(fn)

        self.assertEqual(fn(x), compiled_fn(x))

    def test_storage_return(self):
        @torch.compile(backend="eager", fullgraph=True)
        def fn(x):
            y = torch.sin(x + 1)
            storage = x.untyped_storage()
            storage.resize_(0)
            y = torch.cos(y)
            return y, storage

        x = torch.randn(10)
        expected = torch.cos(torch.sin(x + 1))
        y, s = fn(x)
        self.assertEqual(y, expected)
        self.assertEqual(x.untyped_storage().size(), 0)
        self.assertIs(s, x.untyped_storage())

    def test_flat_name_to_original_fqn(self):
        class FooBarModule(torch.nn.Module):
            def __init__(self):
                super().__init__()
                self.register_parameter("0", torch.nn.Parameter(torch.randn(3, 4)))
                self.register_buffer("test_buf", torch.randn(3, 4))
                self.register_parameter(
                    "test_param", torch.nn.Parameter(torch.randn(3, 4))
                )

            def forward(self, x):
                return ((x + self.test_buf) * getattr(self, "0")) / self.test_param

        class TestModule(torch.nn.Module):
            def __init__(self):
                super().__init__()
                self.foo_bar = FooBarModule()
                self.register_parameter(
                    "test_param", torch.nn.Parameter(torch.randn(3, 4))
                )
                self.register_buffer("test_buf", torch.randn(3, 4))

            def forward(self, x):
                return (self.foo_bar(x) + self.test_param) * self.test_buf

        gm, _ = torch._dynamo.export(TestModule(), torch.randn(3, 4))
        self.assertIn("dynamo_flat_name_to_original_fqn", gm.meta)
        expected_fqn = {
            "L__self___test_param": "test_param",
            "L__self___test_buf": "test_buf",
            "getattr_L__self___foo_bar___0__": "foo_bar.0",
            "L__self___foo_bar_test_param": "foo_bar.test_param",
            "L__self___foo_bar_test_buf": "foo_bar.test_buf",
        }
        self.assertEqual(expected_fqn, gm.meta["dynamo_flat_name_to_original_fqn"])

    def test_shape_env_no_recording(self):
        main = ShapeEnv(should_record_events=False)

        # The main ShapeEnv should have no event recorded.
        self.assertEqual(len(main.events), 0)

        # Call create_symbolic_sizes_strides_storage_offset on both of them.
        r = main.create_symbolic_sizes_strides_storage_offset(
            torch.randn(3, 2), ConstantSource("x")
        )

        # Create a guard: size[0] == 3 (call evaluate_expr)
        #   - +1 guard entry
        #   - +1 replacement entry
        size = r[0]
        bool(size[0] == 3)

        # The main ShapeEnv should remain with no event recorded.
        self.assertEqual(len(main.events), 0)

        if torch.fx.experimental.validator.translation_validation_enabled():
            from torch.fx.experimental.symbolic_shapes import (
                CURRENT_NODE_KEY,
                SHAPEENV_EVENT_KEY,
            )

            # Check that we don't store any recording metadata on nodes
            # from the symbolic shape FX graph.
            for n in main.graph.nodes:
                self.assertFalse(SHAPEENV_EVENT_KEY in n.meta)
                self.assertFalse(CURRENT_NODE_KEY in n.meta)

    def _replay_and_check(self, shape_env: ShapeEnv):
        if shape_env.should_record_events:
            replayed = replay_shape_env_events(shape_env.events)
            shape_env.check_equal(replayed)

    def test_shape_env_equal_empty(self):
        main, other = ShapeEnv(), ShapeEnv()
        main.check_equal(other)
        self._replay_and_check(main)

    @onlyIfTranslationValidation
    def test_shape_env_equal_constructor(self):
        main, other = ShapeEnv(allow_scalar_outputs=False), ShapeEnv()
        self.assertExpectedRaisesInline(
            NotEqualError,
            lambda: main.check_equal(other),
            """\
ShapeEnv not equal: field values don't match:

==> settings: values don't match.
  >  Left: ShapeEnvSettings(allow_scalar_outputs=False, allow_dynamic_output_shape_ops=True, assume_static_by_default=False, specialize_zero_one=True, duck_shape=True, prefer_deferred_runtime_asserts_over_guards=False)
  > Right: ShapeEnvSettings(allow_scalar_outputs=True, allow_dynamic_output_shape_ops=True, assume_static_by_default=False, specialize_zero_one=True, duck_shape=True, prefer_deferred_runtime_asserts_over_guards=False)
""",
        )
        self._replay_and_check(main)

    @onlyIfTranslationValidation
    def test_shape_env_equal_create_symbolic_sizes_strides_storage_offset(self):
        main, other = ShapeEnv(), ShapeEnv()
        main.create_symbolic_sizes_strides_storage_offset(
            torch.randn(3, 2), ConstantSource("x")
        )
        self.assertExpectedRaisesInline(
            NotEqualError,
            lambda: main.check_equal(other),
            """\
ShapeEnv not equal: field values don't match:

==> name_to_node: values don't match.
  >  Left: {x_size_0_, x_size_1_, x_storage_offset, x_stride_0_, x_stride_1_}
  > Right: {}
==> source_to_symbol: values don't match.
  >  Left: {x.size()[0]: x.size()[0], x.size()[1]: x.size()[1], x.storage_offset(): x.storage_offset(), x.stride()[0]: x.stride()[0], x.stride()[1]: x.stride()[1]}
  > Right: {}
==> val_to_var: values don't match.
  >  Left: {0: 0, 1: 1, 2: s1, 3: s0}
  > Right: {0: 0, 1: 1}
==> var_to_range: values don't match.
  >  Left: {s0: ValueRanges(lower=2, upper=9223372036854775806, is_bool=False), s1: ValueRanges(lower=2, upper=9223372036854775806, is_bool=False)}
  > Right: {}
==> var_to_sources: values don't match.
  >  Left: {s0: [TensorPropertySource(base=ConstantSource(source_name='x'), prop=<TensorProperty.SIZE: 0>, idx=0)], s1: [TensorPropertySource(base=ConstantSource(source_name='x'), prop=<TensorProperty.SIZE: 0>, idx=1)]}
  > Right: {}
==> var_to_val: values don't match.
  >  Left: {s0: 3, s1: 2}
  > Right: {}
""",
        )
        self._replay_and_check(main)

    @onlyIfTranslationValidation
    def test_shape_env_equal_unbacked(self):
        main, other = ShapeEnv(), ShapeEnv()
        main.create_unbacked_symint()
        main.create_unbacked_symfloat()
        main.create_unbacked_symbool()
        self.assertExpectedRaisesInline(
            NotEqualError,
            lambda: main.check_equal(other),
            """\
ShapeEnv not equal: field values don't match:

==> name_to_node: values don't match.
  >  Left: {f0, u0, u1}
  > Right: {}
==> unbacked_symfloat_counter: values don't match.
  >  Left: 1
  > Right: 0
==> unbacked_symint_counter: values don't match.
  >  Left: 2
  > Right: 0
==> var_to_range: values don't match.
  >  Left: {f0: ValueRanges(lower=-oo, upper=oo, is_bool=False), u0: ValueRanges(lower=-9223372036854775808, upper=9223372036854775807, is_bool=False), u1: ValueRanges(lower=0, upper=1, is_bool=False)}
  > Right: {}
""",
        )
        self._replay_and_check(main)

    @onlyIfTranslationValidation
    def test_shape_env_equal_evaluate_expr_divisible(self):
        main, other = ShapeEnv(), ShapeEnv()

        # Call create_symbolic_sizes_strides_storage_offset on both of them.
        r = main.create_symbolic_sizes_strides_storage_offset(
            torch.randn(3, 2), ConstantSource("x")
        )
        other.create_symbolic_sizes_strides_storage_offset(
            torch.randn(3, 2), ConstantSource("x")
        )

        # Create a guard: size[0] % 3 == 0 (only in the main ShapeEnv)
        #   - +1 guard entry
        #   - +1 divisible entry
        size = r[0]
        bool(size[0] % 3 == 0)

        self.assertExpectedRaisesInline(
            NotEqualError,
            lambda: main.check_equal(other),
            """\
ShapeEnv not equal: field values don't match:

==> divisible: values don't match.
  >  Left: {Mod(s0, 3)}
  > Right: {}
==> guards: values don't match.
  >  Left: [Eq(Mod(s0, 3), 0)]
  > Right: []
==> name_to_node: values don't match.
  >  Left: {_assert, eq, mod, x_size_0_, x_size_1_, x_storage_offset, x_stride_0_, x_stride_1_}
  > Right: {x_size_0_, x_size_1_, x_storage_offset, x_stride_0_, x_stride_1_}
""",
        )
        self._replay_and_check(main)

    @onlyIfTranslationValidation
    def test_shape_env_equal_evaluate_expr_replacement(self):
        main, other = ShapeEnv(), ShapeEnv()

        # Call create_symbolic_sizes_strides_storage_offset on both of them.
        r = main.create_symbolic_sizes_strides_storage_offset(
            torch.randn(3, 2), ConstantSource("x")
        )
        other.create_symbolic_sizes_strides_storage_offset(
            torch.randn(3, 2), ConstantSource("x")
        )

        # Create a guard: size[0] == 3 (only in the main ShapeEnv)
        #   - +1 guard entry
        #   - +1 replacement entry
        size = r[0]
        bool(size[0] == 3)

        self.assertExpectedRaisesInline(
            NotEqualError,
            lambda: main.check_equal(other),
            """\
ShapeEnv not equal: field values don't match:

==> guards: values don't match.
  >  Left: [Eq(s0, 3)]
  > Right: []
==> name_to_node: values don't match.
  >  Left: {_assert, eq, x_size_0_, x_size_1_, x_storage_offset, x_stride_0_, x_stride_1_}
  > Right: {x_size_0_, x_size_1_, x_storage_offset, x_stride_0_, x_stride_1_}
==> replacements: values don't match.
  >  Left: {s0: 3}
  > Right: {}
==> var_to_range: values don't match.
  >  Left: {s0: ValueRanges(lower=3, upper=3, is_bool=False), s1: ValueRanges(lower=2, upper=9223372036854775806, is_bool=False)}
  > Right: {s0: ValueRanges(lower=2, upper=9223372036854775806, is_bool=False), s1: ValueRanges(lower=2, upper=9223372036854775806, is_bool=False)}
""",
        )
        self._replay_and_check(main)

    @onlyIfTranslationValidation
    def test_shape_env_equal_evaluate_expr_refinement(self):
        main, other = ShapeEnv(), ShapeEnv()

        # Call create_symbolic_sizes_strides_storage_offset on both of them.
        r = main.create_symbolic_sizes_strides_storage_offset(
            torch.randn(3, 2), ConstantSource("x")
        )
        other.create_symbolic_sizes_strides_storage_offset(
            torch.randn(3, 2), ConstantSource("x")
        )

        # Create a guard: size[0] >= 3 (only in the main ShapeEnv)
        #   - +1 guard entry
        #   - +1 var_to_guard entry
        #   - Change: var_to_range
        size = r[0]
        bool(size[0] >= 3)

        self.assertExpectedRaisesInline(
            NotEqualError,
            lambda: main.check_equal(other),
            """\
ShapeEnv not equal: field values don't match:

==> guards: values don't match.
  >  Left: [s0 >= 3]
  > Right: []
==> name_to_node: values don't match.
  >  Left: {_assert, ge, x_size_0_, x_size_1_, x_storage_offset, x_stride_0_, x_stride_1_}
  > Right: {x_size_0_, x_size_1_, x_storage_offset, x_stride_0_, x_stride_1_}
==> var_to_range: values don't match.
  >  Left: {s0: ValueRanges(lower=3, upper=9223372036854775806, is_bool=False), s1: ValueRanges(lower=2, upper=9223372036854775806, is_bool=False)}
  > Right: {s0: ValueRanges(lower=2, upper=9223372036854775806, is_bool=False), s1: ValueRanges(lower=2, upper=9223372036854775806, is_bool=False)}
""",
        )
        self._replay_and_check(main)

    @onlyIfTranslationValidation
    def test_shape_env_equal_runtime_assert(self):
        main, other = ShapeEnv(), ShapeEnv()

        # Call create_unbacked_symint on both of them.
        r = main.create_unbacked_symint()
        other.create_unbacked_symint()

        # Create a runtime assert: r % 3 == 0 (only in the main ShapeEnv)
        #   - +1 deferred_runtime_asserts entry
        #   - Change: num_deferred_runtime_asserts
        expect_true(r % 3 == 0)

        self.assertExpectedRaisesInline(
            NotEqualError,
            lambda: main.check_equal(other),
            """\
ShapeEnv not equal: field values don't match:

==> deferred_runtime_asserts: values don't match.
  >  Left: {u0: [Eq(Mod(u0, 3), 0)]}
  > Right: {}
==> divisible: values don't match.
  >  Left: {Mod(u0, 3)}
  > Right: {}
==> name_to_node: values don't match.
  >  Left: {_assert, eq, mod, u0}
  > Right: {u0}
==> num_deferred_runtime_asserts: values don't match.
  >  Left: 1
  > Right: 0
""",
        )
        self._replay_and_check(main)

    def test_shape_env_recorded_function_fallback(self):
        # Make sure the record/replay mechanism for ShapeEnv will fallback
        # if no ShapeEnv instance is found.
        constrain_range(5, min=2, max=10)
        constrain_unify(5, 5)

        self.assertExpectedRaisesInline(
            AssertionError,
            lambda: _constrain_range_for_size(5, min=2, max=10),
            """can only constrain range for SymInt""",
        )

    def test_default_dtype_change(self):
        @torch.compile
        def foo():
            def inner(a, b, res_dtype):
                print(a, b, res_dtype)
                self.assertEqual(torch.result_type(a, b), res_dtype)

            inner(torch.tensor(1, device="cpu"), 1.0, torch.get_default_dtype())

        with set_default_dtype(torch.float):
            foo()
        with set_default_dtype(torch.double):
            foo()

    def test_numpy_ufunc_out(self):
        @torch.compile(backend="eager")
        def foo():
            x = np.arange(5)
            out = np.empty((x.shape[0], x.shape[0]))
            res_out = np.sin(x, out=out)
            assert res_out is out

        foo()

    # Unfortunately, we don't currently preserve the ids of
    # res_out and out correctly across the graph break
    @unittest.expectedFailure
    def test_numpy_ufunc_out_graph_break(self):
        @torch.compile(backend="eager")
        def foo():
            x = np.arange(5)
            out = np.empty((x.shape[0], x.shape[0]))
            res_out = np.sin(x, out=out)
            torch._dynamo.graph_break()
            assert res_out is out

        foo()

    def test_dict_subclass_cannot_be_initialized_in_graph(self):
        for super_class in (
            collections.OrderedDict,
            dict,
        ):

            class CustomDict(super_class):
                def __init__(self, *args, **kwargs):
                    super().__init__(*args, **kwargs)

            def fn(x):
                c = CustomDict()
                c["key"] = x
                assert "key" in c
                return c["key"] + 1

            fn_opt = torch.compile(fn, backend="eager", fullgraph=True)
            with self.assertRaisesRegex(
                torch._dynamo.exc.Unsupported, "call_function UserDefinedClassVariable"
            ):
                print(fn_opt(torch.zeros(1)))

    @wrapDeterministicFlagAPITest
    def test_backward_deterministic_mode_mismatch_warning(self):
        @torch.compile
        def func(a, b):
            return a + b

        for forward_deterministic, backward_deterministic in itertools.product(
            [True, False], [True, False]
        ):
            torch.use_deterministic_algorithms(forward_deterministic)
            a = torch.randn(10, requires_grad=True)
            res = func(a, 1)
            grad = torch.ones_like(res)
            torch.use_deterministic_algorithms(backward_deterministic)

            if not forward_deterministic and backward_deterministic:
                with self.assertRaisesRegex(
                    RuntimeError,
                    "^This compiled backward function is being run with torch\.use_deterministic_algorithms",
                ):
                    res.backward(grad)

            else:
                res.backward(grad)

    def test_torch_dynamo_codegen_pow(self):
        def pow(x):
            return x**2

        x = np.arange(8)
        pow_opt = torch.compile(pow)

        actual, source_code = run_and_get_code(pow_opt, x)
        expect = pow(x)

        self.assertEqual(expect, actual)

        self.assertTrue(
            all("aten.pow" not in code for code in source_code),
            msg="Encountered an unexpected fallback to 'aten pow' in dynamo compiled code",
        )

    def test_graph_break_compilation_metrics(self):
        def fn(x):
            x.cos()
            torch._dynamo.graph_break()
            x.sin()
            torch._dynamo.graph_break()
            return x.cos()

        torch._dynamo.utils.clear_compilation_metrics()
        x = torch.rand((4, 4))
        f = torch.compile(fn, backend="eager")
        f(x)
        metrics = torch._dynamo.utils.get_compilation_metrics()
        # Should only be one restart per event
        (restart_reason,) = metrics[0].restart_reasons
        self.assertTrue(
            "skip function graph_break" in restart_reason,
            "Should have logged graph break reason",
        )
        self.assertTrue(
            metrics[0].dynamo_time_before_restart_s
            <= metrics[0].entire_frame_compile_time_s
        )

        (restart_reason,) = metrics[1].restart_reasons
        self.assertTrue(
            "skip function graph_break" in restart_reason,
            "Should have logged graph break reason",
        )
        self.assertTrue(
            metrics[1].dynamo_time_before_restart_s
            <= metrics[1].entire_frame_compile_time_s
        )

        # No restarts
        self.assertTrue(
            len(metrics[2].restart_reasons) == 0, "Last compile has no graph break"
        )
        self.assertTrue(metrics[2].dynamo_time_before_restart_s == 0)

    def test_graph_break_compilation_metrics_on_failure(self):
        def fn(x):
            return x.sin()

        def broken_backend(gm, example_inputs):
            raise RuntimeError("broken backend")

        x = torch.rand((4, 4))
        f = torch.compile(fn, backend=broken_backend)
        with unittest.mock.patch("torch._dynamo.config.suppress_errors", True):
            torch._dynamo.utils.clear_compilation_metrics()
            f(x)
            metrics = torch._dynamo.utils.get_compilation_metrics()
            for metric in metrics:
                self.assertTrue(metric.dynamo_time_before_restart_s > 0)
                self.assertTrue(
                    "RuntimeError: broken backend" in metric.fail_reason,
                    "Should have logged fail reason",
                )

    def test_compilation_metrics_size_limit(self):
        def fn1(x):
            return x.relu()

        def fn2(x):
            return x.cos()

        def fn3(x):
            return x.sin()

        def fn4(x):
            return x.exp()

        import contextlib

        @contextlib.contextmanager
        def metrics_limit_ctx():
            try:
                torch._dynamo.utils.set_compilation_metrics_limit(3)
                yield
            finally:
                torch._dynamo.utils.set_compilation_metrics_limit(
                    torch._dynamo.utils.DEFAULT_COMPILATION_METRICS_LIMIT
                )

        x = torch.rand((4, 4))
        torch._dynamo.reset()
        torch.compile(fn1, backend="eager")(x)
        torch.compile(fn2, backend="eager")(x)
        torch.compile(fn3, backend="eager")(x)
        torch.compile(fn4, backend="eager")(x)

        with metrics_limit_ctx():
            torch._dynamo.utils.clear_compilation_metrics()
            torch._dynamo.reset()
            self.assertEqual(0, len(torch._dynamo.utils.get_compilation_metrics()))
            torch.compile(fn1, backend="eager")(x)
            self.assertEqual(1, len(torch._dynamo.utils.get_compilation_metrics()))
            torch.compile(fn2, backend="eager")(x)
            self.assertEqual(2, len(torch._dynamo.utils.get_compilation_metrics()))
            torch.compile(fn3, backend="eager")(x)
            self.assertEqual(3, len(torch._dynamo.utils.get_compilation_metrics()))
            torch.compile(fn4, backend="eager")(x)
            self.assertEqual(3, len(torch._dynamo.utils.get_compilation_metrics()))

    def test_funcname_cache(self):
        src = """\
import torch
if True:
    test = 3

class AAA:
    class DUMMY:
        class DUMMY2:
            pass

    def dummy(self):
        def dummy2():
            pass
    class BBB:
        @staticmethod
        def CCC():
            class DDD:
                if True:
                    @staticmethod
                    def EEE():
                        x = [torch.ones(3, 3) for _ in range(5)]
                        return x
            return DDD
def fn():
    return 3
"""
        with tempfile.NamedTemporaryFile(mode="w") as f:
            f.write(src)
            f.flush()
            from torch._dynamo.funcname_cache import get_funcname

            names = [get_funcname(f.name, i + 1) for i in range(src.count("\n") + 1)]

        self.assertExpectedInline(
            "\n".join(names),
            """\




AAA
AAA.DUMMY
AAA.DUMMY.DUMMY2
AAA.DUMMY.DUMMY2
AAA.DUMMY.DUMMY2
AAA.dummy
AAA.dummy.dummy2
AAA.dummy.dummy2
AAA.BBB
AAA.BBB
AAA.BBB.CCC
AAA.BBB.CCC.DDD
AAA.BBB.CCC.DDD
AAA.BBB.CCC.DDD
AAA.BBB.CCC.DDD.EEE
AAA.BBB.CCC.DDD.EEE
AAA.BBB.CCC.DDD.EEE
AAA.BBB.CCC
fn
fn
""",
        )

    def test_return_dict_with_graph_break_and_update(self):
        def create():
            torch._dynamo.graph_break()
            return {0: torch.tensor(3)}

        def fn():
            return {**create()}

        opt_fn = torch.compile(backend="eager")(fn)
        result = opt_fn()
        self.assertIn(0, result)
        self.assertTrue(same(result[0], torch.tensor(3)))

    def test_dynamo_reset_clears_cache(self):
        """Test that dynamo bytecode cache is freed
        when dynamo reset is called
        """

        def fn(x):
            return torch.sin(x)

        opt_fn = torch.compile(backend="eager")(fn)
        opt_fn(torch.randn(3, 3))

        c1 = _debug_get_cache_entry_list(fn.__code__)
        self.assertEqual(len(c1), 1)

        torch._dynamo.reset()
        c2 = _debug_get_cache_entry_list(fn.__code__)
        self.assertEqual(len(c2), 0)

    @torch._dynamo.config.patch(capture_scalar_outputs=True)
    def test_guard_size_oblivious(self):
        # This code, in fact, does NOT work in eager
        @torch.compile(backend="eager", fullgraph=True)
        def fn(x):
            y = torch.zeros(x.item())
            if guard_size_oblivious(y.size(0) == 0):
                assert False
            return y

        self.assertEqual(fn(torch.tensor([0])), torch.zeros(0))

    def test_guard_size_oblivious_backed(self):
        @torch.compile(backend="eager", fullgraph=True)
        def f(x):
            y = x.size(0)
            # This doesn't actually do anything
            if guard_size_oblivious(y == 0):
                return torch.randn(1)
            else:
                return torch.randn(2)

        # Should not fail in either case
        self.assertEqual(f(torch.randn(0)).shape, (1,))
        self.assertEqual(f(torch.randn(2)).shape, (2,))

    def _test_compile_model_free(self, model_inp_ctr, weakref_watch):
        """
        Args:
        model_inp_ctr
            - constructor that returns a new model and inputs to that model
        weakref_watch
            - function that returns a layer of the model for weakref to
              finalize on, so we can check that the layer is freed after
              the model goes out of scope
        """
        cleared = False

        def finalize():
            nonlocal cleared
            cleared = True

        def run():
            mod, inp = model_inp_ctr()
            weakref.finalize(weakref_watch(mod), finalize)
            torch.compile(mod, backend="eager")(inp)

        run()
        gc.collect()
        self.assertTrue(cleared)

    def test_custom_module_free(self):
        """Test that a model is freed when it goes out of scope"""

        class Mod(torch.nn.Module):
            def __init__(self):
                super(Mod, self).__init__()
                self.fc = torch.nn.Linear(100, 100)

            def forward(self, out):
                return self.fc(out)

        self._test_compile_model_free(
            lambda: (Mod(), torch.randn(100, 100)),
            lambda mod: mod.fc,
        )

    @xfailIfPy311
    def test_sequential_module_free(self):
        self._test_compile_model_free(
            lambda: (
                torch.nn.Sequential(
                    torch.nn.Linear(100, 100),
                    torch.nn.ReLU(),
                ),
                torch.randn(100, 100),
            ),
            lambda mod: mod[0],
        )

    @xfailIfPy311
    def test_linear_module_free(self):
        self._test_compile_model_free(
            lambda: (torch.nn.Linear(100, 100), torch.randn(100, 100)),
            lambda mod: mod,
        )

    @xfailIfPy311
    def test_outside_linear_module_free(self):
        # Compared to test_linear_module_free, the linear
        # layer is not the code object that is directly compiled.
        def model_inp_ctr():
            fc = torch.nn.Linear(100, 100)

            class Mod(torch.nn.Module):
                def __init__(self):
                    super().__init__()
                    self.fc_ref = fc

                def forward(self, x):
                    return fc(x[0])

            # return fc to keep it alive in _test_compile_model_free
            return Mod(), (torch.randn(100, 100), fc)

        self._test_compile_model_free(model_inp_ctr, lambda mod: mod.fc_ref)

    def test_parameter_free(self):
        def model_inp_ctr():
            param = torch.nn.Parameter(torch.randn(100, 100))

            class Mod(torch.nn.Module):
                def __init__(self):
                    super().__init__()
                    self.param = param

                def forward(self, x):
                    return self.param * x[0]

            # return param to keep it alive in _test_compile_model_free
            return Mod(), (torch.randn(100, 100), param)

        self._test_compile_model_free(model_inp_ctr, lambda mod: mod.param)

<<<<<<< HEAD
=======
    def test_conditional_list_comp_in_context(self):
        def fn(inp):
            try:
                return [torch.sin(x) for x in inp if x is not None]
            except Exception:
                pass

        inp = [torch.randn(3, 3) for _ in range(3)] + [None]
        opt_fn = torch.compile(fn, backend="eager")
        opt_fn(inp)

    def test_312_binary_slice_with_graph_break(self):
        l1 = torch.nn.Linear(5, 5)
        l2 = torch.nn.Linear(5, 5)

        def fn(x):
            # causes a graph break with items in the stack
            n = torch.nn.Sequential(l1, l2)
            out = n[1:](x)
            return out

        opt_fn = torch.compile(fn, backend="eager")
        opt_fn(torch.randn(5, 5))

    def test_super_after_graph_break(self):
        class Foo(torch.nn.Sequential):
            def __init__(self, layers):
                torch._dynamo.graph_break()
                super().__init__(*layers)

        def fn(x):
            layers = [torch.nn.Linear(3, 3) for _ in range(3)]
            mod = Foo(layers)
            return mod(x)

        opt_fn = torch.compile(fn, backend="eager")
        opt_fn(torch.randn(3, 3))

>>>>>>> 4f244cfa
    def test_raises_importerror1(self):
        @torch.compile(backend="eager")
        def fn(x):
            try:
                import some_module_that_surely_does_not_exist

                return
            except ImportError:
                pass
            return x.sin()

        x = torch.randn(8)
        self.assertEqual(fn(x), x.sin())

    def test_raises_importerror2(self):
        @torch.compile(backend="eager")
        def fn(x):
            import some_module_that_surely_does_not_exist

            return x + 1

        x = torch.randn(8)
        with self.assertRaises(ImportError):
            fn(x)

    def test_dynamo_cache_move_to_front(self):
        def fn(x, const):
            return x + const

        # dynamic=False forces Dynamo to recompile
        opt_fn = torch.compile(fn, backend="eager", dynamic=False)

        inp = torch.randn(3, 3)

        # NOTE: assumes that each cache entry is guarded
        # on unique Mod instance
        opt_fn(inp, 1)
        opt_fn(inp, 2)
        opt_fn(inp, 3)

        c1 = _debug_get_cache_entry_list(fn.__code__)
        self.assertEqual(len(c1), 3)

        # move cache entry to front
        opt_fn(inp, 2)
        c2 = _debug_get_cache_entry_list(fn.__code__)
        self.assertIs(c1[1], c2[0])

    def test_dynamo_cache_invalidate(self):
        class Mod(torch.nn.Module):
            def __init__(self):
                super(Mod, self).__init__()
                self.fc = torch.nn.Linear(3, 3)

            def forward(self, out):
                return self.fc(out)

        def fn(x, mod):
            return mod(x)

        opt_fn = torch.compile(fn, backend="eager")

        m1 = Mod()
        m2 = Mod()
        m3 = Mod()
        inp = torch.randn(3, 3)

        # NOTE: assumes that each cache entry is guarded
        # on unique Mod instance
        opt_fn(inp, m1)
        opt_fn(inp, m2)
        opt_fn(inp, m3)

        c1 = _debug_get_cache_entry_list(fn.__code__)
        self.assertEqual(len(c1), 3)

        # move cache entry to front
        opt_fn(inp, m2)
        c2 = _debug_get_cache_entry_list(fn.__code__)
        self.assertIs(c1[1], c2[0])

        # delete center of cache
        del m3
        c3 = _debug_get_cache_entry_list(fn.__code__)
        self.assertEqual(len(c3), 2)
        self.assertIs(c3[0], c2[0])
        self.assertIs(c3[1], c2[2])

        # delete end of cache
        del m1
        c4 = _debug_get_cache_entry_list(fn.__code__)
        self.assertEqual(len(c4), 1)
        self.assertIs(c4[0], c3[0])

        del m2
        c5 = _debug_get_cache_entry_list(fn.__code__)
        self.assertEqual(len(c5), 0)

    def test_grad_none(self):
        def fn(x, y):
            x.grad = torch.abs(y)
            x.grad.add_(y)
            return torch.abs(y)

        y = torch.arange(4).reshape(2, 2).to(torch.float)
        x = torch.randn(2, 2)
        x.grad = None

        z = fn(x, y)
        ref_y = torch.clone(z).detach()
        ref_x_grad = torch.clone(x.grad).detach()

        y = torch.arange(4).reshape(2, 2).to(torch.float)
        x = torch.randn(2, 2)
        x.grad = None

        opt_fn = torch.compile(fn, backend="eager")
        z = opt_fn(x, y)
        self.assertEqual(z, ref_y)
        self.assertEqual(x.grad, ref_x_grad)

    def test_grad_non_none(self):
        def fn(x, y):
            x.grad.add_(y)
            return torch.abs(y)

        y = torch.ones(2, 2)
        x = torch.randn(2, 2)
        x.grad = torch.arange(4).reshape(2, 2).to(torch.float)

        z = fn(x, y)
        ref_y = torch.clone(z).detach()
        ref_x_grad = torch.clone(x.grad).detach()

        y = torch.ones(2, 2)
        x = torch.randn(2, 2)
        x.grad = torch.arange(4).reshape(2, 2).to(torch.float)

        cnt = torch._dynamo.testing.CompileCounterWithBackend("eager")
        opt_fn = torch.compile(fn, backend=cnt)
        z = opt_fn(x, y)

        # Ensure that the generated graph returns only one output. We want the
        # add_ on the grad to be part of the graph itself, so that inductor can
        # theoretically move the add_ and resutling copy_ nodes at the right
        # place to free memory.
        self.assertEqual(len(list(cnt.graphs[0].graph.nodes)[-1].all_input_nodes), 1)
        self.assertEqual(z, ref_y)
        self.assertEqual(x.grad, ref_x_grad)

    def test_new_with_int_list(self):
        # Make sure torch.Tensor.new(int argument list) behaves the same on dynamo.
        def fn(x):
            return x.new(*x.size()) + 5

        optfn = torch.compile(backend="eager")(fn)

        x = torch.arange(10).view(2, 5)

        expected = fn(x)
        actual = optfn(x)

        self.assertEqual(expected.dtype, actual.dtype)
        self.assertEqual(expected.shape, actual.shape)
        self.assertEqual(expected.stride(), actual.stride())
        self.assertEqual(expected.storage_offset(), actual.storage_offset())


class TestTracer(JitTestCase):
    def test_jit_save(self):
        def fn():
            class Foo(torch.nn.Module):
                def __init__(self):
                    super().__init__()
                    self.a = 3

                @torch.jit.export
                def __getstate__(self):
                    return (3, self.training)

                @torch.jit.export
                def __setstate__(self, state):
                    self.a = state[0]
                    self.training = state[1]

                def forward(self, x):
                    return x + self.a

            f = Foo()

            return torch.jit.trace(f, (torch.rand(3, 4),))

        fn()
        opt_fn = torch._dynamo.optimize("eager")(fn)
        opt_fn()


if __name__ == "__main__":
    from torch._dynamo.test_case import run_tests

    run_tests()<|MERGE_RESOLUTION|>--- conflicted
+++ resolved
@@ -7,14 +7,12 @@
 import enum
 import functools
 import gc
-import io
 import itertools
 import logging
 import math
 import operator
 import os
 import random
-import re
 import sys
 import tempfile
 import threading
@@ -27,8 +25,6 @@
 from unittest.mock import patch
 
 import numpy as np
-import pytest
-import sympy
 import torch
 
 import torch._dynamo.test_case
@@ -143,6 +139,18 @@
     return inner
 
 
+class UserDefineSetAttr:
+    setup = False
+
+    def __setattr__(self, key, value):
+        assert torch.compiler.is_dynamo_compiling() or UserDefineSetAttr.setup
+        super().__setattr__(f"pfx_{key}", value)
+
+    def __getattr__(self, key):
+        assert torch.compiler.is_dynamo_compiling() or UserDefineSetAttr.setup
+        return self.__dict__[f"pfx_{key}"]
+
+
 class MiscTests(torch._dynamo.test_case.TestCase):
     def test_get_cache_entry(self):
         def f(x):
@@ -487,6 +495,34 @@
 
         cleanup_op("mylib::foo")
         del lib
+
+    def test_user_defined_setattr1(self):
+        @torch.compile(backend="eager", fullgraph=True)
+        def fn(obj):
+            obj.y = obj.x + 1
+
+        obj = UserDefineSetAttr()
+        with patch.object(UserDefineSetAttr, "setup", True):
+            obj.x = torch.randn(8)
+        fn(obj)
+        with patch.object(UserDefineSetAttr, "setup", True):
+            self.assertEqual(obj.y, obj.x + 1)
+        self.assertEqual(obj.__dict__.keys(), {"pfx_x", "pfx_y"})
+
+    def test_user_defined_setattr2(self):
+        @torch.compile(backend="eager", fullgraph=True)
+        def fn(x):
+            obj = UserDefineSetAttr()
+            obj.x = x
+            obj.y = obj.x + 1
+            return obj
+
+        x = torch.randn(8)
+        obj = fn(x)
+        with patch.object(UserDefineSetAttr, "setup", True):
+            self.assertIs(obj.x, x)
+            self.assertEqual(obj.y, x + 1)
+        self.assertEqual(obj.__dict__.keys(), {"pfx_x", "pfx_y"})
 
     def test_closure_recompiles(self):
         cnt = CompileCounter()
@@ -2069,6 +2105,33 @@
         self.assertEqual(cnt.frame_count, 1)
         self.assertEqual(cnt.op_count, 2)
 
+    def test_catch_watchings1(self):
+        cnt = CompileCounter()
+
+        @torch.compile(backend=cnt, fullgraph=True)
+        def fn(x):
+            with warnings.catch_warnings(record=True):
+                return x.sin()
+
+        x = torch.randn(8)
+        self.assertEqual(fn(x), x.sin())
+        self.assertEqual(cnt.frame_count, 1)
+
+    def test_catch_watchings2(self):
+        cnt = CompileCounter()
+
+        @torch.compile(backend=cnt, fullgraph=True)
+        def fn(x):
+            return x.sin(), warnings.catch_warnings(record=True)
+
+        x = torch.randn(8)
+        _, a = fn(x)
+        _, b = fn(x)
+        self.assertEqual(cnt.frame_count, 1)
+        self.assertIsInstance(a, warnings.catch_warnings)
+        self.assertIsInstance(b, warnings.catch_warnings)
+        self.assertIsNot(a, b)
+
     def test_tensor_build_list_unpack(self):
         def fn(x):
             # seen in fastNLP_Bert
@@ -3816,6 +3879,9 @@
         self.assertEqual(len(l1), len(l2))
         for p1, p2 in zip(l1, l2):
             self.assertEqual(p1, p2)
+        # TODO co_lnotab is deprecated in 3.12 and will be removed in 3.14
+        # In 3.11+,. it is computed lazily from other linetable attributes (e.g. co_linetable),
+        # so we do not set this attribute ourselves.
         self.assertEqual(fn.__code__.co_lnotab, result[1].co_lnotab)
 
     @skipIfNotPy311
@@ -6386,6 +6452,11 @@
             self.assertTrue(same(res, x - 1))
         finally:
             builtins.isinstance = builtin_isinstance
+
+        # check recompilation because builtins is now unpatched
+        opt_fn = torch.compile(backend="eager", fullgraph=True)(fn)
+        res = opt_fn(x, y)
+        self.assertTrue(same(res, x + 1))
 
     # specifically test for tensor.attribute -> torch.something()
     def test_real_imag_tensor_attribute(self):
@@ -8236,6 +8307,8 @@
 
         f(torch.tensor([2, 3, 4]), torch.randn(9))
 
+    # See https://github.com/pytorch/pytorch/issues/119689
+    @unittest.expectedFailure
     @torch._dynamo.config.patch(capture_scalar_outputs=True)
     def test_runtime_assert_replacement(self):
         @torch.compile(backend="aot_eager")
@@ -9850,6 +9923,7 @@
 
         self._test_compile_model_free(model_inp_ctr, lambda mod: mod.fc_ref)
 
+    @unittest.skipIf(sys.version_info >= (3, 12), "leaks in 3.12+")
     def test_parameter_free(self):
         def model_inp_ctr():
             param = torch.nn.Parameter(torch.randn(100, 100))
@@ -9867,8 +9941,6 @@
 
         self._test_compile_model_free(model_inp_ctr, lambda mod: mod.param)
 
-<<<<<<< HEAD
-=======
     def test_conditional_list_comp_in_context(self):
         def fn(inp):
             try:
@@ -9907,7 +9979,6 @@
         opt_fn = torch.compile(fn, backend="eager")
         opt_fn(torch.randn(3, 3))
 
->>>>>>> 4f244cfa
     def test_raises_importerror1(self):
         @torch.compile(backend="eager")
         def fn(x):
@@ -10075,6 +10146,27 @@
         self.assertEqual(expected.stride(), actual.stride())
         self.assertEqual(expected.storage_offset(), actual.storage_offset())
 
+    @torch._dynamo.config.patch(guard_nn_modules=True)
+    def test_hasattr_nn_module_guard(self):
+        class M(torch.nn.Module):
+            def __init__(self):
+                super().__init__()
+                self.a = torch.nn.Linear(3, 3)
+
+            def forward(self, x):
+                if hasattr(self, "a"):
+                    return self.a(x)
+                else:
+                    return x
+
+        m = M()
+        x = torch.randn(3, 3)
+        ref = m(x)
+
+        opt_m = torch.compile(backend="eager")(m)
+        res = opt_m(x)
+        self.assertEqual(ref, res)
+
 
 class TestTracer(JitTestCase):
     def test_jit_save(self):

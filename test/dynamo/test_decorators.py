--- conflicted
+++ resolved
@@ -134,58 +134,6 @@
             all(node.target is not torch.sigmoid for node in gm1.graph.nodes)
         )
 
-<<<<<<< HEAD
-    def test_disable_nn_module_with_class_decorator(self):
-        cnts = torch._dynamo.testing.CompileCounterWithBackend("eager")
-
-        @torch._dynamo.disable
-        class SimpleLinear(torch.nn.Module):
-            def __init__(self):
-                super().__init__()
-                self.layer0 = torch.nn.Linear(4, 4)
-
-            def forward(self, inp):
-                return self.layer0(torch.sigmoid(inp))
-
-        @torch.compile(backend=cnts)
-        class SimpleModel(torch.nn.Module):
-            def __init__(self):
-                super().__init__()
-                self.layer0 = SimpleLinear()
-                self.layer1 = torch.nn.Linear(4, 4)
-
-            def forward(self, inp):
-                z = self.layer0(torch.sin(inp))
-                return self.layer1(z)
-
-        def hook(module, args):
-            inp = args[0].sigmoid()
-            return (inp,)
-
-        model = SimpleModel()
-        model.layer0.register_forward_pre_hook(hook)
-
-        model(torch.randn(4))
-
-        # check for no graph break
-        self.assertEqual(cnts.frame_count, 2)
-
-        gm0 = cnts.graphs[0]
-        # Check that the first graph has sin node, and no sigmoid
-        self.assertTrue(any(node.target is torch.sin for node in gm0.graph.nodes))
-        self.assertTrue(
-            all(node.target is not torch.sigmoid for node in gm0.graph.nodes)
-        )
-
-        gm1 = cnts.graphs[1]
-        # Check that the first graph does not have sigmoid. sigmoid is used in
-        # both hook and disabled module.
-        self.assertTrue(
-            all(node.target is not torch.sigmoid for node in gm1.graph.nodes)
-        )
-
-=======
->>>>>>> 1ec05c76
     def test_allow_in_graph(self):
         cnts = torch._dynamo.testing.CompileCounter()
 

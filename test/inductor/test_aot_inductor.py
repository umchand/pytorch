# Owner(s): ["module: inductor"]
import copy
import os
import sys
import tempfile
import types
import unittest
from typing import Dict, Tuple

import torch
import torch._inductor
from torch._dynamo.testing import rand_strided, same
from torch._dynamo.utils import counters
from torch._inductor import config
from torch._inductor.exc import CppWrapperCodeGenError
from torch._inductor.test_case import TestCase
from torch._inductor.utils import cache_dir

from torch.export import Dim, export
from torch.testing import FileCheck
from torch.testing._internal import common_utils
from torch.testing._internal.common_cuda import SM80OrLater, SM90OrLater
from torch.testing._internal.common_quantization import skip_if_no_torchvision
from torch.testing._internal.common_utils import (
    DeterministicGuard,
    IS_CI,
    IS_FBCODE,
    IS_WINDOWS,
    skipIfRocm,
    TEST_WITH_ROCM,
)

from torch.testing._internal.triton_utils import HAS_CUDA, requires_cuda
from torch.utils import _pytree as pytree

if HAS_CUDA:
    import triton
    from torch.testing._internal.triton_utils import (
        add_kernel,
        add_kernel_2d_autotuned,
        add_kernel_autotuned,
        add_kernel_with_optional_param,
    )

if IS_WINDOWS and IS_CI:
    sys.stderr.write(
        "Windows CI does not have necessary dependencies for test_torchinductor yet\n"
    )
    if __name__ == "__main__":
        sys.exit(0)
    raise unittest.SkipTest("requires sympy/functorch/filelock")

try:
    try:
        from .test_aot_inductor_utils import AOTIRunnerUtil
        from .test_control_flow import CondModels, prepend_predicates
        from .test_torchinductor import copy_tests, requires_multigpu, TestFailure
    except ImportError:
        from test_aot_inductor_utils import AOTIRunnerUtil
        from test_control_flow import CondModels, prepend_predicates
        from test_torchinductor import copy_tests, requires_multigpu, TestFailure
except (unittest.SkipTest, ImportError) as e:
    if __name__ == "__main__":
        sys.exit(0)
    raise


def check_model(
    self: TestCase,
    model,
    example_inputs,
    options=None,
    dynamic_shapes=None,
    disable_constraint_solver=False,
):
    with torch.no_grad(), config.patch(
        {
            "abi_compatible": self.abi_compatible,
            "allow_stack_allocation": self.allow_stack_allocation,
            "use_minimal_arrayref_interface": self.use_minimal_arrayref_interface,
        }
    ):
        torch.manual_seed(0)
        if not isinstance(model, types.FunctionType):
            model = model.to(self.device)
        ref_model = copy.deepcopy(model)
        ref_inputs = copy.deepcopy(example_inputs)
        expected = ref_model(*ref_inputs)

        torch.manual_seed(0)
        actual = AOTIRunnerUtil.run(
            self.device,
            model,
            example_inputs,
            options,
            dynamic_shapes,
            disable_constraint_solver,
        )

    self.assertTrue(same(actual, expected))


def check_model_with_multiple_inputs(
    self: TestCase,
    model,
    list_example_inputs,
    options=None,
    dynamic_shapes=None,
):
    with torch.no_grad(), config.patch(
        {
            "abi_compatible": self.abi_compatible,
            "allow_stack_allocation": self.allow_stack_allocation,
        }
    ):
        torch.manual_seed(0)
        model = model.to(self.device)
        ref_model = copy.deepcopy(model)
        ref_inputs = copy.deepcopy(list_example_inputs)
        list_expected = [ref_model(*inputs) for inputs in ref_inputs]

        torch.manual_seed(0)
        list_actual = AOTIRunnerUtil.run_multiple(
            self.device, model, list_example_inputs, options, dynamic_shapes
        )

    self.assertTrue(same(list_actual, list_expected))


class AOTInductorTestsTemplate:
    def test_simple(self):
        class Model(torch.nn.Module):
            def __init__(self):
                super().__init__()
                self.linear = torch.nn.Linear(10, 10)

            def forward(self, x, y):
                return x + self.linear(y)

        example_inputs = (
            torch.randn(10, 10, device=self.device),
            torch.randn(10, 10, device=self.device),
        )
        self.check_model(Model(), example_inputs)

    def test_small_constant(self):
        class Model(torch.nn.Module):
            def __init__(self):
                super().__init__()
                self.linear = torch.nn.Linear(4, 4)

            def forward(self, x):
                return self.linear(x)

        example_inputs = (torch.randn(4, 4, device=self.device),)
        with config.patch({"always_keep_tensor_constants": True}):
            self.check_model(Model().to(self.device), example_inputs)

    def test_output_path_1(self):
        class Model(torch.nn.Module):
            def __init__(self):
                super().__init__()
                self.linear = torch.nn.Linear(10, 10)

            def forward(self, x, y):
                return x + self.linear(y)

        example_inputs = (
            torch.randn(10, 10, device=self.device),
            torch.randn(10, 10, device=self.device),
        )
        with config.patch("aot_inductor.output_path", "tmp_output_"):
            self.check_model(Model(), example_inputs)

    def test_output_path_2(self):
        class Model(torch.nn.Module):
            def __init__(self):
                super().__init__()
                self.linear = torch.nn.Linear(10, 10)

            def forward(self, x, y):
                return x + self.linear(y)

        model = Model().to(device=self.device)
        example_inputs = (
            torch.randn(10, 10, device=self.device),
            torch.randn(10, 10, device=self.device),
        )
        expected_path = os.path.join(tempfile.mkdtemp(dir=cache_dir()), "model.so")
        actual_path = AOTIRunnerUtil.compile(
            model, example_inputs, options={"aot_inductor.output_path": expected_path}
        )
        self.assertTrue(actual_path == expected_path)

    def test_constant_folding(self):
        class Model(torch.nn.Module):
            def __init__(self, device):
                super().__init__()
                self.w_pre = torch.randn(4, 4, device=device)
                self.b = torch.randn(4, device=device)

            def forward(self, x):
                w_transpose = torch.transpose(self.w_pre, 0, 1)
                w_relu = torch.nn.functional.relu(w_transpose)
                w = w_relu + self.b
                return torch.matmul(x, w)

        example_inputs = (torch.randn(4, 4, device=self.device),)
        with config.patch({"aot_inductor.use_runtime_constant_folding": True}):
            self.check_model(Model(self.device), example_inputs)

    @skipIfRocm
    @requires_cuda
    def test_duplicate_constant_folding(self):
        class Model(torch.nn.Module):
            def __init__(self, device):
                super().__init__()
                self.w1 = torch.randn(4, 4, device=device)
                self.w2 = torch.randn(4, 4, device=device)
                self.w3 = torch.randn(4, 4, device=device)
                self.w4 = torch.randn(4, 4, device=device)

            def forward(self, x):
                w_concat = torch.cat((self.w1, self.w2, self.w3, self.w4))
                return torch.cat((x, w_concat))

        example_inputs = (torch.randn(4, 4, device=self.device),)
        with config.patch({"aot_inductor.use_runtime_constant_folding": True}):
            self.check_model(Model(self.device), example_inputs)

    @requires_cuda
    def test_multi_device(self):
        class Model(torch.nn.Module):
            def forward(self, x):
                x = x + 1
                x = x.cpu()
                x = x + 2
                x = x.cuda()
                return x

        example_inputs = (torch.randn(32, 64, device=self.device),)
        self.check_model(Model(), example_inputs)

    def test_large(self):
        class Model(torch.nn.Module):
            def __init__(self):
                super().__init__()
                self.linear = torch.nn.Linear(512, 250112)

            def forward(self, x, y):
                return x + self.linear(y)

        example_inputs = (
            torch.randn(1, 250112, device=self.device),
            torch.randn(1, 512, device=self.device),
        )
        self.check_model(Model(), example_inputs)

    def test_with_offset(self):
        class Model(torch.nn.Module):
            def __init__(self, device):
                super().__init__()
                self.orig_tensor = torch.randn(2, 15, 10, device=device)[0]
                self.tensor = self.orig_tensor[5:, :]

            def forward(self, x, y):
                return (
                    x
                    + torch.nn.functional.linear(y, self.orig_tensor[:10, :])
                    + self.tensor
                )

        example_inputs = (
            torch.randn(10, 10, device=self.device),
            torch.randn(10, 10, device=self.device),
        )
        self.check_model(Model(self.device), example_inputs)

    def test_freezing(self):
        class Model(torch.nn.Module):
            def __init__(self, device):
                super().__init__()
                self.weight = torch.randn(9, 10, device=device)
                self.padding = torch.randn(1, 10, device=device)

            def forward(self, x, y):
                padded_weight = torch.cat((self.weight, self.padding), dim=0)
                return x + torch.nn.functional.linear(y, padded_weight)

        example_inputs = (
            torch.randn(10, 10, device=self.device),
            torch.randn(10, 10, device=self.device),
        )

        with config.patch({"freezing": True}):
            self.check_model(Model(self.device), example_inputs)

    def test_simple_split(self):
        class Model(torch.nn.Module):
            def __init__(self):
                super().__init__()

            def forward(self, x):
                return torch.cat(tensors=torch.split(x, 4, dim=1), dim=-2)

        example_inputs = (torch.randn(2, 8, device=self.device),)
        counters.clear()
        self.check_model(Model(), example_inputs)
        self.assertEqual(counters["inductor"]["scmerge_split_removed"], 1)
        self.assertEqual(counters["inductor"]["scmerge_cat_removed"], 1)
        self.assertEqual(counters["inductor"]["scmerge_split_sections_removed"], 1)

    def test_missing_output(self):
        class Model(torch.nn.Module):
            def __init__(self):
                super().__init__()

            def forward(self, x, y):
                a = torch.sin(x)
                b = torch.mm(a, y)
                c = torch.cos(b)
                return c

        example_inputs = (
            torch.randn(10, 10, device=self.device),
            torch.randn(10, 10, device=self.device),
        )
        self.check_model(Model(), example_inputs)

    def test_output_misaligned(self):
        class Model(torch.nn.Module):
            def __init__(self):
                super().__init__()

            def forward(self, x, y):
                x_unsqueeze = torch.unsqueeze(x, dim=0)
                y_unsqueeze = torch.unsqueeze(y, dim=0)
                cat = torch.cat([x_unsqueeze, y_unsqueeze], dim=0)
                x_getitem = cat[0]
                y_getitem = cat[1]
                x_sigmoid = torch.sigmoid(x_getitem)
                return x_sigmoid, y_getitem

        example_inputs = (
            torch.randn(10, 10, device=self.device),
            torch.randn(10, 10, device=self.device),
        )
        self.check_model(Model(), example_inputs)

    def test_dynamic_smem_above_default_limit(self):
        class Model(torch.nn.Module):
            def forward(self, x, y):
                return x @ y

        model = Model().to(self.device)
        # on A100, the generated Triton kernel for this MM
        # requires 55296 bytes of dynamic SMEM which is above
        # the A100's default dynamic SMEM limit of 49152 bytes.
        example_inputs = (
            torch.randn(10285, 96, device=self.device),
            torch.randn(96, 1, device=self.device),
        )
        self.check_model(
            model,
            example_inputs,
            options={
                "max_autotune": True,
                "max_autotune_gemm_backends": "TRITON",
            },
        )

    @unittest.skipIf(IS_FBCODE, "Not yet runnable in fbcode")
    def test_seq(self):
        layernorm = torch.nn.LayerNorm(10)
        net = torch.nn.Sequential(
            layernorm,
            torch.nn.ReLU(),
            layernorm,
            torch.nn.ReLU(),
        )

        example_inputs = (torch.randn(10, device=self.device),)
        self.check_model(net.eval(), example_inputs)

    def test_addmm(self):
        class Model(torch.nn.Module):
            def __init__(self, n, k, device):
                super().__init__()
                self.weight = torch.randn(n, k, device=device)
                self.bias = torch.randn(n, device=device)

            def forward(self, a):
                return torch.nn.functional.linear(a, self.weight, self.bias)

        M = 8
        N = 6
        K = 16
        model = Model(N, K, self.device)
        batch = 2
        a = torch.randn(batch, M, K, device=self.device)
        example_inputs = (a,)
        self.check_model(model, example_inputs)

    def test_aliased_buffer_reuse(self):
        class Model(torch.nn.Module):
            def __init__(self):
                super().__init__()

            def forward(self, x, y):
                x = 2 * x
                y = 2 * y
                c = torch.cat([x, y], dim=-1)
                d = 1 + c
                m = torch.mm(d, d)
                return m[:, :2] + x

        example_inputs = (
            torch.randn(4, 2, device=self.device),
            torch.randn(4, 2, device=self.device),
        )
        self.check_model(Model(), example_inputs)

    def test_buffer_reuse(self):
        class Model(torch.nn.Module):
            def __init__(self):
                super().__init__()

            def forward(self, x, y):
                a = torch.sin(x)
                b = torch.cos(y)
                c = torch.mm(a, b)
                d = torch.relu(c)
                e = torch.sigmoid(d)
                f = torch.mm(x, y)
                g = e + f
                return g

        example_inputs = (
            torch.randn(4, 4, device=self.device),
            torch.randn(4, 4, device=self.device),
        )
        self.check_model(Model(), example_inputs)

    def test_duplicated_params(self):
        class Model(torch.nn.Module):
            def __init__(self):
                super().__init__()
                self.p = torch.nn.Parameter(torch.rand(6))
                self.q = self.p

            def forward(self, x):
                return self.p * x + self.q

        example_inputs = (torch.rand(6, device=self.device),)
        self.check_model(Model(), example_inputs)

    @unittest.skip("Skip this test, only for local test. SIGABRT is produced.")
    def test_inf(self):
        class Model(torch.nn.Module):
            def __init__(self):
                super().__init__()
                self.linear = torch.nn.Linear(10, 10)

            def forward(self, x, y):
                return x + self.linear(y)

        x = torch.randn(10, 10, device=self.device)
        x[0][0] = float("Inf")
        example_inputs = (
            x,
            torch.randn(10, 10, device=self.device),
        )
        self.check_model(
            Model().to(self.device),
            example_inputs,
            options={"debug_check_inf_and_nan": True},
        )

    @unittest.skip("Skip this test, only for local test. SIGABRT is produced.")
    def test_nan(self):
        class Model(torch.nn.Module):
            def __init__(self):
                super().__init__()
                self.linear = torch.nn.Linear(10, 10)

            def forward(self, x, y):
                return x + self.linear(y)

        x = torch.randn(10, 10, device=self.device)
        x[0][0] = float("nan")
        example_inputs = (
            x,
            torch.randn(10, 10, device=self.device),
        )
        self.check_model(
            Model().to(self.device),
            example_inputs,
            options={"debug_check_inf_and_nan": True},
        )

    def test_assert_async(self):
        if self.device != "cuda":
            raise unittest.SkipTest("requires CUDA")

        class Model(torch.nn.Module):
            def __init__(self):
                super().__init__()

            def forward(self, x):
                u0 = x.item()
                torch._check(u0 > 3)
                return torch.ones(u0)[0]

        x = torch.tensor(23, device=self.device)
        example_inputs = (x,)
        self.check_model(Model(), example_inputs)

    def test_simple_dynamic(self):
        class Model(torch.nn.Module):
            def __init__(self):
                super().__init__()

            def forward(self, x, y):
                add_0 = x + y
                return torch.nn.functional.relu(input=add_0, inplace=False)

        x = torch.randn(128, 2048, device=self.device)
        y = torch.randn(128, 2048, device=self.device)
        dim0_x = Dim("dim0_x", min=1, max=2048)
        dynamic_shapes = {"x": {0: dim0_x}, "y": {0: dim0_x}}
        example_inputs = (x, y)
        self.check_model(Model(), example_inputs, dynamic_shapes=dynamic_shapes)

    @unittest.skipIf(
        not torch.cuda.is_available() or torch.cuda.get_device_capability() < (9, 0),
        "FP8 is only supported on H100+",
    )
    @skipIfRocm  # _scaled_mm_out_cuda  is not compiled for ROCm platform
    def test_fp8(self):
        class Model(torch.nn.Module):
            def __init__(self, dtype):
                super().__init__()
                self.out_dtype = dtype

            def forward(self, x, weight, bias, scale_a, scale_b):
                weight = weight.to(torch.float8_e4m3fn)
                output, updated_amax = torch._scaled_mm(
                    x,
                    weight,
                    bias=input_bias,
                    out_dtype=self.out_dtype,
                    scale_a=scale_a,
                    scale_b=scale_b,
                )
                return output

        dtype = torch.float16

        a_scale = torch.Tensor([1.0]).to(device="cuda")
        b_scale = torch.Tensor([1.0]).to(device="cuda")
        input_bias = torch.rand(32, device="cuda", dtype=dtype)
        weight_shape = (32, 16)
        weight = torch.rand(*weight_shape, device="cuda", dtype=dtype).T
        a_inverse_scale = 1 / a_scale
        b_inverse_scale = 1 / b_scale

        x_shape = (16, 16)
        x = torch.rand(*x_shape, device="cuda", dtype=dtype).to(torch.float8_e4m3fn)
        dim0_x = Dim("dim0_x", min=1, max=2048)
        dynamic_shapes = ({0: dim0_x}, None, None, None, None)
        self.check_model(
            Model(dtype),
            (x, weight, input_bias, a_inverse_scale, b_inverse_scale),
            dynamic_shapes=dynamic_shapes,
        )

    def test_poi_multiple_dynamic(self):
        class Model(torch.nn.Module):
            def __init__(self):
                super().__init__()

            def forward(self, x, y):
                add_0 = x + y
                return torch.nn.functional.relu(input=add_0, inplace=False)

        x = torch.randn(128, 2048, device=self.device)
        y = torch.randn(128, 2048, device=self.device)
        dim0_x = Dim("dim0_x", min=1, max=2048)
        dynamic_shapes = {"x": {0: dim0_x}, "y": {0: dim0_x}}
        list_example_inputs = [(x, y)]
        list_example_inputs.append(
            (
                torch.randn(64, 2048, device=self.device),
                torch.randn(64, 2048, device=self.device),
            ),
        )
        list_example_inputs.append(
            (
                torch.randn(211, 2048, device=self.device),
                torch.randn(211, 2048, device=self.device),
            ),
        )
        self.check_model_with_multiple_inputs(
            Model(), list_example_inputs, dynamic_shapes=dynamic_shapes
        )

    def test_addmm_multiple_dynamic(self):
        class Model(torch.nn.Module):
            def __init__(self, n, k, device):
                super().__init__()
                self.weight = torch.randn(n, k, device=device)
                self.bias = torch.randn(n, device=device)

            def forward(self, a):
                return torch.nn.functional.linear(a, self.weight, self.bias)

        M = 8
        N = 6
        K = 16
        model = Model(N, K, self.device)
        batch = 2
        a = torch.randn(batch, M, K, device=self.device)
        dim0_a = Dim("dim0_a", min=1, max=2048)
        dynamic_shapes = {"a": {0: dim0_a}}
        list_example_inputs = [(a,)]
        batch = 2048
        list_example_inputs.append(
            (torch.randn(batch, M, K, device=self.device),),
        )
        batch = 128
        list_example_inputs.append(
            (torch.randn(batch, M, K, device=self.device),),
        )
        self.check_model_with_multiple_inputs(
            model,
            list_example_inputs,
            dynamic_shapes=dynamic_shapes,
            options={
                "max_autotune": True,
                "max_autotune_gemm_backends": "TRITON",
            },
        )

    def test_bmm_multiple_dynamic(self):
        class Model(torch.nn.Module):
            def __init__(self):
                super().__init__()

            def forward(self, a, b):
                return torch.bmm(a, b)

        M = 8
        N = 6
        K = 16
        model = Model()
        batch = 1024
        a = torch.randn(batch, M, K, device=self.device)
        b = torch.randn(batch, K, N, device=self.device)
        dim0_a = Dim("dim0_a", min=1, max=2048)
        dynamic_shapes = {"a": {0: dim0_a}, "b": {0: dim0_a}}
        list_example_inputs = [(a, b)]
        batch = 2048
        list_example_inputs.append(
            (
                torch.randn(batch, M, K, device=self.device),
                torch.randn(batch, K, N, device=self.device),
            ),
        )
        batch = 128
        list_example_inputs.append(
            (
                torch.randn(batch, M, K, device=self.device),
                torch.randn(batch, K, N, device=self.device),
            ),
        )
        self.check_model_with_multiple_inputs(
            model,
            list_example_inputs,
            options={
                "max_autotune": True,
                "max_autotune_gemm_backends": "TRITON",
            },
            dynamic_shapes=dynamic_shapes,
        )

    def test_foreach_multiple_dynamic(self):
        class Model(torch.nn.Module):
            def __init__(self):
                super().__init__()

            def forward(self, x, y):
                x_unsqueeze = torch.unsqueeze(x, dim=0)
                y_unsqueeze = torch.unsqueeze(y, dim=0)
                cat = torch.cat([x_unsqueeze, y_unsqueeze], dim=0)
                return cat

        model = Model()
        x = torch.randn(128, 2048, device=self.device)
        y = torch.randn(128, 2048, device=self.device)
        dim0_x = Dim("dim0_x", min=1, max=2048)
        dynamic_shapes = {"x": {0: dim0_x}, "y": {0: dim0_x}}
        list_example_inputs = [(x, y)]
        list_example_inputs.append(
            (
                torch.randn(64, 2048, device=self.device),
                torch.randn(64, 2048, device=self.device),
            ),
        )
        list_example_inputs.append(
            (
                torch.randn(211, 2048, device=self.device),
                torch.randn(211, 2048, device=self.device),
            ),
        )
        self.check_model_with_multiple_inputs(
            model,
            list_example_inputs,
            dynamic_shapes=dynamic_shapes,
        )

    # scaled_dot_product_flash_attention
    @unittest.skipIf(IS_FBCODE, "Not yet runnable in fbcode")
    @unittest.skipIf(not SM80OrLater, "bfloat16 only supported in sm80+")
    def test_sdpa(self):
        class Model(torch.nn.Module):
            def __init__(self):
                super().__init__()

            def forward(self, q, k, v):
                return torch.nn.functional.scaled_dot_product_attention(q, k, v)[0]

        example_inputs = (
            torch.randn(1, 48, 64, 64, dtype=torch.bfloat16, device=self.device),
            torch.randn(1, 48, 64, 64, dtype=torch.bfloat16, device=self.device),
            torch.randn(1, 48, 64, 64, dtype=torch.bfloat16, device=self.device),
        )
        self.check_model(Model(), example_inputs)

    @unittest.skipIf(IS_FBCODE, "Not yet runnable in fbcode")
    @unittest.skipIf(not SM80OrLater, "bfloat16 only supported in sm80+")
    def test_sdpa_2(self):
        class Model(torch.nn.Module):
            def __init__(self):
                super().__init__()

            def forward(self, q, k, v, x):
                t = torch.nn.functional.scaled_dot_product_attention(
                    q, k, v, is_causal=True
                )[0]
                return x + t

        example_inputs = (
            torch.randn(1, 48, 64, 64, dtype=torch.bfloat16, device=self.device),
            torch.randn(1, 48, 64, 64, dtype=torch.bfloat16, device=self.device),
            torch.randn(1, 48, 64, 64, dtype=torch.bfloat16, device=self.device),
            torch.randn(1, 48, 64, 64, dtype=torch.bfloat16, device=self.device),
        )
        self.check_model(Model(), example_inputs)

    def test_zero_grid_with_unbacked_symbols(self):
        class Repro(torch.nn.Module):
            def __init__(self):
                super().__init__()

            def forward(self, x, y):
                nz = torch.nonzero(x)
                b = torch.ones_like(nz, dtype=torch.float16)
                c = torch.zeros_like(nz, dtype=torch.float16)
                d = (b + c) @ y
                return d.sum()

        example_inputs = (
            torch.tensor([1, 1, 1], device=self.device),
            torch.randn((1, 32), dtype=torch.float16, device=self.device),
        )
        self.check_model(Repro(), example_inputs)

    @skipIfRocm
    def test_cond_simple(self):
        inputs = (
            torch.randn((10, 20), device=self.device),
            torch.randn((10, 20), device=self.device),
        )
        dim0_ab = Dim("s0", min=2, max=1024)
        dynamic_shapes = {
            "p": {},
            "a": {0: dim0_ab, 1: None},
            "b": {0: dim0_ab, 1: None},
        }
        self.check_model_with_multiple_inputs(
            CondModels.Simple(),
            prepend_predicates(inputs),
            dynamic_shapes=dynamic_shapes,
        )

    @skipIfRocm
    def test_cond_nested(self):
        inputs = (
            torch.randn((10, 20), device=self.device),
            torch.randn((10, 20), device=self.device),
            torch.randn((10, 20), device=self.device),
        )
        dim0_abc = Dim("s0", min=2, max=1024)
        dynamic_shapes = {
            "p0": {},
            "p1": {},
            "p2": {},
            "a": {0: dim0_abc, 1: None},
            "b": {0: dim0_abc, 1: None},
            "c": {0: dim0_abc, 1: None},
        }
        self.check_model_with_multiple_inputs(
            CondModels.Nested(),
            prepend_predicates(inputs, num_predicates=3),
            dynamic_shapes=dynamic_shapes,
        )

    @skipIfRocm
    def test_cond_with_parameters(self):
        inputs = (torch.randn((10, 20), device=self.device),)
        dim0_abc = Dim("s0", min=2, max=1024)
        dynamic_shapes = {
            "p": {},
            "a": {0: dim0_abc, 1: None},
        }
        self.check_model_with_multiple_inputs(
            CondModels.Parameters(self.device),
            prepend_predicates(inputs),
            dynamic_shapes=dynamic_shapes,
        )

    @skipIfRocm
    def test_cond_with_reinterpret_view_inputs_outputs(self):
        inputs = (
            torch.randn((10, 20), device=self.device),
            torch.randn((10, 20), device=self.device),
        )
        dim0_ab = Dim("s0", min=3, max=1024)
        dynamic_shapes = {
            "p": {},
            "a": {0: dim0_ab, 1: None},
            "b": {0: dim0_ab, 1: None},
        }
        self.check_model_with_multiple_inputs(
            CondModels.ReinterpretView(),
            prepend_predicates(inputs),
            dynamic_shapes=dynamic_shapes,
        )

    @skipIfRocm
    def test_cond_with_multiple_outputs(self):
        inputs = (
            torch.randn((10, 20), device=self.device),
            torch.randn((10, 20), device=self.device),
            torch.randn((30, 40), device=self.device),
        )
        dim0_ab = Dim("s0", min=2, max=1024)
        dim0_c = Dim("s1", min=2, max=1024)
        dynamic_shapes = {
            "p": {},
            "a": {0: dim0_ab, 1: None},
            "b": {0: dim0_ab, 1: None},
            "c": {0: dim0_c, 1: None},
        }
        self.check_model_with_multiple_inputs(
            CondModels.MultipleOutputs(),
            prepend_predicates(inputs),
            dynamic_shapes=dynamic_shapes,
        )

    @skipIfRocm
    def test_cond_with_outer_code_before_after(self):
        inputs = (
            torch.randn((10, 20), device=self.device),
            torch.randn((10, 20), device=self.device),
        )
        dim0_ab = Dim("s0", min=2, max=1024)
        dynamic_shapes = {
            "p": {},
            "a": {0: dim0_ab, 1: None},
            "b": {0: dim0_ab, 1: None},
        }
        self.check_model_with_multiple_inputs(
            CondModels.OuterCode(),
            prepend_predicates(inputs),
            dynamic_shapes=dynamic_shapes,
        )

    @skipIfRocm
    def test_cond_use_buffers_from_outer_scope(self):
        inputs = (
            torch.randn((10, 20), device=self.device),
            torch.randn((10, 20), device=self.device),
            torch.randn((10, 20), device=self.device),
        )
        dim0_abc = Dim("s0", min=2, max=1024)
        dynamic_shapes = {
            "p": {},
            "a": {0: dim0_abc, 1: None},
            "b": {0: dim0_abc, 1: None},
            "c": {0: dim0_abc, 1: None},
        }
        self.check_model_with_multiple_inputs(
            CondModels.OuterBuffers(),
            prepend_predicates(inputs),
            dynamic_shapes=dynamic_shapes,
        )

    @skipIfRocm
    @common_utils.parametrize("dynamic", [False, True])
    def test_cond_non_tensor_predicates(self, dynamic):
        inputs1 = (
            torch.randn((10, 20), device=self.device),
            torch.randn((15, 20), device=self.device),
        )
        inputs2 = (
            torch.randn((10, 20), device=self.device),
            torch.randn((5, 20), device=self.device),
        )
        inputs = (inputs1,)
        dynamic_shapes = None
        if dynamic:
            inputs = (inputs1, inputs2)
            dim0_a = Dim("s0", min=2, max=1024)
            dim0_b = Dim("s1", min=2, max=1024)
            dynamic_shapes = {
                "a": {0: dim0_a, 1: None},
                "b": {0: dim0_b, 1: None},
            }
        self.check_model_with_multiple_inputs(
            CondModels.WithNonTensorPredicate(),
            inputs,
            dynamic_shapes=dynamic_shapes,
        )

    @config.patch({"is_predispatch": True})
    def test_constant(self):
        class M(torch.nn.Module):
            def __init__(self, device):
                super().__init__()
                self.device = device

            def forward(self, x):
                t = torch.tensor(x.size(-1), device=self.device, dtype=torch.float)
                t = torch.sqrt(t * 3)
                return x * t

        self.check_model(M(self.device), (torch.randn(5, 5, device=self.device),))

    def test_zero_grid_with_backed_symbols(self):
        class Repro(torch.nn.Module):
            def __init__(self):
                super().__init__()

            def forward(self, x, b):
                return x + b

        example_inputs = (
            x := torch.randn((3, 2), device=self.device),
            torch.randn((1, 2), device=self.device),
        )
        torch._dynamo.mark_dynamic(x, index=0)  # Create dynamic symbol

        # Compile & run model where dynamic dim size > 0.
        so_path: str = AOTIRunnerUtil.compile(
            Repro(),
            example_inputs,
        )
        aot_inductor_module = AOTIRunnerUtil.load("cuda", so_path)
        aot_inductor_module(*example_inputs)

        # Re-run where dynamic dim size is 0.
        example_inputs = (
            torch.randn((0, 2), device=self.device),
            torch.randn((1, 2), device=self.device),
        )
        actual = aot_inductor_module(*example_inputs)
        expected = Repro()(*example_inputs)
        torch.testing.assert_close(actual, expected)

    def test_repeat_interleave(self):
        class Repro(torch.nn.Module):
            def __init__(self):
                super().__init__()

            def forward(self, x):
                return torch.ops.aten.repeat_interleave.Tensor(x, output_size=12)

        example_inputs = (torch.ones((1,), dtype=torch.int32, device=self.device) * 12,)
        self.check_model(Repro(), example_inputs)

    def test_dynamic_cat(self):
        class Model(torch.nn.Module):
            def __init__(self):
                super().__init__()

            def forward(self, a, b):
                return torch.cat([a, b], dim=0)

        a = torch.randn(2, 4, device=self.device)
        b = torch.randn(3, 4, device=self.device)
        dim0_a = Dim("dim0_a", min=1, max=10)
        dim0_b = Dim("dim0_b", min=1, max=20)
        dynamic_shapes = {"a": {0: dim0_a}, "b": {0: dim0_b}}
        example_inputs = (a, b)
        self.check_model(Model(), example_inputs, dynamic_shapes=dynamic_shapes)

    def test_buffer_mutation_1(self):
        class Model(torch.nn.Module):
            def __init__(self, device):
                super().__init__()
                self.register_buffer("foo", torch.randn(4, 4, device=device))

            def forward(self, x):
                self.foo.add_(1)
                return self.foo + x

        example_inputs = (torch.rand(4, 4, device=self.device),)
        torch._export.aot_compile(Model(self.device), example_inputs)
        self.check_model(Model(self.device), example_inputs)

    def test_buffer_mutation_2(self):
        class Model(torch.nn.Module):
            def __init__(self, device):
                super().__init__()
                self.register_buffer("bar", torch.arange(10, device=device))

            def forward(self, x):
                self.bar.mul_(2)
                return x + self.bar

        example_inputs = (torch.randn(10, device=self.device),)
        self.check_model(Model(self.device), example_inputs)

    @skipIfRocm
    @requires_multigpu()
    def test_replicate_on_devices(self):
        if self.device != "cuda":
            raise unittest.SkipTest("requires CUDA")

        class Model(torch.nn.Module):
            def __init__(self, w1, w2):
                super().__init__()
                self.w1 = w1
                self.w2 = w2

            def forward(self, x, y):
                a = x * self.w1
                b = y * self.w2
                return a + b

        w1 = torch.randn(10, 10)
        w2 = torch.randn(10, 10)
        inputs = (torch.randn(10, 10), torch.randn(10, 10))
        result_cpu = Model(w1, w2)(*inputs)

        # Compile model with AOTInductor
        with torch.cuda.device(0), config.patch("abi_compatible", self.abi_compatible):
            so_path = AOTIRunnerUtil.compile(
                model=Model(w1.cuda(0), w2.cuda(0)),
                example_inputs=tuple(t.cuda(0) for t in inputs),
            )

        # Run model on cuda:N
        for i in range(torch.cuda.device_count()):
            with torch.cuda.device(i):
                example_inputs = tuple(t.cuda(i) for t in inputs)
                optimized = AOTIRunnerUtil.load("cuda", so_path)
                result_cuda = optimized(*example_inputs)
            self.assertTrue(same(result_cpu, result_cuda.cpu()))

    def test_pytree_inputs(self):
        class M(torch.nn.Module):
            def __init__(self):
                super().__init__()

            def forward(self, x: Dict[str, torch.Tensor]):
                add_ = torch.zeros(5)
                mul_ = torch.ones(5)
                for v in x.values():
                    add_ += v
                    mul_ *= v

                return [add_, mul_]

        self.check_model(M(), ({"x": torch.ones(5), "y": torch.ones(5)},))

    @skipIfRocm
    @requires_multigpu()
    def test_non_default_cuda_device(self):
        if self.device != "cuda":
            raise unittest.SkipTest("requires CUDA")

        class Model(torch.nn.Module):
            def __init__(self, weight):
                super().__init__()
                self.weight = weight

            def forward(self, x, y):
                return x + torch.nn.functional.linear(y, self.weight)

        weight = torch.randn(10, 10)
        inputs = (torch.randn(10, 10), torch.randn(10, 10))
        result_cpu = Model(weight)(*inputs)

        with torch.cuda.device(0), torch.no_grad(), config.patch(
            "abi_compatible", self.abi_compatible
        ):
            result_cuda_0 = AOTIRunnerUtil.run(
                "cuda", Model(weight.cuda(0)), tuple(t.cuda(0) for t in inputs)
            )

        with torch.cuda.device(1), torch.no_grad(), config.patch(
            "abi_compatible", self.abi_compatible
        ):
            result_cuda_1 = AOTIRunnerUtil.run(
                "cuda", Model(weight.cuda(1)), tuple(t.cuda(1) for t in inputs)
            )

        self.assertTrue(same(result_cpu, result_cuda_0.cpu()))
        self.assertTrue(same(result_cpu, result_cuda_1.cpu()))

    def test_reuse_kernel(self):
        class Model(torch.nn.Module):
            def __init__(self):
                super().__init__()

            def forward(self, x, y):
                a = torch.sin(x)
                b = torch.mm(a, y)
                c = torch.sin(b)
                d = torch.mm(b, c)
                return d

        example_inputs = (
            torch.randn(87, 87, device=self.device),
            torch.randn(87, 87, device=self.device),
        )
        self.check_model(Model(), example_inputs)

        if self.device == "cuda":
            so_path = torch._export.aot_compile(Model(), example_inputs)
            with open(os.path.splitext(so_path)[0] + ".cpp") as cpp:
                src_code = cpp.read()
                FileCheck().check_count(
                    "triton_poi_fused_sin_0 = loadKernel(",
                    1,
                    exactly=True,
                ).run(src_code)

    def test_fake_tensor_device_validation(self):
        if self.device != "cuda":
            raise unittest.SkipTest("requires CUDA")

        class Model(torch.nn.Module):
            def __init__(self):
                super().__init__()

            def forward(self, x, y):
                return x + y

        example_inputs = (torch.randn(10, 10), torch.randn(10, 10))

        # Export on CPU
        exported_program = export(Model(), example_inputs)

        # Compile exported model on CUDA
        gm = exported_program.graph_module.to(self.device)
        with self.assertRaisesRegex(ValueError, "Device mismatch between fake input"):
            torch._inductor.aot_compile(
                gm, tuple(i.to(self.device) for i in example_inputs)
            )

    @unittest.mock.patch("torch._inductor.graph.supported_dtype_of_cpp_wrapper")
    def test_unsupported_input_dtype(self, supported_dtype_of_cpp_wrapper_mock):
        supported_dtype_of_cpp_wrapper_mock.return_value = False

        class Model(torch.nn.Module):
            def __init__(self):
                super().__init__()

            def forward(self, x, y):
                return x + y

        example_inputs = (
            torch.randn(10, 10).to(self.device),
            torch.randn(10, 10).to(self.device),
        )
        with self.assertRaisesRegex(
            CppWrapperCodeGenError, "Unsupported input dtype torch.float32"
        ):
            torch._export.aot_compile(Model(), example_inputs)

        supported_dtype_of_cpp_wrapper_mock.assert_called_once_with(
            torch.float32, self.device == "cuda"
        )

    def test_consecutive_compiles(self):
        """Test that compilation behaves correctly with cache hits"""

        class TestModule(torch.nn.Module):
            def __init__(self):
                super().__init__()

            def forward(self, x):
                return x + 1

        mod = TestModule()
        inp = torch.rand(1)
        mod(inp)
        mod2 = torch.fx.symbolic_trace(mod, concrete_args=[inp])
        so = torch._export.aot_compile(mod2, (inp,))
        assert so is not None
        # compile the 2nd time with cache hit
        so = torch._export.aot_compile(mod2, (inp,))
        assert so is not None

    def test_normal_functional(self):
        class Model(torch.nn.Module):
            def __init__(self):
                super().__init__()

            def forward(self, x):
                return torch.ops.aten.normal_functional.default(x)

        self.check_model(Model(), (torch.empty(4, 1, 4, 4),))

    def test_empty_graph(self):
        class Model(torch.nn.Module):
            def __init__(self):
                super().__init__()

            def forward(self, x):
                return x

        example_inputs = (torch.randn(8, 4, 4, device=self.device),)
        self.check_model(Model(), example_inputs)

    @unittest.skipIf(IS_FBCODE, "Not runnable in fbcode")
    def test_dup_unbacked_sym_decl(self):
        class Model(torch.nn.Module):
            def __init__(self):
                super().__init__()

            def forward(self, x):
                abs_1 = torch.ops.aten.abs.default(x)
                lt = torch.ops.aten.lt.Scalar(abs_1, 0.001)
                eq = torch.ops.aten.eq.Scalar(lt, 0)
                index_1 = torch.ops.aten.index.Tensor(x, [eq])
                sin = torch.ops.aten.sin.default(index_1)
                index_2 = torch.ops.aten.index.Tensor(x, [eq])
                div_3 = torch.ops.aten.div.Tensor(sin, index_2)
                return div_3

        example_inputs = (torch.randn(4, 4, 4, 4).to(self.device),)
        self.check_model(Model(), example_inputs)

    def test_run_with_grad_enabled(self):
        class Model(torch.nn.Module):
            def forward(self, x, weight, bias):
                return torch.ops.aten.addmm(bias, weight, x)

        m = Model().to(device=self.device)
        x = torch.rand(8, 8, device=self.device, requires_grad=True)
        weight = torch.rand(8, 8, device=self.device, requires_grad=True)
        bias = torch.rand(8, device=self.device, requires_grad=True)
        example_inputs = (x, weight, bias)

        expected = m(*example_inputs)
        expected = pytree.tree_leaves(expected)

        # compiler under no_grad
        with torch.no_grad():
            so_path = AOTIRunnerUtil.compile(m, example_inputs)

        # run under grad enabled
        self.assertTrue(torch.is_grad_enabled())

        optimized = AOTIRunnerUtil.load(self.device, so_path)
        actual = optimized(*example_inputs)
        actual = pytree.tree_leaves(actual)

        self.assertTrue(same(actual, expected))

    def test_return_constant(self):
        class Model(torch.nn.Module):
            def __init__(self, device):
                super().__init__()
                self.cst = torch.randn(5, 5, device=device)

            def forward(self, x):
                a = self.cst.clone()
                return (x, a)

        x = torch.randn(5, device=self.device)
        self.check_model(Model(self.device), (x,))

    def test_with_profiler(self):
        class Model(torch.nn.Module):
            def __init__(self):
                super().__init__()
                self.linear = torch.nn.Linear(10, 10)

            def forward(self, x, y):
                return x + self.linear(y)

        example_inputs = (
            torch.randn(10, 10, device=self.device),
            torch.randn(10, 10, device=self.device),
        )
        with config.patch({"profile_bandwidth": "1", "profile_bandwidth_regex": ""}):
            self.check_model(Model(), example_inputs)

    def test_with_no_triton_profiler(self):
        class Model(torch.nn.Module):
            def __init__(self):
                super().__init__()

            def forward(self, x):
                return torch.permute(x, (1, 0))

        example_inputs = (torch.randn(10, 10, device=self.device),)
        with config.patch({"profile_bandwidth": "1", "profile_bandwidth_regex": ""}):
            self.check_model(Model(), example_inputs)

    def test_repeat_output(self):
        class Model(torch.nn.Module):
            def __init__(self):
                super().__init__()

            def forward(self, x):
                y = torch.sin(x)
                return y, y

        example_inputs = (torch.randn(3, 10, device=self.device),)
        self.check_model(Model(), example_inputs)

    @skip_if_no_torchvision
    def test_missing_cubin(self):
        from torchvision.models.resnet import Bottleneck, ResNet

        class Model(ResNet):
            def __init__(self):
                super().__init__(
                    block=Bottleneck,
                    layers=[3, 4, 6, 3],
                    replace_stride_with_dilation=[False, False, True],
                    norm_layer=None,
                )

            def forward(self, x):
                x = self.conv1(x)
                x = self.bn1(x)
                x = self.relu(x)
                f1 = x
                x = self.maxpool(x)
                x = self.layer1(x)
                f2 = x
                x = self.layer2(x)
                f3 = x
                x = self.layer3(x)
                x = self.layer4(x)
                f4 = x
                return [f1, f2, f3, f4]

        # Call eval() here so that batch_norm won't update the running stats
        # Use float64 to avoid numeric difference failure
        model = Model().to(device=self.device, dtype=torch.float64).eval()
        example_inputs = (
            torch.randn(4, 3, 64, 64, device=self.device, dtype=torch.float64),
        )
        self.check_model(model, example_inputs)

    @skipIfRocm
    @common_utils.parametrize("grid_type", [1, 2, 3])
    @common_utils.parametrize("num_dims", [1, 2])
    @common_utils.parametrize("dynamic", [False, True])
    @common_utils.parametrize("autotune", [False, True])
    def test_triton_kernel(self, grid_type, num_dims, dynamic, autotune):
        if self.device != "cuda":
            raise unittest.SkipTest("requires CUDA")

        class Model(torch.nn.Module):
            def __init__(self):
                super().__init__()

            def forward(self, x, y):
                output = torch.zeros_like(x)
                if autotune and num_dims == 2:
                    x_elements = output.size()[0]
                    y_elements = output.size()[1]
                else:
                    n_elements = output.numel()

                # Select grid
                if autotune and num_dims == 2:
                    if grid_type == 1:
                        grid = (x_elements, y_elements)
                    elif grid_type == 2:
                        grid = lambda meta: (  # noqa: E731
                            triton.cdiv(x_elements, meta["BLOCK_SIZE_X"]),
                            triton.cdiv(y_elements, meta["BLOCK_SIZE_Y"]),
                        )
                    else:

                        def grid_fn(meta):
                            return (
                                triton.cdiv(x_elements, meta["BLOCK_SIZE_X"]),
                                triton.cdiv(y_elements, meta["BLOCK_SIZE_Y"]),
                            )

                        grid = grid_fn
                else:
                    if grid_type == 1:
                        grid = (n_elements,)
                    elif grid_type == 2:
                        grid = lambda meta: (  # noqa: E731
                            triton.cdiv(n_elements, meta["BLOCK_SIZE"]),
                        )
                    else:

                        def grid_fn(meta):
                            return (triton.cdiv(n_elements, meta["BLOCK_SIZE"]),)

                        grid = grid_fn

                # Select kernel
                if autotune:
                    if num_dims == 1:
                        add_kernel_autotuned[grid](x, y, output, n_elements)
                    else:
                        add_kernel_2d_autotuned[grid](
                            x, y, output, x_elements, y_elements
                        )
                else:
                    add_kernel[grid](x, y, output, n_elements, BLOCK_SIZE=16)
                return output

        dims = [10] * num_dims
        x = torch.randn(*dims, device=self.device)
        y = torch.randn(*dims, device=self.device)
        dynamic_shapes = []
        if dynamic:
            dim0_x = Dim("dim0_x", min=1, max=10)
            dim0_y = Dim("dim0_y", min=1, max=10)
            dynamic_shapes = {"x": {0: dim0_x}, "y": {0: dim0_y}}
        self.check_model(Model(), (x, y), dynamic_shapes=dynamic_shapes)

    @skipIfRocm
    def test_triton_kernel_dynamic_shape_with_div(self):
        if self.device != "cuda":
            raise unittest.SkipTest("requires CUDA")

        @triton.jit
        def pass_kernel(x, num):
            pass

        class Model(torch.nn.Module):
            def __init__(self):
                super().__init__()

            def forward(self, x):
                num = x.numel() // 4

                grid = lambda meta: (triton.cdiv(num, 16),)  # noqa: E731
                pass_kernel[grid](x, num)
                return x

        x = torch.randn(10, device=self.device)
        dim0_x = Dim("dim0_x", min=1, max=10)
        dynamic_shapes = {"x": {0: dim0_x}}
        self.check_model(Model(), (x,), dynamic_shapes=dynamic_shapes)

    @skipIfRocm
    def test_triton_kernel_reinterpret_view(self):
        if self.device != "cuda":
            raise unittest.SkipTest("requires CUDA")

        @triton.jit
        def pass_kernel(x, y):
            pass

        class Model(torch.nn.Module):
            def __init__(self):
                super().__init__()

            def forward(self, x):
                out = torch.zeros_like(x[:, 4:])
                # the slicing below creates two ReinterpretView
                # instances: with offset=3 and offset=4
                add_kernel[(10,)](
                    in_ptr0=x[:, 3:-1],
                    in_ptr1=x[:, 4:],
                    out_ptr=out,
                    n_elements=160,
                    BLOCK_SIZE=16,
                )
                return out

        example_inputs = (torch.randn(10, 20, device=self.device),)
        self.check_model(Model(), example_inputs)

    @skipIfRocm
    def test_triton_kernel_with_none_input(self):
        if self.device != "cuda":
            raise unittest.SkipTest("requires CUDA")

        class Model(torch.nn.Module):
            def __init__(self):
                super().__init__()

            def forward(self, x, y):
                n_elements = x.size()[0]
                BLOCK_SIZE = 1024

                output_wo_y = torch.empty_like(x)
                output_with_y = torch.empty_like(x)

                wo_kernel = add_kernel_with_optional_param[(1,)](
                    x,
                    None,
                    output_wo_y,
                    n_elements,
                    ARGS_PASSED="one",
                    BLOCK_SIZE=BLOCK_SIZE,
                )
                with_kernel = add_kernel_with_optional_param[(1,)](
                    x,
                    y,
                    output_with_y,
                    n_elements,
                    ARGS_PASSED="two",
                    BLOCK_SIZE=BLOCK_SIZE,
                )

                return 2.71 * output_wo_y + 3.14 * output_with_y

        example_inputs = (
            torch.randn(1023, device=self.device),
            torch.randn(1023, device=self.device),
        )

        self.check_model(Model(), example_inputs)

    @skipIfRocm
    def test_triton_kernel_equal_to_1_arg(self):
        if self.device != "cuda":
            raise unittest.SkipTest("requires CUDA")

        class Model(torch.nn.Module):
            def forward(self, x, y):
                out = torch.empty_like(x)
                n_elements = x.numel()
                add_kernel[(n_elements,)](x, y, out, n_elements, BLOCK_SIZE=16)
                return out

        example_inputs = (
            torch.randn(1, device=self.device),
            torch.randn(1, device=self.device),
        )

        self.check_model(Model(), example_inputs)

    def test_shifted_constraint_ranges(self):
        class Model(torch.nn.Module):
            def __init__(self):
                super().__init__()

            def forward(
                self,
                x: torch.Tensor,
                y: torch.Tensor,
            ):
                torch._check(y.size(0) == x.size(0) + 1)
                return x.sum(0) + y.sum(0)

        a = torch.randn((4, 5), device=self.device)
        b = torch.randn((5, 5), device=self.device)
        dim0_x = Dim("dim0_x", min=2, max=1024)
        dim0_y = dim0_x + 1
        dynamic_shapes = {"x": {0: dim0_x}, "y": {0: dim0_y}}
        self.check_model(
            Model(),
            (a, b),
            dynamic_shapes=dynamic_shapes,
        )

    def test_scatter_fallback(self):
        class Model(torch.nn.Module):
            def __init__(self):
                super().__init__()

            def forward(
                self,
                inp: torch.Tensor,
                index: torch.Tensor,
                src: torch.Tensor,
            ):
                return torch.scatter(inp, 1, index, src)

        inputs = (
            torch.ones((3, 5), device=self.device, dtype=torch.int64),
            torch.tensor([[0, 1, 2, 0]], device=self.device, dtype=torch.int64),
            torch.zeros((2, 5), device=self.device, dtype=torch.int64),
        )

        self.check_model(Model(), inputs)

    def test_scatter_reduce_fallback(self):
        class Model(torch.nn.Module):
            def __init__(self):
                super().__init__()

            def forward(
                self,
                inp: torch.Tensor,
                index: torch.Tensor,
                src: torch.Tensor,
            ):
                return torch.scatter_reduce(inp, 0, index, src, reduce="sum")

        inputs = (
            torch.tensor([1, 10, 100, 1000], device=self.device, dtype=torch.int64),
            torch.tensor([0, 1, 0, 1, 2, 1], device=self.device, dtype=torch.int64),
            torch.tensor([1, 2, 3, 4, 5, 6], device=self.device, dtype=torch.int64),
        )

        self.check_model(Model(), inputs)

    def test_index_put_fallback(self):
        # index_put falls back in the deterministic mode
        with DeterministicGuard(True):

            class Model(torch.nn.Module):
                def __init__(self):
                    super().__init__()

                def forward(
                    self,
                    self_tensor: torch.Tensor,
                    indices: Tuple[torch.Tensor],
                    values: torch.Tensor,
                ):
                    return torch.index_put(
                        self_tensor, indices, values, accumulate=True
                    )

            inputs = (
                torch.ones(4, device=self.device, dtype=torch.int64),
                (torch.tensor([1, 1, 2, 2], device=self.device, dtype=torch.bool),),
                torch.ones(4, device=self.device, dtype=torch.int64),
            )

            self.check_model(Model(), inputs)

    def test_convolution(self):
        class Model(torch.nn.Module):
            def __init__(self):
                super().__init__()

            def forward(self, x, w, b):
                return torch.ops.aten.convolution(x, w, b, [4], [0], [1], True, [0], 1)

        example_inputs = (
            torch.randn([2, 32, 90], device=self.device),
            torch.randn([32, 16, 8], device=self.device),
            torch.randn([16], device=self.device),
        )
        with config.patch(
            {
                "max_autotune": True,
                "max_autotune_gemm_backends": "Triton",
            }
        ):
            self.check_model(Model(), example_inputs)

    def test_zero_size_weight(self):
        class Model(torch.nn.Module):
            def __init__(self, channel, r=8):
                super().__init__()
                self.pool = torch.nn.AdaptiveAvgPool2d(1)
                self.net = torch.nn.Sequential(
                    torch.nn.Linear(channel, channel // r, bias=False),
                    torch.nn.ReLU(inplace=True),
                    torch.nn.Linear(channel // r, channel, bias=False),
                    torch.nn.Sigmoid(),
                )

            def forward(self, inp):
                b, c, _, _ = inp.shape
                x = self.pool(inp).view(b, c)
                x = self.net(x).view(b, c, 1, 1)
                x = inp * x
                return x

        inputs = (torch.rand(4, 4, 4, 4, device=self.device),)
        self.check_model(Model(4), inputs)

    def test_no_args(self):
        class Model(torch.nn.Module):
            def __init__(self, m, n):
                super().__init__()
                self.weight = torch.nn.Parameter(
                    torch.randn(m, n),
                )
                self.alpha = torch.nn.Parameter(torch.randn(m, n))

            def forward(self):
                return self.weight * self.alpha

        self.check_model(Model(6, 4), ())

    def test_dynamic_scalar(self):
        class Model(torch.nn.Module):
            def __init__(self):
                super().__init__()
                self.criterion_ce = torch.nn.CrossEntropyLoss(reduction="none")

            def forward(self, inputs, targets, split_index=None):
                statistics = {}
                total_loss = self.criterion_ce(inputs, targets).sum()
                statistics["dl"] = total_loss.item()
                return total_loss, statistics

        inputs = (
            torch.rand(4, 4, 4, 4, device=self.device),
            torch.rand(4, 4, 4, 4, device=self.device),
        )
        self.check_model(Model(), inputs)

    def test_constant_original_fqn_and_dtype(self):
        class FooBarModule(torch.nn.Module):
            def __init__(self):
                super().__init__()
                self.register_parameter("0", torch.nn.Parameter(torch.randn(3, 4)))
                self.register_buffer("test_buf", torch.randn(3, 4))
                self.register_parameter(
                    "test_param", torch.nn.Parameter(torch.randn(3, 4))
                )

            def forward(self, x):
                return ((x + self.test_buf) * getattr(self, "0")) / self.test_param

        class TestModule(torch.nn.Module):
            def __init__(self):
                super().__init__()
                self.foo_bar = FooBarModule()
                self.register_parameter(
                    "test_param", torch.nn.Parameter(torch.randn(3, 4))
                )
                self.register_buffer("test_buf", torch.randn(3, 4))

            def forward(self, x):
                return (self.foo_bar(x) + self.test_param) * self.test_buf

        with torch.no_grad():
            so_path = AOTIRunnerUtil.compile(
                model=TestModule().to(device=self.device),
                example_inputs=(torch.rand(3, 4, device=self.device),),
            )

        runner = AOTIRunnerUtil.load_runner(self.device, so_path)

        expected_original_fqns = {
            "L__self___test_param": "test_param",
            "L__self___test_buf": "test_buf",
            "getattr_L__self___foo_bar___0__": "foo_bar.0",
            "L__self___foo_bar_test_param": "foo_bar.test_param",
            "L__self___foo_bar_test_buf": "foo_bar.test_buf",
        }
        self.assertEqual(
            expected_original_fqns, runner.get_constant_names_to_original_fqns()
        )

        expected_dtypes = {
            "L__self___test_param": 6,
            "L__self___test_buf": 6,
            "getattr_L__self___foo_bar___0__": 6,
            "L__self___foo_bar_test_param": 6,
            "L__self___foo_bar_test_buf": 6,
        }
        self.assertEqual(expected_dtypes, runner.get_constant_names_to_dtypes())

    def test_fqn(self):
        class NestedChild(torch.nn.Module):
            def __init__(self):
                super().__init__()
                self.register_buffer("nestedchild3buffer", torch.ones(2, 3) * 3)

            def forward(self, x):
                return x / self.nestedchild3buffer

        class Child1(torch.nn.Module):
            def __init__(self):
                super().__init__()
                self.nested = NestedChild()
                self.register_parameter(
                    "child1param", torch.nn.Parameter(torch.ones(2, 3))
                )

            def forward(self, x):
                x = self.nested(x)
                return x + self.child1param

        class Child2(torch.nn.Module):
            def __init__(self):
                super().__init__()
                self.register_buffer("child2buffer", torch.ones(2, 3) * 2)

            def forward(self, x):
                return x - self.child2buffer

        class MyModule(torch.nn.Module):
            def __init__(self):
                super().__init__()
                self.foo = Child1()
                self.bar = Child2()
                self.register_parameter(
                    "rootparam", torch.nn.Parameter(torch.ones(2, 3) * 4)
                )

            def forward(self, x):
                x = x * self.rootparam
                x = self.foo(x)
                x = self.bar(x)
                return x

        orig_eager = MyModule()

        self.check_model(MyModule(), (torch.randn(2, 3, device=self.device),))

    def test_model_modified_weights(self):
        class Model(torch.nn.Module):
            def __init__(self, n, k, device):
                super().__init__()
                self.weight = torch.randn(n, k, device=device)
                self.bias = torch.randn(n, device=device)

            def forward(self, a):
                return torch.nn.functional.linear(a, self.weight, self.bias)

        M = 16
        N = 10
        K = 128
        batch = 8
        example_inputs = (torch.randn(2, M, K, device=self.device),)
        model = Model(N, K, self.device)
        self.check_model(model, example_inputs)
        # Update model weights, after this AOTInductor should re-generate model.so
        # if weights are stored in the model.so
        model.weight += 1
        self.check_model(model, example_inputs)

    @skipIfRocm
    def test_triton_kernel_extern_kernel_arg(self):
        if self.device != "cuda":
            raise unittest.SkipTest("requires CUDA")

        class Model(torch.nn.Module):
            def forward(self, x, y):
                out = torch.zeros_like(x)
                # torch.mm is ExternKernelOut
                add_kernel[(4,)](x, torch.mm(x, y), out, 4, 16)
                return out

        example_inputs = (
            torch.randn(4, 4, device="cuda"),
            torch.randn(4, 4, device="cuda"),
        )

        self.check_model(Model(), example_inputs)

    @skipIfRocm
    def test_triton_kernel_multi_output_arg(self):
        if self.device != "cuda":
            raise unittest.SkipTest("requires CUDA")

        class Model(torch.nn.Module):
            def forward(self, x, y):
                out = torch.zeros_like(x)
                # torch.sort creates fallback kernel and hence MultiOutput
                add_kernel[(4,)](x, torch.sort(y).values, out, 4, 16)
                return out

        example_inputs = (
            torch.randn(4, 4, device="cuda"),
            torch.randn(4, 4, device="cuda"),
        )

        self.check_model(Model(), example_inputs)

    @skipIfRocm
    @config.patch({"abi_compatible": True})
    def test_triton_kernel_reinterpret_view_mem_leak(self):
        # Check for memory leak when using user-defined Triton Kernel + AOTI.
        if self.device != "cuda":
            raise unittest.SkipTest("requires CUDA")

        class Model(torch.nn.Module):
            def __init__(self):
                super().__init__()

            def forward(self, x, y):
                out = torch.zeros_like(x)
                yy = y * y
                # reshape creates a ReinterpretView
                add_kernel[(4,)](x, yy.reshape_as(x), out, 4, 16)
                return out

        example_inputs = (
            torch.randn(4, 4, device="cuda"),
            torch.randn(1, 16, device="cuda"),
        )

        so_path: str = AOTIRunnerUtil.compile(
            Model(),
            example_inputs,
        )
        aot_inductor_module = AOTIRunnerUtil.load("cuda", so_path)

        # Don't assign outputs to a variable b/c it will allocate GPU memory.
        device: int = torch.cuda.current_device()
        mem_before = torch.cuda.memory_allocated(device)
        aot_inductor_module(*example_inputs)
        aot_inductor_module(*example_inputs)
        mem_after = torch.cuda.memory_allocated(device)
        self.assertEqual(mem_before, mem_after)

        actual = aot_inductor_module(*example_inputs)
        expected = Model()(*example_inputs)
        torch.testing.assert_close(actual, expected)

    @skipIfRocm
    def test_scaled_dot_product_efficient_attention(self):
        if self.device != "cuda":
            raise unittest.SkipTest("requires CUDA")

        class Model(torch.nn.Module):
            def forward(self, q, k, v, attn_bias):
                return torch.ops.aten._scaled_dot_product_efficient_attention(
                    q, k, v, attn_bias, False
                )[0]

        example_inputs = (
            torch.randn(4, 4, 36, 36, device="cuda"),
            torch.randn(4, 4, 36, 36, device="cuda"),
            torch.randn(4, 4, 36, 36, device="cuda"),
            torch.randn(4, 4, 36, 36, device="cuda"),
        )
        self.check_model(Model(), example_inputs)

    @skipIfRocm
    def test_index_put_with_none_index(self):
        # index_put falls back in the deterministic mode
        with DeterministicGuard(True):

            class Model(torch.nn.Module):
                def forward(self, x, i1, i2, y):
                    return torch.ops.aten.index_put(
                        x,
                        (None, None, i1, i2.transpose(0, 1)),
                        y,
                        accumulate=True,
                    )

            example_inputs = (
                torch.rand(8, 192, 30, 30, device=self.device),
                torch.zeros(3, 14, 1, 1, dtype=torch.int64, device=self.device),
                torch.ones(14, 3, dtype=torch.int64, device=self.device),
                torch.randn(8, 192, 3, 14, 3, 14, device=self.device),
            )
            self.check_model(Model(), example_inputs)

    def test_runtime_checks(self):
        class Model(torch.nn.Module):
            def __init__(self):
                super().__init__()

            def forward(self, x0, x1, x2, x3, x4, x5, x6, x7, x8, x9):
                return (x0, x1, x2, x3, x4, x5, x6, x7, x8, x9)

        inputs = []
        for dtype in (
            torch.float16,
            torch.float32,
            torch.float64,
            torch.bfloat16,
            torch.bool,
            torch.int8,
            torch.int16,
            torch.int32,
            torch.int64,
            torch.uint8,
        ):
            inputs.append(torch.ones(4, 8, 10, dtype=dtype, device=self.device))
        dim0 = Dim("s0", min=2, max=1024)
        dim1 = Dim("s1", min=2, max=512)
        dim2 = Dim("s2", min=2, max=128)
        dynamic_shapes = {
            "x0": {0: dim0},
            "x1": {0: dim0},
            "x2": {0: dim0},
            "x3": {1: dim1},
            "x4": {1: dim1},
            "x5": {1: dim1},
            "x6": {},
            "x7": {2: dim2},
            "x8": {2: dim2},
            "x9": {2: dim2},
        }
        m = Model()
        inputs = tuple(inputs)
        with torch.no_grad(), config.patch(
            {
                "abi_compatible": self.abi_compatible,
                "aot_inductor.debug_compile": True,
            }
        ):
            so_path = AOTIRunnerUtil.compile(m, inputs, dynamic_shapes=dynamic_shapes)
        with open(os.path.splitext(so_path)[0] + ".cpp") as cpp:
            src_code = cpp.read()
            FileCheck().check_count(
                "unmatched dtype",
                10,
                exactly=True,
            ).run(src_code)
            FileCheck().check_count(
                "unmatched dim value at",
                21,  # we have 9 dynamic dims for which we generate different checks
                exactly=True,
            ).run(src_code)
            FileCheck().check_count(
                "dim value is too",
                18,  # we have 9 dynamic dims for which we generate two checks
                exactly=True,
            ).run(src_code)
            FileCheck().check_count(
                "unmatched stride value at",
                21,  # we have 9 symbolic strides for which we don't generate checks
                exactly=True,
            ).run(src_code)
        optimized = AOTIRunnerUtil.load(self.device, so_path)
        actual = optimized(*inputs)
        expected = m(*inputs)
        torch.testing.assert_close(actual, expected)

    @unittest.skipIf(TEST_WITH_ROCM, "FP8 is not supported on ROCM")
    @unittest.skipIf(not SM90OrLater, "FP8 is only supported on H100+")
    def test_runtime_checks_fp8(self):
        class Model(torch.nn.Module):
            def __init__(self):
                super().__init__()

            def forward(self, x0, x1, x2, x3, x4):
                t = (
                    x0.to(torch.float)
                    + x1.to(torch.float)
                    + x2.to(torch.float)
                    + x3.to(torch.float)
                )
                return t

        inputs = []
        for dtype in (
            torch.float8_e4m3fn,
            torch.float8_e5m2,
            torch.float8_e4m3fnuz,
            torch.float8_e5m2fnuz,
        ):
            inputs.append(torch.ones(8, 8, 8, dtype=dtype, device=self.device))
        dim0 = Dim("s0", min=2, max=1024)
        dynamic_shapes = {
            "x0": {0: dim0},
            "x1": {0: dim0},
            "x2": {0: dim0},
            "x3": {0: dim0},
        }
        with torch.no_grad(), config.patch(
            {
                "abi_compatible": self.abi_compatible,
                "aot_inductor.debug_compile": True,
            }
        ):
            self.check_model(
                Model(),
                tuple(inputs),
                dynamic_shapes=dynamic_shapes,
            )

    def test_runtime_checks_complex(self):
        class Model(torch.nn.Module):
            def __init__(self):
                super().__init__()

            def forward(self, x0, x1, x2):
                return (x0, x1, x2)

        inputs = []
        x0 = torch.tensor([1, -1], dtype=torch.complex32, device=self.device)
        x1 = torch.tensor(
            [1 + 1j, -1 + 1j, -2 + 2j, 3 - 3j, 0, 1j, 1, -1],
            dtype=torch.complex64,
            device=self.device,
        )
        x2 = torch.tensor(128, dtype=torch.complex128, device=self.device)
        inputs.append(x0)
        inputs.append(x1)
        inputs.append(x2)
        dim0 = Dim("s0", min=2, max=1024)
        dynamic_shapes = {
            "x0": {0: dim0},
            "x1": {},
            "x2": {},
        }
        with torch.no_grad(), config.patch(
            {
                "abi_compatible": self.abi_compatible,
                "aot_inductor.debug_compile": True,
            }
        ):
            self.check_model(
                Model(),
                tuple(inputs),
                dynamic_shapes=dynamic_shapes,
            )

    @unittest.skipIf(IS_FBCODE, "Not yet runnable in fbcode")
    def test_runtime_checks_dtype_failed(self):
        class Model(torch.nn.Module):
            def __init__(self):
                super().__init__()

            def forward(self, x):
                y = x.type(torch.float)
                return y

        x = torch.randn(1, 4, dtype=torch.float16, device=self.device)
        model = Model()
        with torch.no_grad(), config.patch(
            {
                "abi_compatible": self.abi_compatible,
                "aot_inductor.debug_compile": True,
            }
        ):
            so_path: str = AOTIRunnerUtil.compile(
                model,
                (x,),
            )
        aot_inductor_module = AOTIRunnerUtil.load(self.device, so_path)
        x_casted = x.float()
        with self.assertRaisesRegex(Exception, ""):
            aot_inductor_module(x_casted)

    def test_non_contiguous_output_alias(self):
        # Test return x, x.contiguous() where x is non-contiguous.
        class Model(torch.nn.Module):
            def forward(self, x):
                squared = x * x
                transposed = squared.t()  # non-contiguous
                contig = transposed.contiguous()
                return transposed, contig

        x = torch.randn(3, 4, dtype=torch.float16, device=self.device)
        model = Model()
        with torch.no_grad(), config.patch(
            {
                "abi_compatible": self.abi_compatible,
            }
        ):
            result = AOTIRunnerUtil.run(
                self.device,
                model,
                (x,),
            )
        actual = model(x)
        self.assertTrue(same(result, actual))

        # contiguous() should create a new tensor
        self.assertTrue(result[0].data_ptr() != result[1].data_ptr())

    def test_multiple_output_alias(self):
        # Test when mutliple outputs alias the same tensor
        class Model(torch.nn.Module):
            def forward(self, x):
                squared = x * x
                contig = squared.contiguous()  # alias
                reshaped = squared.reshape(squared.shape)  # alias
                cubed = squared * x
                return squared, contig, reshaped, cubed

        x = torch.randn(3, 4, dtype=torch.float32, device=self.device)
        model = Model()

        with torch.no_grad(), config.patch(
            {
                "abi_compatible": self.abi_compatible,
            }
        ):
            result = AOTIRunnerUtil.run(
                self.device,
                model,
                (x,),
            )
        actual = model(x)
        self.assertTrue(same(result, actual))

        # squared, contig and reshaped alias the same tensor.
        self.assertTrue(result[0].data_ptr() == result[1].data_ptr())
        self.assertTrue(result[0].data_ptr() == result[2].data_ptr())
        # cubed shouldn't be an alias.
        self.assertTrue(result[0].data_ptr() != result[3].data_ptr())

    def test_runtime_checks_shape_failed(self):
        class Model(torch.nn.Module):
            def __init__(self):
                super().__init__()

            def forward(self, x):
                return x

        x = torch.randn(4, 4, 4, dtype=torch.float16, device=self.device)
        y0 = torch.randn(8, 4, 4, dtype=torch.float16, device=self.device)
        y1 = torch.randn(4, 8, 4, dtype=torch.float16, device=self.device)
        y2 = rand_strided(
            (4, 4, 4), (16, 1, 4), dtype=torch.float16, device=self.device
        )
        # batch size is outside of the range
        y3 = torch.randn(2048, 3, 4, dtype=torch.float16, device=self.device)
        y4 = torch.randn(2048, 4, 4, dtype=torch.float16, device=self.device)
        dim0 = Dim("s0", min=4, max=1024)
        dynamic_shapes = {
            "x": {0: dim0},
        }
        model = Model()
        with torch.no_grad(), config.patch(
            {
                "abi_compatible": self.abi_compatible,
                "aot_inductor.debug_compile": True,
            }
        ):
            so_path: str = AOTIRunnerUtil.compile(
                model, (x,), dynamic_shapes=dynamic_shapes
            )
        aot_inductor_module = AOTIRunnerUtil.load(self.device, so_path)
        # dynamic dim works fine
        _ = aot_inductor_module(y0)
        with self.assertRaisesRegex(Exception, ""):
            aot_inductor_module(y1)
        with self.assertRaisesRegex(Exception, ""):
            aot_inductor_module(y2)
        with self.assertRaisesRegex(Exception, ""):
            aot_inductor_module(y3)
        with self.assertRaisesRegex(Exception, ""):
            aot_inductor_module(y4)

    def test_add_complex(self):
        class Model(torch.nn.Module):
            def forward(self, a, b):
                return torch.add(a, b)

        x = torch.tensor(
            [1 + 1j, -1 + 1j, -2 + 2j, 3 - 3j, 0, 1j, 1, -1], device=self.device
        )
        y = torch.tensor(
            [1 + 1j, -1 + 1j, -2 + 2j, 3 - 3j, 0, 1j, 1, -1], device=self.device
        )
        self.check_model(Model(), (x, y))

    def test_embedding_bag(self):
        class Model(torch.nn.Module):
            def forward(self, w, i, o):
                return torch.ops.aten._embedding_bag(w, i, o, False, 0, False, None)

        example_inputs = (
            torch.randn([10, 4], device=self.device),
            torch.randint(10, [8], device=self.device),
            torch.tensor([0, 2, 6], device=self.device),
        )
        self.check_model(Model(), example_inputs)

    def test_fft_c2c(self):
        class Model(torch.nn.Module):
            def forward(self, x):
                return torch.fft.fftn(x), torch.fft.fftn(x).real

        example_inputs = (torch.randn(16, 16, 16, device=self.device),)
        self.check_model(Model(), example_inputs)


common_utils.instantiate_parametrized_tests(AOTInductorTestsTemplate)


class AOTInductorTestABICompatibleCpu(TestCase):
    device = "cpu"
    abi_compatible = True
    check_model = check_model
    check_model_with_multiple_inputs = check_model_with_multiple_inputs
    allow_stack_allocation = False
    use_minimal_arrayref_interface = False


def fail_with_and_without_stack_allocation(is_skip=False):
    return TestFailure(
        (
            "abi_compatible_cpu",
            "abi_compatible_cpu_with_stack_allocation",
            "abi_compatible_cpu_with_stack_allocation_and_minimal_arrayref_interface",
        ),
        is_skip=is_skip,
    )


def fail_stack_allocation(is_skip=False):
    return TestFailure(
        (
            "abi_compatible_cpu_with_stack_allocation",
            "abi_compatible_cpu_with_stack_allocation_and_minimal_arrayref_interface",
        ),
        is_skip=is_skip,
    )


def fail_minimal_arrayref_interface(is_skip=False):
    return TestFailure(
        ("abi_compatible_cpu_with_stack_allocation_and_minimal_arrayref_interface",),
        is_skip=is_skip,
    )


def fail_cuda(is_skip=False):
    return TestFailure(
        ("abi_compatible_cuda", "non_abi_compatible_cuda"),
        is_skip=is_skip,
    )


def fail_abi_compatible_cuda(is_skip=False):
    return TestFailure(
        ("abi_compatible_cuda",),
        is_skip=is_skip,
    )


def fail_non_abi_compatible_cuda(is_skip=False):
    return TestFailure(
        ("non_abi_compatible_cuda",),
        is_skip=is_skip,
    )


# test_failures, xfail by default, set is_skip=True to skip
CPU_TEST_FAILURES = {
    "test_add_complex": fail_stack_allocation(is_skip=True),
    "test_addmm_multiple_dynamic": fail_with_and_without_stack_allocation(),
    "test_bmm_multiple_dynamic": fail_with_and_without_stack_allocation(),
    "test_duplicate_constant_folding": fail_with_and_without_stack_allocation(
        is_skip=True
    ),
    "test_dup_unbacked_sym_decl": fail_with_and_without_stack_allocation(),
    "test_dynamic_cat": fail_minimal_arrayref_interface(),
    "test_dynamic_scalar": fail_stack_allocation(is_skip=True),
    "test_dynamic_smem_above_default_limit": fail_with_and_without_stack_allocation(),
    "test_fft_c2c": fail_stack_allocation(is_skip=True),
    # TODO: test_freezing_abi_compatible_cpu somehow fails on CI but not locally,
    #   NotImplementedError: Cannot access storage of OpaqueTensorImpl
    "test_freezing": fail_with_and_without_stack_allocation(is_skip=True),
    # FIXME: failed with Segfault while exiting the Python runtime
    "test_missing_cubin": fail_with_and_without_stack_allocation(is_skip=True),
    "test_model_modified_weights": fail_stack_allocation(is_skip=True),
    # minimal arrayref interface only works with CPU; test crashes.
    "test_multi_device": fail_minimal_arrayref_interface(is_skip=True),
    # FIXME: failed with compilation error
    "test_runtime_checks": fail_minimal_arrayref_interface(is_skip=True),
    "test_normal_functional": fail_with_and_without_stack_allocation(),
    # undefined symbol: _Z16aoti_torch_dtypeIN3c104HalfEEiv
    "test_non_contiguous_output_alias": fail_with_and_without_stack_allocation(
        is_skip=True
    ),
    # the test segfaults
<<<<<<< HEAD
    "test_buffer_mutation_1": fail_stack_allocation(is_skip=True),
    "test_buffer_mutation_2": fail_stack_allocation(is_skip=True),
=======
    "test_repeat_output": fail_stack_allocation(is_skip=True),
    "test_multiple_output_alias": fail_with_and_without_stack_allocation(is_skip=True),
    "test_buffer_mutation": fail_stack_allocation(is_skip=True),
>>>>>>> 7067b61c
    "test_scatter_fallback": fail_stack_allocation(is_skip=True),
    "test_scatter_reduce_fallback": fail_stack_allocation(is_skip=True),
    "test_index_put_fallback": fail_stack_allocation(is_skip=True),
    "test_index_put_with_none_index": fail_stack_allocation(is_skip=True),
    "test_constant": fail_stack_allocation(is_skip=True),
    # C++ compile error, need for aoti_torch___scaled_dot_product_flash_attention_for_cpu
    "test_sdpa": fail_with_and_without_stack_allocation(is_skip=True),
    "test_sdpa_2": fail_with_and_without_stack_allocation(is_skip=True),
    # error: could not find s0
    "test_shifted_constraint_ranges": fail_with_and_without_stack_allocation(
        is_skip=True
    ),
    "test_simple_dynamic": fail_minimal_arrayref_interface(),
    "test_zero_grid_with_unbacked_symbols": fail_with_and_without_stack_allocation(
        is_skip=True
    ),
    "test_zero_grid_with_backed_symbols": fail_with_and_without_stack_allocation(
        is_skip=True
    ),
    "test_cond_non_tensor_predicates_dynamic_False": fail_stack_allocation(
        is_skip=True
    ),
    "test_cond_non_tensor_predicates_dynamic_True": fail_stack_allocation(is_skip=True),
    "test_runtime_checks_complex": fail_with_and_without_stack_allocation(is_skip=True),
    "test_runtime_checks_fp8": fail_with_and_without_stack_allocation(is_skip=True),
}

CUDA_TEST_FAILURES = {
    # test_failures, xfail by default, set is_skip=True to skip
    "test_dup_unbacked_sym_decl": fail_abi_compatible_cuda(),
    "test_normal_functional": fail_abi_compatible_cuda(),
    # There is a double-free issue which will be fixed in another PR
    # no ABI shim fn for torch.sort; remove this when adding one
    "test_triton_kernel_multi_output_arg": fail_abi_compatible_cuda(is_skip=True),
    # no runtime checks for non_abi_compatible mode
    "test_runtime_checks": fail_non_abi_compatible_cuda(is_skip=True),
    "test_runtime_checks_complex": fail_non_abi_compatible_cuda(is_skip=True),
    "test_runtime_checks_fp8": fail_non_abi_compatible_cuda(is_skip=True),
    "test_runtime_checks_dtype_failed": fail_non_abi_compatible_cuda(is_skip=True),
    "test_runtime_checks_shape_failed": fail_non_abi_compatible_cuda(is_skip=True),
}

if TEST_WITH_ROCM:
    CUDA_TEST_FAILURES.update(
        {
            "test_dup_unbacked_sym_decl": fail_cuda(is_skip=True),
            "test_addmm_multiple_dynamic": fail_cuda(is_skip=True),
            "test_bmm_multiple_dynamic": fail_cuda(is_skip=True),
            "test_convolution": fail_cuda(is_skip=True),
            "test_large": fail_cuda(is_skip=True),
            "test_missing_cubin": fail_cuda(is_skip=True),
            "test_multi_device": fail_cuda(is_skip=True),
            "test_poi_multiple_dynamic": fail_cuda(is_skip=True),
            "test_sdpa": fail_cuda(is_skip=True),
            "test_sdpa_2": fail_cuda(is_skip=True),
            "test_dynamic_smem_above_default_limit": fail_cuda(is_skip=True),
            "test_foreach_multiple_dynamic": fail_cuda(is_skip=True),
            "test_reuse_kernel": fail_cuda(is_skip=True),
            "test_zero_grid_with_unbacked_symbols": fail_cuda(is_skip=True),
            "test_zero_grid_with_backed_symbols": fail_cuda(is_skip=True),
        }
    )

if not IS_FBCODE:
    # The following tests look like they pass in both pytest and unittest (xml
    # and terminal output say pass), but the process will segfault.  This only
    # happens in OSS CI and is fine internally.
    CPU_TEST_FAILURES.update(
        {
            "test_duplicated_params": fail_stack_allocation(is_skip=True),
            "test_embedding_bag": fail_stack_allocation(is_skip=True),
            "test_fqn": fail_stack_allocation(is_skip=True),
            "test_no_args": fail_stack_allocation(is_skip=True),
            "test_output_misaligned": fail_stack_allocation(is_skip=True),
            "test_pytree_inputs": fail_stack_allocation(is_skip=True),
            "test_seq": fail_stack_allocation(is_skip=True),
            "test_simple_split": fail_stack_allocation(is_skip=True),
            "test_addmm": fail_minimal_arrayref_interface(is_skip=True),
            "test_aliased_buffer_reuse": fail_minimal_arrayref_interface(is_skip=True),
            "test_buffer_reuse": fail_minimal_arrayref_interface(is_skip=True),
            "test_constant_folding": fail_minimal_arrayref_interface(is_skip=True),
            "test_convolution": fail_minimal_arrayref_interface(is_skip=True),
            "test_empty_graph": fail_minimal_arrayref_interface(is_skip=True),
            "test_large": fail_minimal_arrayref_interface(is_skip=True),
            "test_missing_output": fail_minimal_arrayref_interface(is_skip=True),
            "test_model_modified_weights": fail_minimal_arrayref_interface(
                is_skip=True
            ),
            "test_output_path_1": fail_minimal_arrayref_interface(is_skip=True),
            "test_repeat_interleave": fail_minimal_arrayref_interface(is_skip=True),
            "test_return_constant": fail_minimal_arrayref_interface(is_skip=True),
            "test_reuse_kernel": fail_minimal_arrayref_interface(is_skip=True),
            "test_simple": fail_minimal_arrayref_interface(is_skip=True),
            "test_small_constant": fail_minimal_arrayref_interface(is_skip=True),
            "test_with_no_triton_profiler": fail_minimal_arrayref_interface(
                is_skip=True
            ),
            "test_with_offset": fail_minimal_arrayref_interface(is_skip=True),
            "test_with_profiler": fail_minimal_arrayref_interface(is_skip=True),
            "test_zero_size_weight": fail_minimal_arrayref_interface(is_skip=True),
        }
    )

copy_tests(
    AOTInductorTestsTemplate,
    AOTInductorTestABICompatibleCpu,
    "abi_compatible_cpu",
    CPU_TEST_FAILURES,
)


class AOTInductorTestABICompatibleCpuWithStackAllocation(TestCase):
    device = "cpu"
    abi_compatible = True
    check_model = check_model
    check_model_with_multiple_inputs = check_model_with_multiple_inputs
    allow_stack_allocation = True
    use_minimal_arrayref_interface = False


copy_tests(
    AOTInductorTestsTemplate,
    AOTInductorTestABICompatibleCpuWithStackAllocation,
    "abi_compatible_cpu_with_stack_allocation",
    CPU_TEST_FAILURES,
)


class AOTInductorTestABICompatibleCpuWithStackAllocationAndMinimalArrayRefInterface(
    TestCase
):
    device = "cpu"
    abi_compatible = True
    check_model = check_model
    check_model_with_multiple_inputs = check_model_with_multiple_inputs
    allow_stack_allocation = True
    use_minimal_arrayref_interface = True


copy_tests(
    AOTInductorTestsTemplate,
    AOTInductorTestABICompatibleCpuWithStackAllocationAndMinimalArrayRefInterface,
    "abi_compatible_cpu_with_stack_allocation_and_minimal_arrayref_interface",
    CPU_TEST_FAILURES,
)


@unittest.skipIf(sys.platform == "darwin", "No CUDA on MacOS")
class AOTInductorTestABICompatibleCuda(TestCase):
    device = "cuda"
    abi_compatible = True
    check_model = check_model
    check_model_with_multiple_inputs = check_model_with_multiple_inputs
    allow_stack_allocation = False
    use_minimal_arrayref_interface = False


copy_tests(
    AOTInductorTestsTemplate,
    AOTInductorTestABICompatibleCuda,
    "abi_compatible_cuda",
    CUDA_TEST_FAILURES,
)


@unittest.skipIf(
    IS_FBCODE or sys.platform == "darwin",
    "NonABI mode should not be used in fbcode nor on MacOS",
)
class AOTInductorTestNonABICompatibleCpu(TestCase):
    device = "cpu"
    abi_compatible = False
    check_model = check_model
    check_model_with_multiple_inputs = check_model_with_multiple_inputs
    allow_stack_allocation = False
    use_minimal_arrayref_interface = False


copy_tests(
    AOTInductorTestsTemplate,
    AOTInductorTestNonABICompatibleCpu,
    "non_abi_compatible_cpu",
    # test_failures, xfail by default, set is_skip=True to skip
    {
        "test_addmm_multiple_dynamic": TestFailure(("non_abi_compatible_cpu",)),
        "test_bmm_multiple_dynamic": TestFailure(("non_abi_compatible_cpu",)),
        "test_duplicate_constant_folding": TestFailure(
            ("non_abi_compatible_cpu",), is_skip=True
        ),
        "test_dynamic_smem_above_default_limit": TestFailure(
            ("non_abi_compatible_cpu",)
        ),
        # TODO: test_freezing_non_abi_compatible_cpu somehow fails on CI but not locally,
        #   NotImplementedError: Cannot access storage of OpaqueTensorImpl
        "test_freezing": TestFailure(("non_abi_compatible_cpu",), is_skip=True),
        # no runtime checks for non_abi_compatible mode
        "test_runtime_checks": TestFailure(("non_abi_compatible_cpu",), is_skip=True),
        "test_runtime_checks_dtype_failed": TestFailure(
            ("non_abi_compatible_cpu",), is_skip=True
        ),
        "test_runtime_checks_shape_failed": TestFailure(
            ("non_abi_compatible_cpu",), is_skip=True
        ),
    },
)


@unittest.skipIf(
    IS_FBCODE or sys.platform == "darwin",
    "NonABI mode should not be used in fbcode nor on MacOS",
)
class AOTInductorTestNonABICompatibleCuda(TestCase):
    device = "cuda"
    abi_compatible = False
    check_model = check_model
    check_model_with_multiple_inputs = check_model_with_multiple_inputs
    allow_stack_allocation = False
    use_minimal_arrayref_interface = False


copy_tests(
    AOTInductorTestsTemplate,
    AOTInductorTestNonABICompatibleCuda,
    "non_abi_compatible_cuda",
    CUDA_TEST_FAILURES,
)


if __name__ == "__main__":
    from torch._inductor.test_case import run_tests

    # cpp_extension N/A in fbcode
    if HAS_CUDA or sys.platform == "darwin":
        run_tests(needs="filelock")<|MERGE_RESOLUTION|>--- conflicted
+++ resolved
@@ -1023,13 +1023,55 @@
         class Model(torch.nn.Module):
             def __init__(self, device):
                 super().__init__()
+                self.register_buffer("foo", torch.arange(10, device=device))
                 self.register_buffer("bar", torch.arange(10, device=device))
 
             def forward(self, x):
                 self.bar.mul_(2)
-                return x + self.bar
+                self.foo[5] = self.bar[0]
+                return x + self.bar, x * self.foo
 
         example_inputs = (torch.randn(10, device=self.device),)
+        self.check_model(Model(self.device), example_inputs)
+
+    def test_buffer_mutation_3(self):
+        class KVCache(torch.nn.Module):
+            def __init__(
+                self,
+                max_batch_size,
+                max_seq_length,
+                n_heads,
+                head_dim,
+                dtype=torch.float,
+            ):
+                super().__init__()
+                cache_shape = (max_batch_size, n_heads, max_seq_length, head_dim)
+                self.register_buffer("k_cache", torch.zeros(cache_shape, dtype=dtype))
+                self.register_buffer("v_cache", torch.zeros(cache_shape, dtype=dtype))
+
+            def update(self, input_pos, k_val, v_val):
+                # input_pos: [S], k_val: [B, H, S, D]
+                k_out = self.k_cache
+                v_out = self.v_cache
+                k_out[:, :, input_pos] = k_val
+                v_out[:, :, input_pos] = v_val
+
+                return k_out, v_out
+
+        class Model(torch.nn.Module):
+            def __init__(self, device):
+                super().__init__()
+                self.kv_cache = KVCache(1, 256, 6, 48)
+
+            def forward(self, inp_pos, k, v):
+                self.kv_cache.update(inp_pos, k, v)
+                return self.kv_cache.k_cache + 1, self.kv_cache.v_cache / 2
+
+        example_inputs = (
+            torch.tensor([0], device=self.device),
+            torch.randn(1, 6, 1, 48, device=self.device),
+            torch.randn(1, 6, 1, 48, device=self.device),
+        )
         self.check_model(Model(self.device), example_inputs)
 
     @skipIfRocm
@@ -2377,14 +2419,11 @@
         is_skip=True
     ),
     # the test segfaults
-<<<<<<< HEAD
+    "test_repeat_output": fail_stack_allocation(is_skip=True),
+    "test_multiple_output_alias": fail_with_and_without_stack_allocation(is_skip=True),
     "test_buffer_mutation_1": fail_stack_allocation(is_skip=True),
     "test_buffer_mutation_2": fail_stack_allocation(is_skip=True),
-=======
-    "test_repeat_output": fail_stack_allocation(is_skip=True),
-    "test_multiple_output_alias": fail_with_and_without_stack_allocation(is_skip=True),
-    "test_buffer_mutation": fail_stack_allocation(is_skip=True),
->>>>>>> 7067b61c
+    "test_buffer_mutation_3": fail_stack_allocation(is_skip=True),
     "test_scatter_fallback": fail_stack_allocation(is_skip=True),
     "test_scatter_reduce_fallback": fail_stack_allocation(is_skip=True),
     "test_index_put_fallback": fail_stack_allocation(is_skip=True),

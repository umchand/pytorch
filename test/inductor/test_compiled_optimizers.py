# Owner(s): ["module: inductor"]

import sys
import unittest
import weakref
from contextlib import ExitStack

from copy import deepcopy
from typing import NamedTuple

import torch

import torch._inductor
import torch._inductor.cudagraph_trees
from torch._inductor import config

from torch._inductor.test_case import TestCase

from torch.optim import (
    Adadelta,
    Adagrad,
    Adam,
    Adamax,
    AdamW,
    ASGD,
    LBFGS,
    NAdam,
    RAdam,
    RMSprop,
    Rprop,
    SGD,
    SparseAdam,
)
from torch.testing._internal.common_device_type import (
    instantiate_device_type_tests,
    skipCUDAIf,
)

from torch.testing._internal.common_optimizers import (
    _get_optim_inputs_including_global_cliquey_kwargs,
    optim_db,
    optims,
)
from torch.testing._internal.inductor_utils import HAS_CPU, HAS_CUDA, has_triton
from torch.testing._internal.triton_utils import requires_cuda


class KernelCounts(NamedTuple):
    multitensor: int
    singletensor: int


# With different settings for certain
# tests you can get different kernel counts
# This maps the test name to the
# expected kernel count
KERNEL_COUNT_OVERRIDES = {
    "test_rmsprop_foreach_weight_decay_cpu": 12,
    "test_nadam_foreach_weight_decay_momentum_decay_cpu": 20,
    "test_adamw_amsgrad_capturable_foreach_cuda": 3,
    "test_adamw_amsgrad_capturable_cuda": 6,
    "test_adamw_tensor_lr_amsgrad_capturable_foreach_cuda": 3,
    "test_adamw_tensor_lr_amsgrad_capturable_cuda": 6,
    "test_adam_tensor_lr_amsgrad_capturable_cuda": 6,
    "test_adam_amsgrad_capturable_cuda": 6,
    "test_adadelta_tensor_lr_capturable_cuda": 6,
    "test_rmsprop_tensor_lr_capturable_cuda": 6,
    "test_adadelta_tensor_lr_capturable_foreach_cuda": 4,
    "test_adadelta_foreach_weight_decay_maximize_cpu": 12,
    "test_adadelta_foreach_rho_weight_decay_cpu": 12,
    "test_adadelta_foreach_weight_decay_cpu": 12,
    "test_sgd_foreach_momentum_weight_decay_cpu": 16,
    "test_sgd_foreach_momentum_nesterov_weight_decay_cpu": 16,
    "test_sgd_momentum_dampening_foreach_cuda": 5,
    "test_sgd_momentum_foreach_cuda": 5,
<<<<<<< HEAD
    "test_rmsprop_tensor_lr_capturable_foreach_cuda": 4,
    "test_sgd_momentum_weight_decay_foreach_cuda": 2,
    "test_sgd_momentum_nesterov_weight_decay_foreach_cuda": 2,
=======
    "test_sgd_weight_decay_maximize_cuda": 4,
    "test_sgd_weight_decay_maximize_cpu": 4,
    "test_sgd_momentum_weight_decay_foreach_cuda": 2,
    "test_sgd_momentum_nesterov_weight_decay_foreach_cuda": 2,
    "test_sgd_cuda": 4,
    "test_sgd_cpu": 4,
    "test_rmsprop_tensor_lr_capturable_foreach_cuda": 4,
>>>>>>> b279034e
}

# also tracks currently supported optimizers
KERNEL_COUNTS = {
    Adam: KernelCounts(multitensor=2, singletensor=8),
    AdamW: KernelCounts(multitensor=2, singletensor=8),
<<<<<<< HEAD
    NAdam: KernelCounts(multitensor=2, singletensor=8),
=======
    NAdam: KernelCounts(multitensor=2, singletensor=11),
>>>>>>> b279034e
    Rprop: KernelCounts(multitensor=2, singletensor=8),
    RMSprop: KernelCounts(multitensor=2, singletensor=8),
    Adadelta: KernelCounts(multitensor=2, singletensor=8),
    Adagrad: KernelCounts(multitensor=5, singletensor=8),
<<<<<<< HEAD
    ASGD: KernelCounts(multitensor=2, singletensor=8),
    SGD: KernelCounts(multitensor=2, singletensor=8),
=======
    SGD: KernelCounts(multitensor=1, singletensor=8),
    ASGD: KernelCounts(multitensor=2, singletensor=11),
>>>>>>> b279034e
    RAdam: KernelCounts(multitensor=2, singletensor=8),
    Adamax: KernelCounts(multitensor=2, singletensor=8),
}


def build_opt_kwarg_db():
    compiled_opt_db = []
    for optim_info in optim_db:
        if optim_info.optim_cls not in KERNEL_COUNTS:
            continue

        for device in ["cpu", "cuda"]:
            for optim_inputs in _get_optim_inputs_including_global_cliquey_kwargs(
                device, None, optim_info, skip=("differentiable", "fused")
            ):
                kwargs = dict(optim_inputs.kwargs)
                name = f"test_{optim_info.optim_cls.__name__.lower()}"

                for key, val in kwargs.items():
                    if not key == "lr" and (
                        not isinstance(val, bool) or (isinstance(val, bool) and val)
                    ):
                        name += "_" + key

                    if key == "lr" and isinstance(kwargs["lr"], torch.Tensor):
                        name += "_tensor_lr"

                name += f"_{device}"

                kwargs["device"] = device
                if name in KERNEL_COUNT_OVERRIDES:
                    kwargs["kernel_count"] = KERNEL_COUNT_OVERRIDES[name]
                else:
                    kwargs["kernel_count"] = (
                        KERNEL_COUNTS[optim_info.optim_cls].multitensor
                        if kwargs.get("foreach", False) and device == "cuda"
                        else KERNEL_COUNTS[optim_info.optim_cls].singletensor
                    )

                if kwargs["kernel_count"] is None or kwargs.get("fused", False):
                    continue

                compiled_opt_db.append((optim_info.optim_cls, name, kwargs))

    return compiled_opt_db


COMPILED_OPT_KWARG_DB = build_opt_kwarg_db()

aten = torch.ops.aten


try:
    try:
        from .test_torchinductor import check_model, check_model_cuda
    except ImportError:
        from test_torchinductor import check_model, check_model_cuda
except (unittest.SkipTest, ImportError) as e:
    sys.stderr.write(f"{type(e)}: {e}\n")
    if __name__ == "__main__":
        sys.exit(0)
    raise


def compile_opt(opt_compiled, closure=None, fullgraph=True):
    # run the patcher so that step has the expected structure
    torch._dynamo.eval_frame.TorchPatcher.patch()

    # unwrap step TWICE to avoid a deliberate graph break due to
    # a limitation of functionalization/no_grad detection
    # see the [Note on graph break] in optimizer.py
    # This ignores the outer _use_grad_if_differentiable wrapper
    # and instead manually disables grad before calling step, which is fine
    # for now as dynamo does not support differentiable optimizers anyway
    step_fn = opt_compiled.step.__wrapped__.__wrapped__
    if closure is not None:

        def fn():
            step_fn(opt_compiled, closure)

    else:

        def fn():
            step_fn(opt_compiled)

    return torch.compile(fn, backend="inductor", fullgraph=fullgraph)


def check_optim(
    self,
    optim_cls,
    params_eager,
    params_compiled,
    state_eager,
    state_compiled,
    atol=None,
    rtol=None,
):
    params_eager = list(params_eager)
    params_compiled = list(params_compiled)
    # Note on tolerances:
    # test_correctness_Adadelta_cuda_float32
    # Mismatched elements: 10 / 100 (10.0%)
    # Greatest absolute difference: 4.838220775127411e-05 at index (7, 4) (up to 1e-05 allowed)
    # Greatest relative difference: 0.007270356640219688 at index (7, 2) (up to 1e-05 allowed)
    # This is due to floating point ordering error + usage of sqrt
    rtol = None
    atol = None
    if optim_cls is Adadelta:
        rtol = 5.5e-4
        atol = 5e-5

    self.assertEqual(list(params_eager), list(params_compiled), atol=atol, rtol=rtol)

    for p_eager, p_compiled in zip(params_eager, params_compiled):
        self.assertEqual(
            state_eager[p_eager],
            state_compiled[p_compiled],
            atol=atol,
            rtol=rtol,
        )


def make_test(
    optim_cls,
    closure=None,
    kernel_count=2,
    device="cuda",
    **kwargs,
):
    def test_fn(self):
        stack = ExitStack()
        try:
            # https://github.com/pytorch/pytorch/issues/118715 for capturable Adagrad support
            # https://github.com/pytorch/pytorch/issues/118018 for capturable SGD support
            run_cudagraphs = device == "cuda" and optim_cls not in (Adagrad, SGD)
            if run_cudagraphs:
                stack.enter_context(config.patch({"triton.cudagraphs": True}))

            if isinstance(kwargs.get("lr", None), torch.Tensor):
                kwargs["lr"] = kwargs["lr"].to(device)

            torch._dynamo.reset()
            torch._inductor.metrics.reset()
            input = torch.ones([10, 10], device=device)
            model_eager = torch.nn.Sequential(
                *[torch.nn.Linear(10, 10, device=device) for _ in range(2)]
            )
            model_eager(input).sum().backward()

            input = torch.ones([10, 10], device=device)
            model_compiled = deepcopy(model_eager)
            model_compiled(input).sum().backward()

            opt_eager = optim_cls(model_eager.parameters(), **kwargs)
            opt_compiled = optim_cls(model_compiled.parameters(), **kwargs)
            compiled_step = compile_opt(opt_compiled, closure=closure)

            with torch.set_grad_enabled(False):
                compiled_step()
                compiled_step()
                opt_eager.step()
                opt_eager.step()

            check_optim(
                self,
                optim_cls,
                model_eager.parameters(),
                model_compiled.parameters(),
                opt_eager.state,
                opt_compiled.state,
            )

            if run_cudagraphs:
                self.check_cudagraphs_ran()

            if self.check_kernel_count:
                # currently, we compile the step and the rest of the computation
                # separately because the step is a single element tensor
                # hence, the usual kernel count is 2
                self.assertEqual(
                    torch._inductor.metrics.generated_kernel_count, kernel_count
                )
        finally:
            stack.close()

    if device == "cuda":
        test_fn = requires_cuda(test_fn)

    return test_fn


def make_recompile_test(optim_cls, closure=None, kernel_count=2, **kwargs):
    @requires_cuda
    def test_fn(self):
        torch._dynamo.reset()
        torch._inductor.metrics.reset()
        input = torch.ones([10, 10], device="cuda")
        model = torch.nn.Sequential(
            *[torch.nn.Linear(10, 10, device="cuda") for _ in range(2)]
        )
        model(input).sum().backward()

        opt_compiled = optim_cls(model.parameters(), **kwargs)
        compiled_step = compile_opt(opt_compiled)

        # check no recompile here
        with torch.set_grad_enabled(False):
            for _ in range(4):
                compiled_step()

            # perturb state to force recompile
            # Adagrad doesn't reinitialize state on each step
            if optim_cls is Adagrad:
                opt_compiled.param_groups[0]["lr"] = 0.02
            elif optim_cls is Adam:  # ensure we are guarding on the data_ptr of states
                state_tensor = opt_compiled.state[
                    opt_compiled.param_groups[0]["params"][0]
                ]["exp_avg"]
                opt_compiled.state[opt_compiled.param_groups[0]["params"][0]][
                    "exp_avg"
                ] = torch.zeros_like(state_tensor)
            else:
                opt_compiled.state.clear()

            compiled_step()

        if self.check_kernel_count:
            # currently, we compile the step and the rest of the computation
            # separately because the step is a single element tensor
            # hence, the usual kernel count is 2
            # multiply by 2 to account for the recompile
            multiplier = 2

            self.assertEqual(
                torch._inductor.metrics.generated_kernel_count,
                multiplier * kernel_count,
            )

    return test_fn


class CompiledOptimizerParityTests(TestCase):
    @skipCUDAIf(not has_triton(), "torch.compile with cuda requires triton")
    @optims(optim_db, dtypes=[torch.float32])
    def test_correctness(self, device, dtype, optim_info):
        optim_cls = optim_info.optim_cls
        all_optim_inputs = _get_optim_inputs_including_global_cliquey_kwargs(
            device, dtype, optim_info, skip=("differentiable",)
        )
        for optim_input in all_optim_inputs:
            kwargs = optim_input.kwargs

            torch._dynamo.reset()
            torch._inductor.metrics.reset()
            input = torch.ones([10, 10], device=device)
            model_eager = torch.nn.Sequential(
                *[torch.nn.Linear(10, 10, device=device) for _ in range(2)]
            )
            model_eager(input).sum().backward()
            model_compiled = deepcopy(model_eager)
            model_compiled(input).sum().backward()

            if optim_cls is SparseAdam:
                for param in model_eager.parameters():
                    param.grad = param.grad.to_sparse()
                for param in model_compiled.parameters():
                    param.grad = param.grad.to_sparse()

            opt_compiled = optim_cls(model_compiled.parameters(), **kwargs)
            opt_eager = optim_cls(model_eager.parameters(), **kwargs)

            if optim_cls is LBFGS:

                @torch.compile()
                def fn():
                    def closure():
                        loss = model_compiled(input).sum()
                        loss.backward()
                        return loss

                    opt_compiled.step(closure)

                def closure_eager():
                    loss = model_eager(input).sum()
                    loss.backward()
                    return loss

                opt_eager.step(closure_eager)
                opt_eager.step(closure_eager)
            else:

                @torch.compile()
                def fn():
                    opt_compiled.step()

                opt_eager.step()
                opt_eager.step()

            fn()
            fn()

            check_optim(
                self,
                optim_cls,
                model_eager.parameters(),
                model_compiled.parameters(),
                opt_eager.state,
                opt_compiled.state,
            )


class CompiledOptimizerTests(TestCase):
    check_model_cuda = check_model_cuda
    check_model_cpu = check_model
    check_kernel_count = True

    def setUp(self):
        super().setUp()
        torch._dynamo.reset()
        torch._inductor.metrics.reset()

    def tearDown(self):
        super().tearDown()
        torch._dynamo.reset()
        torch._inductor.metrics.reset()

    def check_cudagraphs_ran(self):
        # We run the zeroth device currently
        manager = torch._inductor.cudagraph_trees.get_container(0).tree_manager
        self.assertIsNotNone(manager)
        self.assertEqual(manager.new_graph_id().id, 1)

    test_adam_recompile = make_recompile_test(Adam, lr=0.01)
    test_adamw_recompile = make_recompile_test(AdamW, lr=0.01)
    test_adamax_recompile = make_recompile_test(Adamax, lr=0.01)
    test_nadam_recompile = make_recompile_test(NAdam, lr=0.01)
    test_rprop_recompile = make_recompile_test(Rprop, lr=0.01)
    test_rmsprop_recompile = make_recompile_test(RMSprop, lr=0.01)
    test_adadelta_recompile = make_recompile_test(Adadelta, lr=0.01)
    test_adagrad_recompile = make_recompile_test(Adagrad, kernel_count=5, lr=0.01)
    test_asgd_recompile_default = make_recompile_test(ASGD, kernel_count=2, lr=0.01)
    test_asgd_recompile_single = make_recompile_test(
<<<<<<< HEAD
        ASGD, kernel_count=8, lr=0.01, foreach=False
=======
        ASGD, kernel_count=11, lr=0.01, foreach=False
>>>>>>> b279034e
    )
    test_asgd_recompile_foreach = make_recompile_test(
        ASGD, kernel_count=2, lr=0.01, foreach=True
    )
    test_sgd_recompile_single = make_recompile_test(
        SGD, kernel_count=4, lr=0.01, foreach=False
    )
    test_sgd_recompile_foreach = make_recompile_test(
        SGD, kernel_count=1, lr=0.01, foreach=True
    )

    @requires_cuda
    def test_static_address_finalizer(self):
        import gc

        gc.disable()
        p_ref = None

        def fn():
            nonlocal p_ref
            mod = torch.nn.Linear(10, 10, device="cuda:0", bias=False)
            for p in mod.parameters():
                p.grad = torch.rand_like(p)

            opt = torch.optim.Adam(mod.parameters(), lr=0.1)

            def fn():
                opt.step()

            with torch.set_grad_enabled(False):
                step_fn_compiled = torch.compile(fn)
                step_fn_compiled()
            p_ref = weakref.ref(p)
            self.assertTrue(p_ref() is not None)

        fn()

        self.assertTrue(p_ref() is None)
        gc.enable()

    def test_guard_on_none_grads(self):
        def training_loop():
            input = torch.tensor([0.1, 0.2, 0.3, 0.4, 0.5, 0.6]).reshape(3, 2)

            model = torch.nn.Sequential(
                torch.nn.Linear(2, 3),
                torch.nn.Sigmoid(),
                torch.nn.Linear(3, 1),
                torch.nn.Sigmoid(),
            )

            params = list(model.parameters())
            optimizer = torch.optim.Adam(params)
            step_list = []

            for i in range(6):
                optimizer.zero_grad()
                # Test that step behaves as expected (a no-op) when grads are set to None
                if i != 3:
                    output = model(input)
                    loss = output.sum()
                    loss.backward()

                optimizer.step()
                step_list.append(optimizer.state[params[0]]["step"])

            return step_list

        compiled_training_loop = torch._dynamo.optimize("eager")(training_loop)
        actual_steps = compiled_training_loop()
        expected_steps = training_loop()
        self.assertEqual(actual_steps, expected_steps)

    # Basic shampoo test to verify we support compiling the various ops without error
    @requires_cuda
    def test_basic_shampoo(self):
        param_buf = torch.rand((1024, 128))
        param_buf_c = param_buf.clone().detach()

        params_c = [param_buf_c[0:512, :].t(), param_buf_c[512:, :].t()]
        params = [param_buf[0:512, :].t(), param_buf[512:, :].t()]

        for p, p_c in zip(params, params_c):
            p.grad = torch.rand_like(p)
            p_c.grad = p.grad.clone().detach()

        # note this skips the root inverse because this has a lot of internal dependencies
        # we also don't compile it regardless
        @torch.no_grad()
        def shampoo_functional_basic(params):
            step = 1
            weight_decay = 0.1
            grads = [p.grad for p in params]
            beta1 = 0.9
            beta2 = 1.0
            epsilon = 1e-10
            preconditioners = [torch.zeros_like(p) for p in params]
            lr = 0.01

            # pt2 region 1
            # weight decay
            torch._foreach_add_(grads, params, alpha=weight_decay)

            # update preconditioners
            torch._foreach_addcmul_(preconditioners, grads, grads, value=1.0)

            torch._foreach_mul_(grads, beta1)
            torch._foreach_add_(
                grads,
                grads,
                alpha=1 - beta1,
            )
            bias_correction1 = 1.0 - beta1**step
            grad_list = torch._foreach_div(grads, bias_correction1)

            # pt2 region 2
            # precondition (with shampoo branch), with no grafting
            bias_correction2 = 1.0 - beta2**step
            bias_corrected_preconditioner_list = torch._foreach_div(
                preconditioners, bias_correction2
            )
            torch._foreach_sqrt_(bias_corrected_preconditioner_list)
            torch._foreach_add_(bias_corrected_preconditioner_list, epsilon)
            search_directions = torch._foreach_div(
                grad_list, bias_corrected_preconditioner_list
            )

            torch._foreach_add_(
                search_directions,
                params,
                alpha=weight_decay,
            )

            torch._foreach_mul_(search_directions, -lr)
            # pt2 region 3 update params
            torch._foreach_add_(params, search_directions)

            return params, preconditioners, grads

        compiled_fn = torch.compile(shampoo_functional_basic)

        self.assertEqual(compiled_fn(params_c), shampoo_functional_basic(params))

    @requires_cuda
    def test_closure_graph_break(self):
        param = torch.rand(2, 3, dtype=torch.float32, device="cuda", requires_grad=True)
        param_c = param.clone().detach().requires_grad_(True)

        def closure():
            param.grad = torch.ones_like(param) * 2
            return param.grad

        def closure_c():
            param_c.grad = torch.ones_like(param_c) * 2
            return param_c.grad

        optimizer = torch.optim.AdamW([param])
        optimizer_c = torch.optim.AdamW([param_c])

        def loop(opt, c):
            opt.step(c)

        compiled_loop = torch._dynamo.optimize("eager")(loop)

        compiled_loop(optimizer, closure)
        loop(optimizer_c, closure_c)

        self.assertEqual(param, param_c)

<<<<<<< HEAD
=======
    def test_get_value_on_static_address(self):
        from torch._dynamo.decorators import mark_static_address
        from torch.optim.optimizer import _get_value

        compiled = torch.compile(_get_value)

        x = torch.ones(2, 2)
        mark_static_address(x)

        ret_val = compiled(x)

        self.assertEqual(ret_val, x)

>>>>>>> b279034e

for optim_cls, name, kwargs in COMPILED_OPT_KWARG_DB:
    setattr(CompiledOptimizerTests, name, make_test(optim_cls, **kwargs))

instantiate_device_type_tests(CompiledOptimizerParityTests, globals())

if __name__ == "__main__":
    from torch._inductor.test_case import run_tests

    if HAS_CPU or HAS_CUDA:
        run_tests(needs="filelock")<|MERGE_RESOLUTION|>--- conflicted
+++ resolved
@@ -73,11 +73,6 @@
     "test_sgd_foreach_momentum_nesterov_weight_decay_cpu": 16,
     "test_sgd_momentum_dampening_foreach_cuda": 5,
     "test_sgd_momentum_foreach_cuda": 5,
-<<<<<<< HEAD
-    "test_rmsprop_tensor_lr_capturable_foreach_cuda": 4,
-    "test_sgd_momentum_weight_decay_foreach_cuda": 2,
-    "test_sgd_momentum_nesterov_weight_decay_foreach_cuda": 2,
-=======
     "test_sgd_weight_decay_maximize_cuda": 4,
     "test_sgd_weight_decay_maximize_cpu": 4,
     "test_sgd_momentum_weight_decay_foreach_cuda": 2,
@@ -85,29 +80,19 @@
     "test_sgd_cuda": 4,
     "test_sgd_cpu": 4,
     "test_rmsprop_tensor_lr_capturable_foreach_cuda": 4,
->>>>>>> b279034e
 }
 
 # also tracks currently supported optimizers
 KERNEL_COUNTS = {
     Adam: KernelCounts(multitensor=2, singletensor=8),
     AdamW: KernelCounts(multitensor=2, singletensor=8),
-<<<<<<< HEAD
-    NAdam: KernelCounts(multitensor=2, singletensor=8),
-=======
     NAdam: KernelCounts(multitensor=2, singletensor=11),
->>>>>>> b279034e
     Rprop: KernelCounts(multitensor=2, singletensor=8),
     RMSprop: KernelCounts(multitensor=2, singletensor=8),
     Adadelta: KernelCounts(multitensor=2, singletensor=8),
     Adagrad: KernelCounts(multitensor=5, singletensor=8),
-<<<<<<< HEAD
-    ASGD: KernelCounts(multitensor=2, singletensor=8),
-    SGD: KernelCounts(multitensor=2, singletensor=8),
-=======
     SGD: KernelCounts(multitensor=1, singletensor=8),
     ASGD: KernelCounts(multitensor=2, singletensor=11),
->>>>>>> b279034e
     RAdam: KernelCounts(multitensor=2, singletensor=8),
     Adamax: KernelCounts(multitensor=2, singletensor=8),
 }
@@ -451,11 +436,7 @@
     test_adagrad_recompile = make_recompile_test(Adagrad, kernel_count=5, lr=0.01)
     test_asgd_recompile_default = make_recompile_test(ASGD, kernel_count=2, lr=0.01)
     test_asgd_recompile_single = make_recompile_test(
-<<<<<<< HEAD
-        ASGD, kernel_count=8, lr=0.01, foreach=False
-=======
         ASGD, kernel_count=11, lr=0.01, foreach=False
->>>>>>> b279034e
     )
     test_asgd_recompile_foreach = make_recompile_test(
         ASGD, kernel_count=2, lr=0.01, foreach=True
@@ -625,8 +606,6 @@
 
         self.assertEqual(param, param_c)
 
-<<<<<<< HEAD
-=======
     def test_get_value_on_static_address(self):
         from torch._dynamo.decorators import mark_static_address
         from torch.optim.optimizer import _get_value
@@ -640,7 +619,6 @@
 
         self.assertEqual(ret_val, x)
 
->>>>>>> b279034e
 
 for optim_cls, name, kwargs in COMPILED_OPT_KWARG_DB:
     setattr(CompiledOptimizerTests, name, make_test(optim_cls, **kwargs))

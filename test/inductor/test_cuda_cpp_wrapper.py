--- conflicted
+++ resolved
@@ -97,11 +97,6 @@
     xfail_list = [
         "test_bernoulli1_cuda",  # cpp fallback op naming issue
         "test_conv_backward_cuda",
-<<<<<<< HEAD
-        "test_custom_op_cuda",  # needs custom op support
-        "test_index_put_deterministic_fallback_cuda",
-=======
->>>>>>> eb5381da
         "test_profiler_mark_wrapper_call_cuda",
         "test_scaled_dot_product_attention_cuda_dynamic_shapes",
     ]

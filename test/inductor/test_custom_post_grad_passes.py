# Owner(s): ["module: inductor"]
import contextlib
import operator
from collections import defaultdict

import torch
import torch._inductor.pattern_matcher as pattern_matcher
import torch.fx as fx
from torch._dynamo.utils import counters

from torch._inductor import config
from torch._inductor.lowering import lowerings as L
from torch._inductor.pattern_matcher import Arg, CallFunction, PatternMatcherPass

from torch._inductor.test_case import run_tests, TestCase

from torch.testing._internal.common_utils import IS_LINUX
from torch.testing._internal.inductor_utils import HAS_CPU


@config.patch({"freezing": True})
class TestCustomPassBase(TestCase):
    def _clone_inputs(self, inputs):
        def clone(x):
            if not isinstance(x, torch.Tensor):
                return x
            return x.clone()

        return tuple(clone(x) for x in inputs)

    def _test_common(
        self,
        mod,
        inputs,
        matcher_count,
        matcher_nodes,
        atol=1e-5,
        rtol=1.3e-6,
    ):
        counters.clear()
        maybe_autocast = contextlib.nullcontext()
        with torch.no_grad(), maybe_autocast:
            clone_inputs = self._clone_inputs(inputs)
            expected = mod(*inputs)
            actual = torch.compile(mod)(*clone_inputs)
            torch.testing.assert_close(actual, expected, atol=atol, rtol=rtol)
            self.assertEqual(
                counters["inductor"]["pattern_matcher_count"], matcher_count
            )
            self.assertEqual(
                counters["inductor"]["pattern_matcher_nodes"],
                matcher_nodes,
            )


aten = torch.ops.aten
mkldnn = torch.ops.mkldnn


def change_cos_pass(graph):
    for node in graph.nodes:
        if node.op == "call_function" and node.target == aten.cos.default:
            node.target = aten.sin.default


class TestPostGradCustomPrePostPass(TestCustomPassBase):
    #  mkldnn fusion's pattern_matcher
    # (torch/_inductor/fx_passes/mkldnn_fusion.py),
    # and apply it to custom post_grad_passes.
    def _register_mkldnn_conv_relu_fusion(self, custom_pass_dict):
        # pattern
        def _mkldnn_conv_relu_pattern():
            return CallFunction(
                aten.relu,
                CallFunction(
                    mkldnn._convolution_pointwise.default,
                    Arg(),
                    Arg(),
                    Arg(),
                    Arg(),
                    Arg(),
                    Arg(),
                    Arg(),
                    Arg(),
                    Arg(),
                    Arg(),
                    _users=1,
                ),
            )

        # utils of pattern matcher registration
        def _register_fusion_lowering(pattern, custom_pass_dict):
            def dummy_check(m):
                return True

            def register_custom_lowering_pattern(
                pattern, extra_check, custom_pass_dict
            ):
                return pattern_matcher.register_lowering_pattern(
                    pattern, extra_check, pass_dict=custom_pass_dict
                )

            @register_custom_lowering_pattern(pattern, dummy_check, custom_pass_dict)
            def fn(match, *args, **kwargs):
                computation_args = list(args)[:-3] + ["relu", [], ""]
                return L[mkldnn._convolution_pointwise.default](*computation_args)

            return fn

        _register_fusion_lowering(_mkldnn_conv_relu_pattern(), custom_pass_dict)

    # custom post grad pass
    class _CustomPass(PatternMatcherPass):
        def __init__(self):
            super().__init__()

        def __call__(self, g: torch.fx.graph.Graph):
            self.apply(g)

    # case model
    class _ConvReLU(torch.nn.Module):
        def __init__(self, ic, oc):
            super().__init__()
            self.conv = torch.nn.Conv2d(ic, oc, kernel_size=3, stride=1, padding=1)

        def forward(self, x):
            x1 = self.conv(x)
            return x1.relu()

<<<<<<< HEAD
    def test_custom_joint_pass(self):
        def f(x):
            return x.cos().cos().cos()

=======
    def test_custom_joint_pass_pre(self):
        with config.patch(joint_custom_pre_pass=change_cos_pass):

            def g(x):
                return x.sin().sin().sin()

            def f(x):
                return x.cos().cos().cos()

            x = torch.randn(8, dtype=torch.float32)
            torch.testing.assert_close(torch.compile(f)(x), g(x))

    def test_custom_joint_pass_post(self):
        with config.patch(joint_custom_post_pass=change_cos_pass):

            def g(x):
                return x.sin().sin().sin()

            def f(x):
                return x.cos().cos().cos()

            x = torch.randn(8, dtype=torch.float32)
            torch.testing.assert_close(torch.compile(f)(x), g(x))
>>>>>>> 0d90d4d6

    def test_custom_pre_pass(self):
        with config.patch(
            # leave custom pass only in post_grad_passes()
            pattern_matcher=False,
            post_grad_custom_pre_pass=self._CustomPass(),
            # define pattern match as custom post grad opt pass
            post_grad_custom_post_pass=None,
        ):
            # init mkldnn fusion on custom_matcher
            self._register_mkldnn_conv_relu_fusion(config.post_grad_custom_pre_pass)

            mod = self._ConvReLU(16, 16).eval()
            x = torch.randn((1, 16, 56, 56), dtype=torch.float32)

            match_count = 1
            match_nodes = 2
            other_match_count = 1  # conv prepack weight
            other_match_nodes = 1  # conv prepack weight
            self._test_common(
                mod,
                (x,),
                match_count + other_match_count,
                match_nodes + other_match_nodes,
            )

    def test_custom_post_pass(self):
        with config.patch(
            # leave custom pass only in post_grad_passes()
            pattern_matcher=False,
            # define pattern match as custom post grad opt pass
            post_grad_custom_pre_pass=None,
            post_grad_custom_post_pass=self._CustomPass(),
        ):
            # init mkldnn fusion on custom_matcher
            self._register_mkldnn_conv_relu_fusion(config.post_grad_custom_post_pass)

            mod = self._ConvReLU(16, 16).eval()
            x = torch.randn((1, 16, 56, 56), dtype=torch.float32)

            match_count = 1
            match_nodes = 2
            other_match_count = 1  # conv prepack weight
            other_match_nodes = 1  # conv prepack weight
            self._test_common(
                mod,
                (x,),
                match_count + other_match_count,
                match_nodes + other_match_nodes,
            )

    def test_custom_pre_grad_pass(self):
        saved_graph = [None]

        def merge_mm_shared_rhs(graph: fx.Graph):
            """
            Bad POC of merging mm with a shared RHS.
            i.e. [mm(x, W), mm(x2, W)] => mm(cat(x, x2), W).split()

            Isn't actually safe for a couple reasons. For example, it doesn't handle the
            case where the LHS inputs depend on each other
            """
            saved_graph[0] = graph
            matmuls = [n for n in graph.nodes if n.target == torch.mm]
            rhs_vals = defaultdict(set)
            for m in matmuls:
                rhs_vals[m.args[1]].add(m)

            order = {}
            for idx, n in enumerate(graph.nodes):
                order[n] = idx

            for rhs, matmuls in rhs_vals.items():
                if len(matmuls) == 1:
                    continue
                matmuls = sorted(matmuls, key=lambda x: order[x])
                with graph.inserting_before(matmuls[0]):
                    lhs_vals = [m.args[0] for m in matmuls]
                    new_cat = graph.create_node(
                        "call_function", torch.cat, args=(lhs_vals, 0)
                    )
                    new_mm = graph.create_node(
                        "call_function", torch.mm, args=(new_cat, rhs)
                    )
                    split_vals = graph.create_node(
                        "call_function",
                        torch.split,
                        args=(
                            new_mm,
                            [l.meta["example_value"].shape[0] for l in lhs_vals],
                        ),
                    )
                for idx, m in enumerate(matmuls):
                    m.target = operator.getitem
                    m.args = (split_vals, idx)

        @config.patch(pre_grad_custom_pass=merge_mm_shared_rhs)
        def inner_test():
            @torch.compile
            def f(W, nested_seqs):
                outs = [torch.mm(s, W) for s in nested_seqs]
                return outs

            W = torch.randn(16, 16, dtype=torch.bfloat16)
            nested_seqs = [
                torch.randn(l, 16, dtype=torch.bfloat16) for l in [4, 8, 5, 3]
            ]

            f(W, nested_seqs)
            assert saved_graph[0] is not None
            matmuls = [n for n in saved_graph[0].nodes if n.target == torch.mm]
            assert len(matmuls) == 1

        inner_test()


if __name__ == "__main__":
    if IS_LINUX and HAS_CPU and torch.backends.mkldnn.is_available():
        run_tests()<|MERGE_RESOLUTION|>--- conflicted
+++ resolved
@@ -127,12 +127,6 @@
             x1 = self.conv(x)
             return x1.relu()
 
-<<<<<<< HEAD
-    def test_custom_joint_pass(self):
-        def f(x):
-            return x.cos().cos().cos()
-
-=======
     def test_custom_joint_pass_pre(self):
         with config.patch(joint_custom_pre_pass=change_cos_pass):
 
@@ -156,7 +150,6 @@
 
             x = torch.randn(8, dtype=torch.float32)
             torch.testing.assert_close(torch.compile(f)(x), g(x))
->>>>>>> 0d90d4d6
 
     def test_custom_pre_pass(self):
         with config.patch(

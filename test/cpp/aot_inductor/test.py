--- conflicted
+++ resolved
@@ -17,10 +17,7 @@
         w = w_relu + self.w_add
         return torch.matmul(x, w)
 
-<<<<<<< HEAD
-=======
 
->>>>>>> b279034e
 class NetWithTensorConstants(torch.nn.Module):
     def __init__(self):
         super().__init__()
@@ -30,17 +27,11 @@
         z = self.w * x * y
         return z[[0, 1, 2, 3, 4, 5, 6, 7, 8, 9, 10, 11, 12, 13, 14, 15, 17]]
 
-<<<<<<< HEAD
-data = {}
-data_with_tensor_constants = {}
-
-=======
 
 data = {}
 data_with_tensor_constants = {}
 
 
->>>>>>> b279034e
 # Basice AOTI model test generation.
 def generate_basic_tests():
     for device in ["cpu", "cuda"]:
@@ -61,27 +52,14 @@
                     model,
                     (x,),
                     dynamic_shapes=dynamic_shapes,
-<<<<<<< HEAD
-                    options={"aot_inductor.use_runtime_constant_folding": use_runtime_constant_folding})
-=======
                     options={
                         "aot_inductor.use_runtime_constant_folding": use_runtime_constant_folding
                     },
                 )
->>>>>>> b279034e
 
             suffix = f"{device}"
             if use_runtime_constant_folding:
                 suffix += "_use_runtime_constant_folding"
-<<<<<<< HEAD
-            data.update({
-                f"model_so_path_{suffix}": model_so_path,
-                f"inputs_{suffix}": [x],
-                f"outputs_{suffix}": [ref_output],
-                f"w_pre_{suffix}": model.w_pre,
-                f"w_add_{suffix}": model.w_add,
-            })
-=======
             data.update(
                 {
                     f"model_so_path_{suffix}": model_so_path,
@@ -92,7 +70,6 @@
                 }
             )
 
->>>>>>> b279034e
 
 # AOTI model which will create additional tensors during autograd.
 def generate_test_with_additional_tensors():
@@ -104,21 +81,6 @@
 
     torch._dynamo.reset()
     with torch.no_grad():
-<<<<<<< HEAD
-        model_so_path = aot_compile(
-            model,
-            (x, y))
-
-    data_with_tensor_constants.update({
-        "model_so_path": model_so_path,
-        "inputs": [x, y],
-        "outputs": [ref_output],
-        "w": model.w,
-    })
-
-generate_basic_tests()
-generate_test_with_additional_tensors()
-=======
         model_so_path = aot_compile(model, (x, y))
 
     data_with_tensor_constants.update(
@@ -134,7 +96,6 @@
 generate_basic_tests()
 generate_test_with_additional_tensors()
 
->>>>>>> b279034e
 
 # Use this to communicate tensors to the cpp code
 class Serializer(torch.nn.Module):
@@ -143,13 +104,8 @@
         for key in data:
             setattr(self, key, data[key])
 
-<<<<<<< HEAD
-torch.jit.script(Serializer(data)).save("data.pt")
-torch.jit.script(Serializer(data_with_tensor_constants)).save("data_with_tensor_constants.pt")
-=======
 
 torch.jit.script(Serializer(data)).save("data.pt")
 torch.jit.script(Serializer(data_with_tensor_constants)).save(
     "data_with_tensor_constants.pt"
-)
->>>>>>> b279034e
+)
#!/usr/bin/env python3
from __future__ import annotations

import abc

import argparse
import collections
import contextlib
import copy
import csv
import dataclasses
import functools
import importlib
import itertools
import logging
import os
import pathlib
import shutil
import signal
import subprocess
import sys
import time
import weakref
from contextlib import contextmanager

from typing import (
    Any,
    Callable,
    Generator,
    List,
    Mapping,
    NamedTuple,
    Optional,
    Sequence,
    Tuple,
    Type,
    TYPE_CHECKING,
)
from unittest.mock import MagicMock

from typing_extensions import Self

if TYPE_CHECKING:
    from torch.onnx._internal.fx import diagnostics

import numpy as np
import pandas as pd
import psutil
import torch
import torch._dynamo
import torch._dynamo.utils
import torch._export
import torch.distributed
import torch.multiprocessing as mp
from scipy.stats import gmean, ttest_ind
from torch._dynamo.profiler import fx_insert_profiling, Profiler
from torch._dynamo.testing import (
    dummy_fx_compile,
    format_speedup,
    reset_rng_state,
    same,
)

try:
    from torch._dynamo.utils import (
        clone_inputs,
        graph_break_reasons,
        maybe_enable_compiled_autograd,
    )
    from torch._inductor.utils import fresh_inductor_cache
except ImportError:
    from _dynamo.utils import (
        clone_inputs,
        graph_break_reasons,
        maybe_enable_compiled_autograd,
    )
from torch._functorch.aot_autograd import set_model_name
from torch._inductor import config as inductor_config, metrics
from torch._subclasses.fake_tensor import FakeTensorMode

from torch.utils import _pytree as pytree
from torch.utils._pytree import tree_map, tree_map_only

from tqdm.auto import tqdm, trange

try:
    import torch_xla
    import torch_xla.core.xla_model as xm

    # This is to woraround the backward issue https://github.com/pytorch/xla/issues/4174
    torch_xla._XLAC._init_computation_client()
except ImportError:
    # ignore the error if torch_xla is not installed
    pass

log = logging.getLogger(__name__)

# We are primarily interested in TF32
torch.backends.cuda.matmul.allow_tf32 = True

# Suppress torch.profiler spam
os.environ["KINETO_LOG_LEVEL"] = "5"

current_name = ""
current_device = ""
current_onnx_compiler = ""
current_batch_size = None
output_filename = None

MAX_DOWNLOAD_ATTEMPTS = 5


class CI(NamedTuple):
    backend: str  # aot_eager or inductor
    training: bool
    dynamic: bool = False
    device: str = "cuda"


CI_SKIP_OPTIMIZER = {
    # TIMM
    "convmixer_768_32",  # accuracy
    "hrnet_w18",  # Stack issue in fx
    # HF
    "pnasnet5large",  # Stack issue in fx
    "MobileBertForMaskedLM",  # Stack issue in fx
    "MobileBertForQuestionAnswering",  # Stack issue in fx
    "PegasusForConditionalGeneration",  # OOM
}

CI_SKIP_DYNAMIC_BATCH_ONLY = {
    "sam",
    # See https://github.com/mindee/doctr/blob/f2114758d529ed8d3d0030581638f0520b6b98d8/doctr/models/detection/core.py#L89
    # It iterates over the batch, which is dynamic, and dynamo chokes
    # We should be able to graphbreak there.
    "doctr_det_predictor",
    "dlrm",
    "pyhpc_isoneutral_mixing",
    "pyhpc_equation_of_state",
    "pyhpc_turbulent_kinetic_energy",
    "detectron2_fcos_r_50_fpn",
}

# These models currently fail accuracy with eager Adam optimizer
# so we use SGD when running the full benchmarks
# https://github.com/pytorch/pytorch/issues/115966
BENCHMARK_USE_SGD = {
    # TorchBench
    "BERT_pytorch",
    "LearningToPaint",
    "alexnet",
    "dcgan",
    "demucs",
    "densenet121",
    "dlrm",
    "fastNLP_Bert",
    "mobilenet_v2",
    "phlippe_densenet",
    "phlippe_resnet",
    "pytorch_stargan",
    "resnet18",
    "shufflenet_v2_x1_0",
    "speech_transformer",
    "squeezenet1_1",
    "stable_diffusion_text_encoder",
    "timm_efficientdet",
    "timm_nfnet",
    "timm_regnet",
    "timm_vision_transformer",
    "timm_vovnet",
    "vgg16",
    "hf_T5",  # Fails dynamic https://github.com/pytorch/pytorch/issues/115968
    # HF
    "AlbertForMaskedLM",
    "BartForCausalLM",
    "BartForConditionalGeneration",
    "BlenderbotSmallForCausalLM",
    "BlenderbotSmallForConditionalGeneration",
    "DebertaV2ForQuestionAnswering",  # eager OOM
    "ElectraForCausalLM",
    "M2M100ForConditionalGeneration",
    "MBartForCausalLM",
    "MBartForConditionalGeneration",
    "OPTForCausalLM",
    "PLBartForCausalLM",
    "PLBartForConditionalGeneration",
    "PegasusForCausalLM",
    "Speech2Text2ForCausalLM",
    "TrOCRForCausalLM",
    "XGLMForCausalLM",
    # TIMM
    "adv_inception_v3",
    "botnet26t_256",
    "cait_m36_384",  # OOM
    "coat_lite_mini",
    "convit_base",
    "dpn107",
    "fbnetv3_b",
    "gernet_l",
    "lcnet_050",
    "mixnet_l",
    "res2net101_26w_4s",
    "res2net50_14w_8s",
    "res2next50",
    "resnest101e",
    "sebotnet33ts_256",
    "swsl_resnext101_32x16d",
    "tf_efficientnet_b0",
    "ghostnet_100",
    "gmixer_24_224",
    "tinynet_a",
}

# These models OOM in CI
# due to the extra memory of Adam optimizer states,
# so we fall back to SGD in CI
CI_USE_SGD = {
    "torchrec_dlrm",
    "demucs",
    "detectron2_fasterrcnn_r_101_c4",
    "detectron2_fasterrcnn_r_101_dc5",
    "detectron2_fasterrcnn_r_101_fpn",
    "detectron2_fasterrcnn_r_50_c4",
    "detectron2_fasterrcnn_r_50_dc5",
    "detectron2_fasterrcnn_r_50_fpn",
    "detectron2_maskrcnn_r_101_c4",
    "detectron2_maskrcnn_r_101_fpn",
    "detectron2_maskrcnn_r_50_c4",
    "detectron2_maskrcnn_r_50_fpn",
    "hf_T5_base",
    "hf_clip",
    "llama_v2_7b_16h",
    "mobilenet_v2_quantized_qat",
    "phi_1_5 resnet50_quantized_qat",
    "BlenderbotForCausalLM",
    "cait_m36_384",
    "DALLE2_pytorch",
    "moco",
    "timm_efficientdet",
    "ghostnet_100",
    "regnety_002",
    "poolformer_m36",
    "inception_v3",
    "tinynet_a",
    "selecsls42b",
    "mobilevit_s",
    "pytorch_CycleGAN_and_pix2pix",
    "vision_maskrcnn",
    "resmlp_12_224",
    "dlrm",
    "resnet50",
    "dm_nfnet_f0",
    "pit_b_224",
    "tf_mixnet_l",
}


DO_NOT_CAST_INPUTS = {"stable_diffusion"}


def model_specified_by_path(path_and_class_str):
    return ":" in path_and_class_str


def load_model_from_path(path_and_class_str):
    configs = {}
    for kvstr in path_and_class_str.split(","):
        k, v = kvstr.split(":")
        configs[k] = v

    for name in ["path", "class"]:
        if name not in configs:
            raise RuntimeError(
                "Invalid --only arguments. Check help message for the correct format"
            )

    path = configs["path"]
    class_name = configs["class"]

    if path[:1] != "/":
        raise RuntimeError(
            "Use absolute path since dynamo may change the current working directory which makes using relative path tricky"
        )

    spec = importlib.util.spec_from_file_location("module_name", path)
    module = importlib.util.module_from_spec(spec)
    spec.loader.exec_module(module)

    model_class = getattr(module, class_name)
    assert issubclass(model_class, torch.nn.Module)
    model = model_class()
    assert hasattr(model, "get_example_inputs")
    inputs = model.get_example_inputs()
    return model, inputs


def output_csv(filename, headers, row):
    if os.path.exists(filename):
        with open(filename) as fd:
            lines = list(csv.reader(fd)) or [[]]
            if headers and len(headers) > len(lines[0]):
                # if prior results failed the header might not be filled in yet
                lines[0] = headers
            else:
                headers = lines[0]
    else:
        lines = [headers]
    lines.append([(f"{x:.6f}" if isinstance(x, float) else x) for x in row])
    with open(filename, "w") as fd:
        writer = csv.writer(fd, lineterminator="\n")
        for line in lines:
            writer.writerow(list(line) + ["0"] * (len(headers) - len(line)))


def nothing(f):
    return f


@functools.lru_cache(None)
def patch_torch_manual_seed():
    """Make torch manual seed deterministic. Helps with accuracy testing."""

    def deterministic_torch_manual_seed(*args, **kwargs):
        from torch._C import default_generator

        seed = 1337
        import torch.cuda

        if not torch.cuda._is_in_bad_fork():
            torch.cuda.manual_seed_all(seed)
        return default_generator.manual_seed(seed)

    torch.manual_seed = deterministic_torch_manual_seed


def synchronize():
    pass


def summarize_graph_break(filename):
    """
    Sorts and de-dupes the graphs breaks on the reason string. Note that this
    function is just a best effort to reduce the logging information. We could
    miss some graph breaks because of de-duping. We can further refine this
    function as need arises.
    """
    log_file = f"{filename.rstrip('.csv')}_graph_breaks.csv"
    if os.path.exists(log_file):
        df = pd.read_csv(log_file)
        df = df.sort_values("reason").drop_duplicates(subset="reason")

        # Specialize for multi tensor sgd as reason is not identical
        multi_tensor_sgd_row = df.loc[df["reason"].str.contains("_multi_tensor_sgd")]
        if len(multi_tensor_sgd_row):
            df = df[
                ~df["reason"].str.contains("_multi_tensor_sgd")
            ]  # Drop all sgd rows
            df = pd.concat(
                [df, pd.DataFrame([multi_tensor_sgd_row.iloc[0]])], axis=0
            )  # Add back a single row
        df.to_csv(f"{log_file.rstrip('.csv')}_deduped.csv", index=False)


def print_summary(filename, print_dataframe=False):
    if not (filename and os.path.exists(filename)):
        return
    data = pd.read_csv(filename)
    if "tag" in data.columns:
        for tag in data.tag.unique():
            if tag == "0.0000":
                continue  # This happens for failed runs
            print(f"\nSummary for tag={tag}:")
            print_summary_table(data[data.tag == tag], print_dataframe=print_dataframe)
    else:
        print_summary_table(data, print_dataframe=print_dataframe)
    summarize_graph_break(filename)


def print_summary_table(data, print_dataframe=False):
    if print_dataframe:
        pd.options.display.max_rows = 1000
        pd.options.display.max_columns = 1000
        pd.options.display.width = 2000
        print(data)
    width = max(map(len, data.columns))
    for col in data.columns:
        try:
            if col in ("dev", "name", "batch_size", "tag"):
                continue
            elif col in ("pct_ops", "pct_time"):
                print(col.ljust(width), f"{data[col].mean():.3%}")
            elif col in ("graphs", "graph_calls", "captured_ops", "total_ops"):
                print(col.ljust(width), f"{data[col].mean():.3f}")
            elif col in ("compilation_latency"):
                print(col.ljust(width), f"mean={data[col].mean():.3f} seconds")
            elif col in ("compression_ratio"):
                print(col.ljust(width), f"mean={data[col].mean():.3f}x")
            elif col in ("accuracy"):
                pass_rate = (data[col] == "pass").mean()
                print(col.ljust(width), f"pass_rate={100*pass_rate:.2f}%")
            else:
                cdata = data[col]
                print(
                    col.ljust(width),
                    f"gmean={gmean(cdata):.2f}x mean={cdata.mean():.3f}x",
                )
        except Exception as e:
            pass


def tensor_is_on_xla(tensors):
    def visit(x: torch.Tensor):
        nonlocal result
        if x.device.type == "xla":
            result = True

    result = False
    tree_map_only(torch.Tensor, visit, tensors)
    return result


def timed(
    model,
    model_iter_fn,
    example_inputs,
    times=1,
    return_result=False,
    collect_outputs=False,
):
    use_xla = tensor_is_on_xla(example_inputs)
    synchronize()

    if use_xla:
        xm.mark_step()
        xm.wait_device_ops()

    time_total = 0
    # Dont collect outputs to correctly measure timing
    for _ in range(times):
        # Put this call inside the loop to reset the seed for each iteration.
        # Don't include reset_rng_state() to correctly measure timing
        reset_rng_state(use_xla)
        t_iter_begin = time.perf_counter()
        result = model_iter_fn(model, example_inputs, collect_outputs=collect_outputs)

        # instead of calling sync on result_list, we should call mark_step.
        # In training case, result_list may be empty, but we want to
        # send all the pending graphs for compilation.
        if use_xla:
            # For the model running on regular torchxla (baseline), we need the
            # mark step to send the accumulated graph for compilation.
            #
            # For the model running with dynamo/torchxla bridge, in training case,
            # we need the mark step to send the optimizer graph out for
            # compilation.
            xm.mark_step()
        t_iter_end = time.perf_counter()
        time_total += t_iter_end - t_iter_begin

    t_0 = time.perf_counter()
    if use_xla:
        xm.wait_device_ops()
    synchronize()
    t_1 = time.perf_counter()
    time_total += t_1 - t_0
    return (time_total, result) if return_result else time_total


def _normalize_bench_inputs(example_inputs) -> Tuple[Tuple[Any], Mapping[str, Any]]:
    # NOTE(bowbao): For huggingface benchmark, example_inputs are formatted as dictionary,
    # and consumed like `model(**example_inputs)`.
    # For other benchmarks, example_inputs are formatted as tuple and consumed
    # like `model(*example_inputs)`.
    if isinstance(example_inputs, dict):
        return (), example_inputs
    else:
        return tuple(example_inputs), {}


def _register_dataclass_output_as_pytree(example_outputs) -> None:
    # NOTE(angelayi): For huggingface benchmark, some example outputs are
    # formatted as a dataclass which pytree cannot consume. So we want
    # to register the pytree implementation here
    example_outputs_flat = pytree.tree_leaves(example_outputs)
    output_dataclass_types = [
        type(out) for out in example_outputs_flat if dataclasses.is_dataclass(type(out))
    ]
    for output_type in output_dataclass_types:
        from torch._export.utils import register_dataclass_as_pytree_node

        register_dataclass_as_pytree_node(
            output_type,
            serialized_type_name=f"{output_type.__module__}.{output_type.__name__}",
        )


class Stats:
    totals = collections.defaultdict(collections.Counter)

    @classmethod
    def reset_counters(cls):
        for k, v in torch._dynamo.utils.counters.items():
            cls.totals[k].update(v)
        ok = torch._dynamo.utils.counters["frames"]["ok"]
        total = torch._dynamo.utils.counters["frames"]["total"]
        torch._dynamo.utils.counters.clear()
        return ok, total

    @classmethod
    def print_summary(cls):
        for k, v in sorted(cls.totals.items()):
            lines = "\n  ".join(map(str, v.most_common(50)))
            print(f"STATS {k}\n  {lines}")

    @classmethod
    def aot_summary(cls):
        return [cls.totals["aot_autograd"]["total"], cls.totals["aot_autograd"]["ok"]]


def coverage_experiment(args, model_iter_fn, model, example_inputs):
    """
    Test operator/model coverage of TorchDynamo and record statistics
    taken from a profiler.  This target is mainly intended to check
    correctness.

    Writes to ./coverage.csv
    """
    profiler = Profiler()
    frozen_model_iter_fn = torch._dynamo.run(model_iter_fn)
    with profiler.prof:
        frozen_model_iter_fn(model, example_inputs)
    coverage_result = profiler.results()
    output_csv(
        output_filename,
        (
            "dev",
            "name",
            "batch_size",
            "graphs",
            "graph_calls",
            "captured_ops",
            "total_ops",
            "pct_ops",
            "pct_time",
        ),
        [
            current_device,
            current_name,
            current_batch_size,
        ]
        + coverage_result.tocsv(),
    )
    return coverage_result


def speedup_experiment_fx2trt(args, model_iter_fn, model, example_inputs):
    """
    Measure speedups over eager using the trt inference backend. TRT backend is based fx graph
    generated by torch._dynamo.
    Writes to ./speedups_fx2trt.csv
    """
    return speedup_experiment(args, model_iter_fn, model, example_inputs)


def recompile_profiler_experiment(args, model_iter_fn, model, example_inputs):
    prof = torch._dynamo.utils.CompilerProfiler()
    opt_model_iter_fn = torch._dynamo.optimize(prof, nopython=args.nopython)(
        model_iter_fn
    )
    opt_model_iter_fn(model, example_inputs)
    output_csv(
        output_filename, ["model", "profiler report"], [current_name, prof.report()]
    )
    met = prof.get_metrics()
    guard_failures = len(met["guard_failures"])
    return [guard_failures]


def randomize_input(inputs):
    if isinstance(inputs, (list, tuple)):
        return type(inputs)([randomize_input(x) for x in inputs])
    elif isinstance(inputs, torch.Tensor):
        if inputs.dtype in (torch.float32, torch.float64):
            torch._dynamo.utils.counters["randomize_input"]["times"] += 1
            return torch.randn_like(inputs)
        elif inputs.dtype == torch.int64:
            # Note: we can not simply tune integer tensors as follows
            #   `return torch.randint_like(inputs, high=inputs.max().item())`
            # This may break some invariants between tensors.
            # E.g. in embedding lookup case, one tensor is the length
            # and another is an indices tensor.
            return inputs
        else:
            raise RuntimeError(
                f"randomize_input need support tensor of type {inputs.dtype}"
            )
    else:
        raise RuntimeError(
            f"randomize_input can not handle input of type {type(inputs)}"
        )


def maybe_mark_step(args):
    if args.trace_on_xla:
        xm.mark_step()


def speedup_experiment(args, model_iter_fn, model, example_inputs, **kwargs):
    """
    Measure speedups over eager.

    Writes to ./speedups.csv
    """
    # if args.dynamic_shapes:
    #     return speedup_experiment_ds(args, model_iter_fn, model, example_inputs)

    timings = np.zeros((args.repeat, 2), np.float64)
    # if we randomize the input, we should also check the result is correct
    should_randomize_input = args.randomize_input

    import contextlib

    from torch._inductor.utils import maybe_profile

    @contextlib.contextmanager
    def maybe_mark_profile(*args, **kwargs):
        prof: torch.profiler.profile = kwargs.pop("p", None)
        mark = kwargs.pop("mark", None)
        if prof:
            with torch.profiler.record_function(mark):
                yield
        else:
            yield

    times = args.iterations_per_run

    # Use higher tolerance for XLA since XLA cause numerical unstability when
    # graph size changes
    tolerance = args.xla_tolerance if args.trace_on_xla else 1e-4
    torch._dynamo.config.repro_tolerance = tolerance

    with maybe_profile(args.export_profiler_trace) as p:
        if args.export_aot_inductor:
            frozen_model_iter_fn = export_aot_inductor(
                model, example_inputs, args.devices[0]
            )
        else:
            frozen_model_iter_fn = torch._dynamo.run(model_iter_fn)

        for rep in trange(args.repeat, desc="running benchmark"):
            inputs = (
                randomize_input(copy.deepcopy(example_inputs))
                if should_randomize_input
                else example_inputs
            )
            # need call mark_step to perform the computation
            # on randomize_input. Otherwise the first call using the
            # inputs will incur high penalty then the next one.
            maybe_mark_step(args)

            # interleave the runs to handle frequency scaling and load changes
            with maybe_mark_profile(p=p, mark="expected"):
                timings[rep, 0], expected_output = timed(
                    model,
                    model_iter_fn,
                    inputs,
                    return_result=True,
                    times=times,
                    collect_outputs=args.collect_outputs,
                )

            # call mark_step between the 2 calls to make the comparison fair.
            maybe_mark_step(args)

            with maybe_mark_profile(p=p, mark="actual"), maybe_enable_compiled_autograd(
                args.compiled_autograd
            ):
                timings[rep, 1], actual_output = timed(
                    model,
                    frozen_model_iter_fn,
                    inputs,
                    return_result=True,
                    times=times,
                    collect_outputs=args.collect_outputs,
                )

    if args.export_profiler_trace:
        name = args.profiler_trace_name + "_" + model.name
        if hasattr(args, "rank"):
            name += f"_rank_{args.rank}"
        name += ".json"
        name = os.path.join(torch._dynamo.config.base_dir, name)
        p.export_chrome_trace(name)
    median = np.median(timings, axis=0)
    speedup = median[0] / median[1]
    if args.dump_raw_metrics:
        np.save(
            f"{output_filename[:-4]}-raw_timings-{current_name}-{current_device}.npy",
            timings,
        )

    first_headers = ["dev", "name", "batch_size"]
    first_fields = [current_device, current_name, current_batch_size]
    if "tag" in kwargs:
        first_headers.append("tag")
        first_fields.append(kwargs["tag"])
    headers = first_headers + ["speedup", "abs_latency"]
    row = first_fields + [float(speedup), median[1] * 1000]
    msg = f"{speedup:.3f}x"
    if args.baseline:
        headers.extend(
            [
                "baseline",
                "speedup_vs_baseline",
            ]
        )
        df = pd.read_csv(args.baseline)
        try:
            baseline_speedup = df[df["name"] == current_name]["speedup"].item()
            row.extend([baseline_speedup, speedup / baseline_speedup])
            msg = f"{baseline_speedup:.3f}x -> {speedup:.3f}x [{speedup / baseline_speedup:.3f}x]"
        except (KeyError, ZeroDivisionError):
            row.extend(
                [
                    0.0,
                    0.0,
                ]
            )
    if "compilation_latency" in kwargs:
        headers += [
            "compilation_latency",
            "compression_ratio",
            "eager_peak_mem",
            "dynamo_peak_mem",
        ]
        row.append(kwargs["compilation_latency"])
        row.append(kwargs["compression_ratio"])
        row.append(kwargs["eager_peak_mem"])
        row.append(kwargs["dynamo_peak_mem"])

    if "cache_lookup_latency" in kwargs:
        headers.append("cache_lookup_latency")
        row.append(kwargs["cache_lookup_latency"])

    if "dynamo_stats" in kwargs:
        for k, v in kwargs["dynamo_stats"].items():
            headers.append(k)
            row.append(v)
    output_csv(
        output_filename,
        headers,
        row,
    )
    headers, data = torch._dynamo.utils.compile_times(repr="csv", aggregate=True)
    assert (
        output_filename.find(".csv") > 0
    ), f"expected output_filename to be a .csv, but got {output_filename}"
    output_csv(
        output_filename[:-4] + "_compilation_metrics.csv",
        first_headers + headers,
        first_fields + data,
    )
    return msg


def speedup_experiment_ds(args, model_iter_fn, model, example_inputs):
    """
    Run dynamic shapes benchmarks.

    Requires dynamic shape compatible models, which provide a list of example inputs.

    Warms up using the first input example and then iterates the inputs,
    measuring (and expecting minimal) variance between the runtime for different examples.

    """
    timings = np.zeros((args.repeat, len(example_inputs), 2), np.float64)

    if args.repeat > 5:
        print(
            f"\ndynamic shapes experiments are slow, consider setting --repeat less than {args.repeat}\n"
        )

    nwarmup = 4
    for rep in range(args.repeat):
        # Start each rep fresh, e.g. only warmup on example 0
        torch._dynamo.reset()
        optimized_model_iter_fn = optimize_ctx(model_iter_fn)
        for _ in range(nwarmup):
            optimized_model_iter_fn(model, example_inputs[0])

        for input_idx, inputs in enumerate(example_inputs):
            # interleave the runs to handle frequency scaling and load changes
            timings[rep, input_idx, 0] = timed(
                model, model_iter_fn, inputs, return_result=False
            )
            # different from regular speedup_experiment, we _DO_ want to allow recompilation
            timings[rep, input_idx, 1] = timed(
                model, optimized_model_iter_fn, inputs, return_result=False
            )
    medians = np.median(timings, axis=0)
    speedups = list(medians[:, 0] / medians[:, 1])
    speedups_mean = np.mean(speedups)
    speedups_median = np.median(speedups)
    speedups_var = np.var(speedups)

    # TODO this x[0] is not going to work in general but bert only has 1 input
    shapes = [x[0].shape for x in example_inputs]
    shape_keys = sorted(set(shapes))
    shape_speedups = {
        shape: [
            it[1] for it in filter(lambda it: it[0] == shape, zip(shapes, speedups))
        ]
        for shape in shape_keys
    }
    output_str = (
        f"mean: {speedups_mean:.3f}, median: {speedups_median:.3f}, var: {speedups_var:.3f}"
        + "\nSpeedups by shape: "
        + "\n".join(
            [
                f"{shape}: "
                + ", ".join([f"{speedup: .3g}" for speedup in shape_speedups[shape]])
                for shape in shape_keys
            ]
        )
    )
    output_csv(
        output_filename,
        ("dev", "name", "batch_size", "speedup mean", "speedup median", "speedup var"),
        [
            current_device,
            current_name,
            current_batch_size,
            speedups_mean,
            speedups_median,
            speedups_var,
        ],
    )
    return output_str


@contextlib.contextmanager
def override_synchronize_with_onnx_iobinding(iobinding):
    global synchronize
    prev_synchrnoize = synchronize
    try:
        if iobinding is not None:

            def new_synchronize():
                iobinding.synchronize_inputs()
                iobinding.synchronize_outputs()

            synchronize = new_synchronize
        yield
    finally:
        synchronize = prev_synchrnoize


def speedup_experiment_onnx(
    args,
    model_iter_fn,
    onnx_model: OnnxModel,
    model,
    example_inputs,
    **kwargs,
):
    """
    Measure speedups over eager.

    This function is responsible for the following:
        1. Creating iobinding with OnnxModel if device is CUDA, which is essential for perf measurement.
        2. Running ORT with OnnxModel.

    Writes to ./{output_filename}, which should be
        `pathlib.Path(self.output_dir) / f"{self.compiler}_{suite}_{self.dtype}_{self.mode}_{self.device}_{self.testing}.csv".

    TODO(bowbao): Record export time and export peak memory usage.
    """
    timings = np.zeros((args.repeat, 2), np.float64)
    is_correct = True
    should_randomize_input = args.randomize_input
    times = args.iterations_per_run

    def create_onnx_input_binded_fn(onnx_model: OnnxModel, pt_inputs, example_outputs):
        # Goal is to move the iobinding creation outside of the timer function.
        iobinding, outputs = onnx_model.create_iobinding(pt_inputs, example_outputs)

        def onnxrt_model_iter_fn(model, inputs, collect_outputs=True):
            onnx_model.run_with_iobinding(iobinding, outputs)
            if collect_outputs:
                return outputs

        return onnxrt_model_iter_fn, iobinding

    def create_onnx_fn(onnx_model: OnnxModel, pt_inputs):
        # NOTE: Making perf comparison fair by moving out the i/o adapting part.
        # 1. Pre-adapt `pt_inputs` to `onnx_inputs` here.
        # 2. Drop `onnx_outputs` to `pt_outputs` adapting. Output comparison is not part of perf measurement.
        onnx_inputs = onnx_model.adapt_pt_inputs_to_onnx(pt_inputs)

        def onnxrt_model_iter_fn(model, inputs, collect_outputs=True):
            return onnx_model.run_with_onnx_inputs(onnx_inputs)

        return onnxrt_model_iter_fn

    def timed_onnx(model, onnx_model: OnnxModel, inputs):
        if current_device == "cpu" or onnx_model.is_cpu():
            onnxrt_model_iter_fn = create_onnx_fn(onnx_model, inputs)
            iobinding = None
        else:
            onnxrt_model_iter_fn, iobinding = create_onnx_input_binded_fn(
                onnx_model, inputs, expected_output
            )
        with override_synchronize_with_onnx_iobinding(iobinding):
            return timed(
                model,
                onnxrt_model_iter_fn,
                inputs,
                return_result=True,
                times=times,
                collect_outputs=args.collect_outputs,
            )

    # Insert ONNX warm-up
    inputs = (
        randomize_input(copy.deepcopy(example_inputs))
        if should_randomize_input
        else example_inputs
    )
    _, expected_output = timed(
        model,
        model_iter_fn,
        inputs,
        return_result=True,
        times=times,
        collect_outputs=args.collect_outputs,
    )
    for _ in range(2):
        timed_onnx(model, onnx_model, inputs)

    for rep in range(args.repeat):
        inputs = (
            randomize_input(copy.deepcopy(example_inputs))
            if should_randomize_input
            else example_inputs
        )
        if torch.cuda.device_count() > 1:
            # Manually set correct torch.cuda.current_device to ensure torch.cuda.synchronize() works as intended.
            # When there are more than 1 cuda devices, the first one is used for pytorch eager.
            # The second one is used for onnx ort.
            torch.cuda.set_device(0)
        timings[rep, 0], expected_output = timed(
            model,
            model_iter_fn,
            inputs,
            return_result=True,
            times=times,
            collect_outputs=args.collect_outputs,
        )
        if torch.cuda.device_count() > 1:
            # Manually set correct torch.cuda.current_device to ensure torch.cuda.synchronize() works as intended.
            # When there are more than 1 cuda devices, the first one is used for pytorch eager.
            # The second one is used for onnx ort.
            torch.cuda.set_device(1)
        timings[rep, 1], actual_output = timed_onnx(model, onnx_model, inputs)

    pvalue = ttest_ind(timings[:, 0], timings[:, 1]).pvalue
    median = np.median(timings, axis=0)
    speedup = median[0] / median[1]
    if args.dump_raw_metrics:
        np.save(
            f"{output_filename[:-4]}-raw_timings-{current_name}-{current_device}.npy",
            timings,
        )

    headers = ["dev", "name", "batch_size", "speedup", "abs_latency"]
    row = [
        current_device,
        current_name,
        current_batch_size,
        float(speedup),
        median[1] * 1000,
    ]
    if "compilation_latency" in kwargs:
        headers = headers + ["compilation_latency", "compression_ratio"]
        row.append(kwargs["compilation_latency"])
        row.append(kwargs["compression_ratio"])

    output_csv(
        output_filename,
        headers,
        row,
    )
    headers, data = torch._dynamo.utils.compile_times(repr="csv", aggregate=True)
    assert (
        output_filename.find(".csv") > 0
    ), f"expected output_filename to be a .csv, but got {output_filename}"
    output_csv(
        output_filename[:-4] + "_compilation_metrics.csv",
        ["dev", "name", "batch_size"] + headers,
        [current_device, current_name, current_batch_size] + data,
    )
    return format_speedup(speedup, pvalue, is_correct=is_correct)


def overhead_experiment(*args, model_iter_fn):
    """
    Measure overheads of TorchDynamo by running with no backend (only
    eager+FX), and reporting speedup/slowdown over eager.

    Writes to ./overheads.csv
    """
    return speedup_experiment(*args, model_iter_fn)


def print_fx(gm, example_inputs):
    print(gm.graph)
    return gm


def print_aten_ops(gm, example_inputs):
    from functorch.compile import aot_module

    def trace_printer(gm, _):
        print(gm.graph)
        return gm

    return aot_module(gm, fw_compiler=trace_printer, bw_compiler=trace_printer)


def baselines(models, model_iter_fn, example_inputs, args):
    """
    Common measurement code across all baseline experiments.
    """
    models = list(models)
    for idx, (name, model) in enumerate(models):
        if idx == 0:
            result0 = model_iter_fn(model, example_inputs)
        elif model is not None:
            try:
                result = model_iter_fn(model, example_inputs)
                if same(result0, result):
                    continue
                print(name, "is INCORRECT")
            except Exception:
                log.exception("error checking %s", name)
            models[idx] = (name, None)
    timings = np.zeros((args.repeat, len(models)), np.float64)
    timings.fill(1.0e10)
    for rep in range(args.repeat):
        for idx, (name, model) in enumerate(models):
            if model is not None:
                try:
                    timings[rep, idx] = timed(model, model_iter_fn, example_inputs)
                except Exception:
                    pass
    pvalue = [
        ttest_ind(timings[:, 0], timings[:, i]).pvalue
        for i in range(1, timings.shape[1])
    ]
    median = np.median(timings, axis=0)
    speedup = median[0] / median[1:]
    for idx, (name, model) in enumerate(models[1:]):
        if model is None:
            speedup[idx] = 0.0
    result = " ".join(
        [
            format_speedup(s, p, m is not None)
            for s, p, m in zip(speedup, pvalue, [m for n, m in models[1:]])
        ]
    )
    output_csv(
        output_filename,
        ("dev", "name", "batch_size") + tuple(n for n, m in models[1:]),
        [current_device, current_name, current_batch_size]
        + [f"{x:.4f}" for x in speedup],
    )
    return result


def xla(args, model_iter_fn, model, example_inputs):
    xla_dev = xm.xla_device(devkind=current_device)
    model_xla = copy.deepcopy(model).to("cpu").to(device=xla_dev)
    example_inputs_xla = tree_map_only(
        torch.Tensor, lambda x: x.to("cpu").to(device=xla_dev), example_inputs
    )
    for _ in range(3):  # warmup
        timed(model, model_iter_fn, example_inputs)
        timed(model_xla, model_iter_fn, example_inputs_xla)
    timings = np.zeros((args.repeat, 2), np.float64)
    timings.fill(1.0e10)
    for rep in range(args.repeat):
        timings[rep, 0] = timed(model, model_iter_fn, example_inputs)
        timings[rep, 1] = timed(model_xla, model_iter_fn, example_inputs_xla)

    pvalue = ttest_ind(timings[:, 0], timings[:, 1]).pvalue
    time_baseline, time_xla = np.median(timings, axis=0)
    speedup = time_baseline / time_xla
    output_csv(
        output_filename,
        ("dev", "name", "batch_size", "speedup", "time_baseline", "time_xla"),
        [
            current_device,
            current_name,
            current_batch_size,
            speedup,
            time_baseline,
            time_xla,
        ],
    )
    return format_speedup(speedup, pvalue)


def try_script(model, example_inputs):
    try:
        return torch.jit.script(model)
    except Exception:
        return None


class AOTInductorModelCache:
    cache = dict()

    @classmethod
    def load(cls, model, example_inputs, device):
        import torch._inductor
        import torch.export._trace

        key = weakref.ref(model)
        if key not in cls.cache:
            # Register the output dataclass to pytree
            example_args, example_kwargs = _normalize_bench_inputs(example_inputs)
            with torch.no_grad():
                # copy.deepcopy is required to prevent any surprising side-effect,
                # see https://github.com/pytorch/pytorch/issues/113029
                example_outputs = copy.deepcopy(model)(*example_args, **example_kwargs)

            if pytree._is_namedtuple_instance(example_outputs):
                typ = type(example_outputs)
                pytree._register_namedtuple(
                    typ,
                    serialized_type_name=f"{typ.__module__}.{typ.__name__}",
                )
            else:
                _register_dataclass_output_as_pytree(example_outputs)

            gm = torch.export._trace._export(
                model,
                example_args,
                example_kwargs,
                pre_dispatch=True,
            ).module()
            with torch.no_grad():
                so_path = torch._inductor.aot_compile(
                    gm, example_args, example_kwargs
                )  # type: ignore[arg-type]

            cls.cache[key] = torch._export.aot_load(so_path, device)

        return cls.cache[key]


def export(model, example_inputs):
    example_args, example_kwargs = _normalize_bench_inputs(example_inputs)
    example_outputs = model(*example_args, **example_kwargs)
    _register_dataclass_output_as_pytree(example_outputs)

    ep = torch.export.export(model, example_args, example_kwargs)

    def opt_export(_, example_inputs):
        example_args, example_kwargs = _normalize_bench_inputs(example_inputs)
        return ep(*example_args, **example_kwargs)

    return opt_export


def export_aot_inductor(model, example_inputs, device):
    optimized = AOTInductorModelCache.load(model, example_inputs, device)

    def opt_aot_inductor(_, example_inputs, collect_outputs=False):
        example_args, example_kwargs = _normalize_bench_inputs(example_inputs)
        return optimized(*example_args, **example_kwargs)

    return opt_aot_inductor


def download_retry_decorator(download_fn):
    """
    Decorator function for applying retry logic to a download function.

    The wrapped function will be called up to 5 times and raises an exception if the function fails each time.
    After each unsuccessful attempt, there is a delay before the next attempt, which is increased linearly with the number of tries.

    Usage:
    @download_retry_decorator
    def download_function(model_name: str):
        # download logic goes here
    """

    @functools.wraps(download_fn)
    def wrapper(self, *args, **kwargs) -> Any:
        tries = 0
        total_allowed_tries = MAX_DOWNLOAD_ATTEMPTS
        while tries <= total_allowed_tries:
            try:
                model = download_fn(self, *args, **kwargs)
                return model
            except Exception as e:
                tries += 1
                if tries <= total_allowed_tries:
                    wait = tries * 30
                    print(
                        f"Failed to load model: {e}. Trying again ({tries}/{total_allowed_tries}) after {wait}s"
                    )
                    time.sleep(wait)
                else:
                    raise RuntimeError(  # noqa: TRY200
                        f"Failed to load model '{args}' with following error(s): {str(e)}."
                    )

    return wrapper


class OnnxModel(abc.ABC):
    TORCH_TO_NUMPY_DTYPE = {
        torch.float16: np.float16,
        torch.float32: np.float32,
        torch.float64: np.float64,
        torch.uint8: np.uint8,
        torch.int8: np.int8,
        torch.int16: np.int16,
        torch.int32: np.int32,
        torch.int64: np.longlong,
        torch.bool: np.bool_,
    }

    _COMPILER_NAME: str

    def __init__(
        self,
        output_directory,
        model,
        example_inputs,
        dynamic_shapes: bool,
        copy_before_export: bool = False,
    ):
        model_name = current_name
        self.copy_before_export = copy_before_export
        self.model_dir = self._generate_onnx_model_directory(
            output_directory, self._COMPILER_NAME, model_name
        )
        self.model_path = str(
            self.model_dir / f"{model_name}_{self._COMPILER_NAME}.onnx"
        )

    def _determine_deepcopy_target_device(self):
        if current_device == "cpu":
            target_device = "cpu"
        else:
            if torch.cuda.device_count() > 1:
                # Copy to another cuda device to avoid OOM.
                target_device = "cuda:1"
            else:
                target_device = "cuda"
        return target_device

    def deepcopy_model_and_inputs_to_device(self, model, example_inputs, target_device):
        # Deepcopy model before export to avoid modification to baseline model.
        # To avoid OOM, the model is first moved to CPU. Both models are then moved to device.
        model_device = next(model.parameters()).device
        model.to("cpu")
        model_copy = copy.deepcopy(model).to(target_device)
        model.to(model_device)

        target_device_example_inputs = tree_map_only(
            torch.Tensor, lambda x: x.to(device=target_device), example_inputs
        )

        return model_copy, target_device_example_inputs

    @classmethod
    def _generate_onnx_model_directory(
        cls, output_directory: str, compiler_name: str, model_name: str
    ) -> pathlib.Path:
        model_path = pathlib.Path(
            output_directory,
            ".onnx_models",
            model_name,
            compiler_name,
        )
        if model_path.exists() and model_path.is_dir():
            shutil.rmtree(model_path)
        model_path.mkdir(parents=True, exist_ok=True)
        return model_path

    @abc.abstractmethod
    def format_pt_inputs(self, pt_inputs: Any) -> Sequence[torch.Tensor]:
        ...

    @abc.abstractmethod
    def format_pt_outputs(self, pt_outputs: Any) -> Sequence[torch.Tensor]:
        ...

    def adapt_pt_inputs_to_onnx(self, pt_inputs) -> Mapping[str, np.ndarray]:
        pt_inputs = self.format_pt_inputs(pt_inputs)
        return {
            ort_input.name: pt_input.cpu().numpy()
            for ort_input, pt_input in zip(self.onnx_session.get_inputs(), pt_inputs)
        }

    def adapt_onnx_outputs_to_pt(self, onnx_outputs: List[np.ndarray]) -> Any:
        pt_outputs = [
            torch.from_numpy(onnx_output).to(current_device)
            for onnx_output in onnx_outputs
        ]
        if len(pt_outputs) == 1:
            return pt_outputs[0]
        return pt_outputs

    def _init_ort_session(self, model_path: str):
        import onnxruntime

        if current_device == "cpu":
            ort_providers = ["CPUExecutionProvider"]
        else:
            # NOTE(bowbao): Reduce OOM by running ORT on another gpu.
            # TODO(bowbao): This works to avoid OOM, but performance is surprisingly very bad.
            cuda_provider_options = {
                "device_id": 1 if torch.cuda.device_count() > 1 else 0,
            }
            ort_providers = [("CUDAExecutionProvider", cuda_provider_options)]
        session_options = onnxruntime.SessionOptions()
        session_options.log_severity_level = 3  # Error

        ort_session = onnxruntime.InferenceSession(
            self.model_path,
            providers=ort_providers,
            sess_options=session_options,
        )
        return ort_session

    def is_cpu(self) -> bool:
        return self.onnx_session.get_providers()[0] == "CPUExecutionProvider"

    def cpu(self) -> Self:
        self.onnx_session.set_providers(["CPUExecutionProvider"])
        return self

    def create_outputs(self, *example_outputs):
        return tuple(torch.empty_like(x) for x in example_outputs)

    def create_iobinding(self, pt_inputs, example_outputs):
        pt_inputs = self.format_pt_inputs(pt_inputs)
        example_outputs = self.format_pt_outputs(example_outputs)

        iobinding = self.onnx_session.io_binding()
        args = [arg.contiguous() for arg in pt_inputs]
        for ort_input, arg in zip(self.onnx_session.get_inputs(), args):
            # NOTE: Run ORT on another cuda device to reduce OOM.
            if torch.cuda.device_count() > 1:
                arg = arg.detach().to("cuda:1")
            device = arg.device
            iobinding.bind_input(
                ort_input.name,
                device.type,
                device.index or 0,
                self.TORCH_TO_NUMPY_DTYPE[arg.dtype],
                arg.size(),
                arg.data_ptr(),
            )

        outputs = self.create_outputs(*example_outputs)
        for ort_output, output in zip(self.onnx_session.get_outputs(), outputs):
            if torch.cuda.device_count() > 1:
                output = output.detach().to("cuda:1")
            device = output.device
            iobinding.bind_output(
                ort_output.name,
                device.type,
                device.index or 0,
                self.TORCH_TO_NUMPY_DTYPE[output.dtype],
                output.size(),
                output.data_ptr(),
            )
        return iobinding, outputs

    def run_with_iobinding(self, iobinding, outputs):
        # 'outputs' are torch empty tensors binded to 'iobinding'.
        self.onnx_session.run_with_iobinding(iobinding)
        return outputs

    def run_with_onnx_inputs(self, onnx_inputs):
        return self.onnx_session.run(None, onnx_inputs)

    @classmethod
    def save_tensor_data(cls, numpy_tensor, output_path):
        from onnx import numpy_helper

        proto_tensor = numpy_helper.from_array(numpy_tensor)
        with open(output_path, "wb") as f:
            f.write(proto_tensor.SerializeToString())

    def run_and_serialize_inputs_outputs(self, pt_inputs):
        test_data_dir = self.model_dir / "test_data_set_0"
        test_data_dir.mkdir(parents=True, exist_ok=True)

        onnx_inputs = self.adapt_pt_inputs_to_onnx(pt_inputs)
        for i, onnx_input in enumerate(onnx_inputs.values()):
            self.save_tensor_data(onnx_input, str(test_data_dir / f"input_{i}.pb"))

        onnx_outputs = self.run_with_onnx_inputs(onnx_inputs)

        for i, onnx_output in enumerate(onnx_outputs):
            self.save_tensor_data(onnx_output, str(test_data_dir / f"output_{i}.pb"))

        return self.adapt_onnx_outputs_to_pt(onnx_outputs)

    def run(self, pt_inputs):
        # NOTE: For CUDA performance testing, use `run_with_iobinding` to exclude memory
        # copying overhead for inputs/outputs between cpu and gpu.
        # Otherwise perf number is inaccurate.
        onnx_inputs = self.adapt_pt_inputs_to_onnx(pt_inputs)
        onnx_outputs = self.run_with_onnx_inputs(onnx_inputs)
        return self.adapt_onnx_outputs_to_pt(onnx_outputs)


class OnnxModelFromTorchScript(OnnxModel):
    """TorchScript based onnx export. `torch.onnx.export`

    TODO(bowbao):
    * large model export failed.
          Onnx Model is larger than 2GB, but exporter makes decision based pt model size, which is
          smaller than 2GB.
    * OOM on slightly larger model.
          Both pt model and ort inference session are on gpu. Attempt has been made to move ORT to
          cuda:1, however ORT perf drop significantly.
          For now running everything with batch_size 1 set in launch script.
    """

    _COMPILER_NAME = "torchscript"

    def __init__(
        self, output_directory, model, example_inputs, dynamic_shapes: bool, **kwargs
    ):
        if dynamic_shapes:
            raise NotImplementedError("NYI dynamic shapes for OnnxModelFromTorchScript")
        super().__init__(
            output_directory, model, example_inputs, dynamic_shapes, **kwargs
        )
        self._export(
            model,
            example_inputs,
            self.model_path,
            opset_version=17,
            do_constant_folding=False,
            verbose=False,
        )
        self.onnx_session = self._init_ort_session(self.model_path)

    def _export(self, model, example_inputs, output_path: str, /, **kwargs) -> None:
        if self.copy_before_export:
            # Deepcopy model before export to avoid modification to baseline model.
            model, example_inputs = self.deepcopy_model_and_inputs_to_device(
                model, example_inputs, self._determine_deepcopy_target_device()
            )

        # Hack for huggingface models (kwargs only).
        if isinstance(example_inputs, dict):

            class WrapperModel(torch.nn.Module):
                def __init__(self, model, keys):
                    super().__init__()
                    self.model = model
                    self.keys = keys

                def forward(self, *args):
                    return self.model(**dict(zip(self.keys, args)))

            model = WrapperModel(model, list(example_inputs.keys()))

        torch.onnx.export(
            model,
            self.format_pt_inputs(example_inputs),
            output_path,
            **kwargs,
        )

    def format_pt_inputs(self, pt_inputs):
        # NOTE(bowbao): For huggingface benchmark, pt_inputs are formatted as dictionary,
        # and consumed like `model(**pt_inputs)`.
        # For other benchmarks, pt_inputs are formatted as tuple and consumed
        # like `model(*pt_inputs)`.
        if isinstance(pt_inputs, dict):
            pt_inputs = list(pt_inputs.values())
        if isinstance(pt_inputs, torch.Tensor):
            pt_inputs = (pt_inputs,)
        return tuple(arg.contiguous() for arg in pt_inputs)

    def format_pt_outputs(self, pt_outputs):
        if isinstance(pt_outputs, torch.Tensor):
            pt_outputs = (pt_outputs,)

        pt_outputs = pytree.tree_leaves(pt_outputs)

        # Hack for huggingface model outputs
        try:
            from transformers import modeling_outputs
        except ImportError:
            pass
        else:

            def _to_tuple(x):
                if isinstance(x, modeling_outputs.ModelOutput):
                    return x.to_tuple()
                return x

            pt_outputs = pytree.tree_map(_to_tuple, pt_outputs)
            pt_outputs = pytree.tree_leaves(pt_outputs)

        return pt_outputs


class OnnxModelFromDynamo(OnnxModel):
    """Dynamo and Fx based export. `torch.onnx.dynamo_export`."""

    _COMPILER_NAME = "dynamo"

    def __init__(
        self, output_directory, model, example_inputs, dynamic_shapes: bool, **kwargs
    ):
        super().__init__(
            output_directory, model, example_inputs, dynamic_shapes, **kwargs
        )
        self._dynamic_shapes = dynamic_shapes
        self._onnx_program = self._export(model, example_inputs, self.model_path)
        # Clear the model proto to save memory.
        # The model proto is saved to disk and no longer needed from `onnx_program`.
        # `onnx_program` is kept for i/o adapter usage.
        self._onnx_program.model_proto.Clear()
        self.onnx_session = self._init_ort_session(self.model_path)

    def _export(
        self, model, example_inputs, output_path: str
    ) -> torch.onnx.ONNXProgram:
        if self.copy_before_export:
            # Deepcopy model before export to avoid modification to baseline model.
            model, example_inputs = self.deepcopy_model_and_inputs_to_device(
                model, example_inputs, self._determine_deepcopy_target_device()
            )

        example_args, example_kwargs = _normalize_bench_inputs(example_inputs)
        options = torch.onnx.ExportOptions(dynamic_shapes=self._dynamic_shapes)
        onnx_program = torch.onnx.dynamo_export(
            model, *example_args, **example_kwargs, export_options=options
        )

        onnx_program.save(output_path)
        return onnx_program

    def format_pt_inputs(self, pt_inputs):
        pt_args, pt_kwargs = _normalize_bench_inputs(pt_inputs)
        return self._onnx_program.adapt_torch_inputs_to_onnx(*pt_args, **pt_kwargs)

    def format_pt_outputs(self, pt_outputs):
        return self._onnx_program.adapt_torch_outputs_to_onnx(pt_outputs)


class OnnxModelFromDynamoAotInline(OnnxModelFromDynamo):
    """Dynamo and Fx based export, with AOT inline post export. `torch.onnx.dynamo_export`."""

    _COMPILER_NAME = "dynamo_aot_inline"

    def _export(
        self, model, example_inputs, output_path: str
    ) -> torch.onnx.ONNXProgram:
        if self.copy_before_export:
            # Deepcopy model before export to avoid modification to baseline model.
            model, example_inputs = self.deepcopy_model_and_inputs_to_device(
                model, example_inputs, self._determine_deepcopy_target_device()
            )

        example_args, example_kwargs = _normalize_bench_inputs(example_inputs)
        options = torch.onnx.ExportOptions(dynamic_shapes=self._dynamic_shapes)
        onnx_program = torch.onnx.dynamo_export(
            model, *example_args, **example_kwargs, export_options=options
        )
        # Apply AOT inline post export.
        # Requires onnx >= 1.15
        import onnx
        import onnx.inliner

        # Workaround for inliner not supporting with models larger than 2GB.
        # Save model to disk first separating out external data,
        # and load back without external data for inliner to work on.
        model_proto = onnx_program.model_proto
        onnx.save_model(model_proto, output_path, save_as_external_data=True)
        model_proto = onnx.load(output_path, load_external_data=False)
        model_proto = onnx.inliner.inline_local_functions(model_proto)
        onnx.save_model(model_proto, output_path)
        return onnx_program


class _OnnxPatch:
    @classmethod
    def patch_non_tensor_outputs(cls, correct_result, new_result, fp64_outputs):
        """Patch non-tensor outputs to make them comparable with the correct result.

        ONNX model always returns a flat tuple of tensors, but the PyTorch model outputs
        `correct_result` and `fp64_outputs` can be arbitrary types. This function normalizes
        the outputs to make them comparable with the ONNX model output.
        """
        try:
            from transformers import modeling_outputs
        except ImportError:
            has_transformers = False
        else:
            has_transformers = True

        if has_transformers and isinstance(
            correct_result, modeling_outputs.ModelOutput
        ):
            correct_result = correct_result.to_tuple()
            fp64_outputs = fp64_outputs.to_tuple() if fp64_outputs is not None else None
        elif type(correct_result).__name__ in (
            "MaskedLMOutput",
            "Seq2SeqLMOutput",
            "CausalLMOutputWithCrossAttentions",
            "LongformerMaskedLMOutput",
            "Instances",
            "SquashedNormal",
            "Boxes",
            "Normal",
            "TanhTransform",
            "Foo",
            "Variable",
        ):
            # Copied from `same` function in `torch._dynamo.utils`
            correct_result = [
                value
                for key in correct_result.__dict__.keys()
                if (value := getattr(correct_result, key)) is not None
            ]
            fp64_outputs = (
                [
                    value
                    for key in fp64_outputs.__dict__.keys()
                    if (value := getattr(fp64_outputs, key)) is not None
                ]
                if fp64_outputs is not None
                else None
            )

        # Flatten nested tuple of tensors, i.e. past_key_values
        correct_result = pytree.tree_leaves(correct_result)
        # Hack to put results from different runs on same device.
        # This is needed for ONNX CPU fallback benchmark, where PyTorch eager is run on GPU.
        # Assuming outputs from a single run are always on same device!
        devices = [x.device for x in correct_result if isinstance(x, torch.Tensor)]
        assert devices and all(
            x == devices[0] for x in devices
        ), "All tensors must be on same device!"
        device = devices[0]
        new_result = pytree.tree_leaves(new_result)
        new_result = pytree.tree_map(
            lambda x: x.to(device=device) if isinstance(x, torch.Tensor) else x,
            new_result,
        )
        fp64_outputs = pytree.tree_leaves(fp64_outputs)

        return correct_result, new_result, fp64_outputs


@dataclasses.dataclass
class OnnxExportErrorRow:
    device: str
    model_name: str
    batch_size: int
    rule_id: Optional[str] = None
    rule_name: Optional[str] = None
    diagnostic_level: Optional[str] = None
    diagnostic_message: Optional[str] = None
    exception_type_name: Optional[str] = None
    exception_message: Optional[str] = None

    def __post_init__(self):
        assert (
            self.rule_id is not None
            and self.rule_name is not None
            and self.diagnostic_level is not None
            and self.diagnostic_message is not None
        ) or self.exception_type_name, (
            "Either rule_id, rule_name, diagnostic_level and diagnostic_message "
            "must be set or exception_type_name must be set"
        )

    @property
    def headers(self) -> List[str]:
        return [field.name for field in dataclasses.fields(self)]

    @property
    def row(self) -> List[str]:
        return [getattr(self, field.name) for field in dataclasses.fields(self)]


class OnnxExportErrorParser:
    def __init__(self, device: str, model_name: str, batch_size: int):
        self.device = device
        self.model_name = model_name
        self.batch_size = batch_size

    def _qualified_exception_class_name(self, exception: Exception) -> str:
        if exception.__class__.__module__ == "builtins":
            return exception.__class__.__name__
        return f"{exception.__class__.__module__}.{exception.__class__.__name__}"

    def parse_diagnostic_context(
        self,
        diagnostic_context: diagnostics.DiagnosticContext,
    ) -> Generator[OnnxExportErrorRow, Any, Any]:
        from torch.onnx._internal.fx import diagnostics

        for diagnostic in diagnostic_context.diagnostics:
            if diagnostic.level >= diagnostics.levels.ERROR:
                yield OnnxExportErrorRow(
                    device=self.device,
                    model_name=self.model_name,
                    batch_size=self.batch_size,
                    rule_id=diagnostic.rule.id,
                    rule_name=diagnostic.rule.name,
                    diagnostic_level=diagnostic.level.name,
                    diagnostic_message=diagnostic.message,
                )

    def parse_exception(self, exception: Exception) -> OnnxExportErrorRow:
        return OnnxExportErrorRow(
            device=self.device,
            model_name=self.model_name,
            batch_size=self.batch_size,
            exception_type_name=self._qualified_exception_class_name(exception),
            exception_message=str(exception),
        )


@dataclasses.dataclass
class OnnxContext:
    onnx_model: Optional[OnnxModel] = None


def optimize_onnx_ctx(
    output_directory: str,
    onnx_model_cls: Type[OnnxModel],
    run_n_iterations: Callable,
    dynamic_shapes: bool = False,
    copy_before_export: bool = False,
) -> Callable:
    # NOTE(bowbao): This function creates and returns the onnx version of 'run_n_iterations',
    # which does the following:
    #   1. Export and cache model.
    #   2. Create iobinding for ORT.
    #   3. Run ORT for n iterations.
    # The cached model is stored in 'context' under the returned callable.
    context = OnnxContext()
    test_data_dumped = False

    def run_n_iterations_onnx(model, inputs, n=2):
        from torch.onnx._internal import exporter
        from torch.onnx._internal.fx import diagnostics

        # NOTE(bowbao): Capture all export & ort errors and diagnostics.
        # Serialize to csv, to be parsed and summarized later by '._onnx/reporter.py'.
        # TODO: Accuracy mismatch is not reported here in csv.
        assert (
            output_filename.find(".csv") > 0
        ), f"expected output_filename to be a .csv, but got {output_filename}"
        output_error_filename = output_filename[:-4] + "_export_error.csv"
        parser = OnnxExportErrorParser(current_device, current_name, current_batch_size)
        try:
            nonlocal context
            if context.onnx_model is None:
                context.onnx_model = onnx_model_cls(
                    output_directory,
                    model,
                    copy.deepcopy(inputs),
                    dynamic_shapes=dynamic_shapes,
                    copy_before_export=copy_before_export,
                )
            onnx_model = context.onnx_model

            for _ in range(n):
                nonlocal test_data_dumped
                if not test_data_dumped:
                    # Serializes inputs and outputs to .pb files for further offline analysis.
                    # Due to this, this function is not and should not be used for perf measurement.
                    outputs = onnx_model.run_and_serialize_inputs_outputs(inputs)
                    test_data_dumped = True
                else:
                    outputs = onnx_model.run(inputs)
            return outputs
        except exporter.OnnxExporterError as e:
            # `torch.onnx.dynamo_export` raises error that encloses diagnostics.
            diagnostic_context = e.onnx_program.diagnostic_context
            for parsed_error in parser.parse_diagnostic_context(diagnostic_context):
                output_csv(
                    output_error_filename, parsed_error.headers, parsed_error.row
                )
            if context.onnx_model is not None:
                e.onnx_program.save_diagnostics(
                    f"{context.onnx_model.model_dir}/"
                    f"{current_onnx_compiler}_{current_name}_{current_device}.sarif"
                )

            # Check also the raw exception that caused export failure.
            # Skip if it is already analyzed by diagnostics.
            cause_of_exception = e.__cause__
            if not isinstance(
                cause_of_exception, diagnostics.RuntimeErrorWithDiagnostic
            ):
                parsed_error = parser.parse_exception(cause_of_exception)
                output_csv(
                    output_error_filename, parsed_error.headers, parsed_error.row
                )
            raise
        except Exception as e:
            # `torch.onnx.export` errors.
            # ORT errors.
            parsed_error = parser.parse_exception(e)
            output_csv(output_error_filename, parsed_error.headers, parsed_error.row)
            raise

    run_n_iterations_onnx.context = context

    return run_n_iterations_onnx


def read_batch_size_from_file(args, filename, model_name):
    batch_size = None
    if os.path.exists("benchmarks"):
        filename = os.path.join("benchmarks", filename)
    assert os.path.exists(filename), filename
    with open(filename) as f:
        lines = f.readlines()
        lines = [i.split(",") for i in lines if len(i.strip()) > 0]
        for val in lines:
            cur_name, b = val
            if model_name == cur_name:
                batch_size = int(b)
    if batch_size is None:
        log.warning("Could not find batch size for %s", model_name)
    elif batch_size == -1:
        raise RuntimeError(
            f"Batch size is unset for {model_name} in {args.batch_size_file}"
        )
    print(f"batch size: {batch_size}")
    return batch_size


class TimeOutException(Exception):
    pass


def alarm_handler(signum, frame):
    raise TimeOutException()


def exit_after(s):
    """
    Decorator to raise TimeoutException if the fn is taking more than s seconds
    to run.
    """

    def outer(fn):
        def inner(*args, **kwargs):
            signal.signal(signal.SIGALRM, alarm_handler)
            signal.alarm(s)
            try:
                result = fn(*args, **kwargs)
            finally:
                signal.alarm(0)
            return result

        return inner

    return outer


def get_peak_memory():
    return torch.cuda.max_memory_allocated() / 10**9


def null_experiment(args, model_iter_fn, model, example_inputs):
    """
    A no-op experiment useful for making sure TorchBenchark alone works properly.
    """

    return []


def cast_to(dtype, model, inputs):
    # cast model and inputs to fp16
    if dtype == torch.float16:
        model = model.half()
    else:
        model = model.to(dtype)

    inputs = tree_map(
        lambda x: x.to(dtype)
        if isinstance(x, torch.Tensor) and x.is_floating_point()
        else x,
        inputs,
    )
    return model, inputs


def cast_to_bf16(model, inputs):
    return cast_to(torch.bfloat16, model, inputs)


def cast_to_fp16(model, inputs):
    return cast_to(torch.float16, model, inputs)


def cast_to_fp64(model, inputs):
    return cast_to(torch.float64, model, inputs)


def cast_to_fp32(model, inputs):
    return cast_to(torch.float32, model, inputs)


class DummyGradScaler:
    def scale(self, loss):
        return loss


def get_dynamo_stats():
    # TODO: consider deepcopy'ing the entire counters struct and
    # adding a helper to do subtraction on it
    return collections.Counter(
        {
            "calls_captured": torch._dynamo.utils.counters["stats"]["calls_captured"],
            "unique_graphs": torch._dynamo.utils.counters["stats"]["unique_graphs"],
            "graph_breaks": sum(torch._dynamo.utils.counters["graph_break"].values()),
            # NB: The plus removes zero counts
            "unique_graph_breaks": len(+torch._dynamo.utils.counters["graph_break"]),
            "autograd_captures": torch._dynamo.utils.counters["compiled_autograd"][
                "captures"
            ],
            "autograd_compiles": torch._dynamo.utils.counters["compiled_autograd"][
                "compiles"
            ],
        }
    )


def maybe_fresh_cache(fn, is_cold_start):
    def inner(*args, **kwargs):
        cache_minder = contextlib.nullcontext()
        if is_cold_start:
            cache_entries = {}
            cache_minder = fresh_inductor_cache(cache_entries)

        try:
            with cache_minder:
                return fn(*args, **kwargs)
        finally:
            dump_cache = False
            if dump_cache and is_cold_start:
                output_csv(
                    output_filename[:-4] + "_triton_cache.csv",
                    ["dev", "name", "batch_size", "triton_cache"],
                    [
                        current_device,
                        current_name,
                        current_batch_size,
                        cache_entries,
                    ],
                )

    return inner


@contextmanager
def maybe_init_distributed(should_init_distributed, rank, world_size, port="6789"):
    try:
        if should_init_distributed:
            torch.cuda.set_device(rank)
            os.environ["MASTER_ADDR"] = "localhost"
            os.environ["MASTER_PORT"] = port
            torch.distributed.init_process_group(
                "nccl", rank=rank, world_size=world_size
            )
        yield
    finally:
        if should_init_distributed:
            torch.distributed.destroy_process_group()


class BenchmarkRunner:
    def __init__(self):
        self.model_iter_fn = None
        self.grad_scaler = DummyGradScaler()
        self.autocast = contextlib.nullcontext
        self.autocast_arg = {}
        self.optimizer = None
        self._args = None

    def setup_amp(self, current_device=None):
        if self.args.only in self.fp32_only_models:
            return

        devices = [current_device] if current_device else self.args.devices
        if self.args.amp:
            if devices == ["cuda"]:
                # AMP training can lead to small loss values which can undeflow
                # gradient values returning in zero gradients. To solve this
                # problem, PyTorch introduces GradScaler. GradScaler is a stateful
                # structure, that scales the loss values to prevent underflow. Loss
                # values are big at the beginning of training (therefore not
                # requiring scaling), while loss value tends to be small as network
                # starts getting better (requiring scaling). GradScaler manages all
                # of this fine tuning, checking the gradients are turning to inf,
                # discarding such batches.

                # Since we are not running a long iteration, default value of
                # init_scale 65536 is going to turn all gradients to inf. Therefore,
                # we just use a init_scale of 2.0 for benchmarking purpose.

                # Disabling Gradscaler because
                #  1) Benchmark setup runs 2 iterations of fwd-bwd. So, not useful.
                #  2) Current setup shares grad_scaler for eager and dynamo model,
                #  which is bad as Gradscaler has state and can adjust the scaling
                #  factor between eager and dynamo run, making accuracy check
                #  harder.
                # self.grad_scaler = torch.cuda.amp.GradScaler(init_scale=2.0)
                self.autocast = torch.cuda.amp.autocast
            if devices == ["cpu"]:
                self.autocast = torch.cpu.amp.autocast
            if self.args.amp_dtype:
                amp_dtype = (
                    torch.float16
                    if self.args.amp_dtype == "float16"
                    else torch.bfloat16
                )
                self.autocast_arg["dtype"] = amp_dtype

    def init_optimizer(self, name, device, params):
        if device == "cuda" and self.args.training and name not in CI_SKIP_OPTIMIZER:
            if (name in CI_USE_SGD and self.args.ci) or name in BENCHMARK_USE_SGD:
                self.optimizer = torch.optim.SGD(params, lr=0.01, foreach=True)
                # Disable multi_tensor_sgd for benchmarking, there isn't a large performance benefit (~1%) to compiling
                # this optimizer because it is a single foreach add, and increases compile time.
                # After autotuning and fake tensor caching lands, we can enable, becuase the compile time impact will be lower.
                # Fake Tensor caching: https://github.com/pytorch/pytorch/pull/113873
                # Autotuning: https://github.com/pytorch/pytorch/issues/117447
                self.optimizer.step = torch._dynamo.disable(self.optimizer.step)
            else:
                self.optimizer = torch.optim.Adam(
                    params, lr=0.01, capturable=True, foreach=True
                )
        else:
            self.optimizer = None

    @property
    def args(self):
        return self._args

    @args.setter
    def args(self, args):
        self._args = args

    @property
    def skip_models(self):
        return set()

    @property
    def skip_models_for_cuda(self):
        return set()

    @property
    def skip_models_for_cpu(self):
        return set()

    @property
    def skip_models_for_freezing(self):
        return set()

    @property
    def slow_models(self):
        return set()

    @property
    def very_slow_models(self):
        return set()

    @property
    def non_deterministic_models(self):
        return set()

    @property
    def fp32_only_models(self):
        return set()

    @property
    def force_amp_for_fp16_bf16_models(self):
        return set()

    @property
    def force_fp16_for_bf16_models(self):
        return set()

    @property
    def skip_not_suitable_for_training_models(self):
        return set()

    @property
    def failing_torchinductor_models(self):
        return set()

    @property
    def failing_fx2trt_models(self):
        return set()

    @property
    def skip_accuracy_checks_large_models_dashboard(self):
        return set()

    @property
    def skip_accuracy_check_as_eager_non_deterministic(self):
        return set()

    @property
    def skip_multiprocess_models(self):
        return set()

    @property
    def skip_models_due_to_control_flow(self):
        return set()

    def get_tolerance_and_cosine_flag(self, is_training, current_device, name):
        raise NotImplementedError()

    @property
    def equal_nan(self):
        equal_nan = True
        if self.args.float32:
            equal_nan = False
        return equal_nan

    def iter_models(self, args):
        for model_name in self.iter_model_names(args):
            for device in args.devices:
                try:
                    yield self.load_model(
                        device,
                        model_name,
                        batch_size=args.batch_size,
                    )
                except NotImplementedError:
                    continue  # bad benchmark implementation

    def deepcopy_model(self, model):
        return copy.deepcopy(model)

    def cast_based_on_args(self, model, example_inputs):
        if self.args.float32 or self.args.only in self.fp32_only_models:
            if not self.args.float32:
                log.warning("Model %s supports float32 only", self.args.only)
            model, example_inputs = cast_to_fp32(model, example_inputs)
        elif self.args.float16:
            if self.args.only in self.force_amp_for_fp16_bf16_models:
                log.warning(
                    "Model %s does not support float16, running with amp instead",
                    self.args.only,
                )
                self.args.amp = True
                self.setup_amp()
            else:
                model, example_inputs = cast_to_fp16(model, example_inputs)
        elif self.args.bfloat16:
            if self.args.only in self.force_amp_for_fp16_bf16_models:
                log.warning(
                    "Model %s does not support bfloat16, running with amp instead",
                    self.args.only,
                )
                self.args.amp = True
                self.setup_amp()
            elif self.args.only in self.force_fp16_for_bf16_models:
                log.warning(
                    "Model %s does not support bfloat16, running with float16 instead",
                    self.args.only,
                )
                model, example_inputs = cast_to_fp16(model, example_inputs)
            else:
                model, example_inputs = cast_to_bf16(model, example_inputs)

        return model, example_inputs

    def validate_model(self, model, example_inputs):
        """
        Runs the eager model with example inputs to ensure that eager passes.
        """
        model = self.deepcopy_model(model)
        example_inputs = clone_inputs(example_inputs)
        model, example_inputs = self.cast_based_on_args(model, example_inputs)
        try:
            self.model_iter_fn(model, example_inputs)
        except Exception as e:
            raise RuntimeError("Eager run failed") from e

    def maybe_cast(self, model, example_inputs):
        model, example_inputs = self.cast_based_on_args(model, example_inputs)
        return model, example_inputs

    def decay_batch_exp(self, batch_size, factor=0.5, divisor=2):
        out_batch_size = batch_size * factor
        if out_batch_size > divisor:
            out_batch_size = (out_batch_size + 1) // divisor * divisor
        else:
            out_batch_size = batch_size - 1
        return max(0, int(out_batch_size))

    def batch_size_finder(self, device, model_name, initial_batch_size=1024):
        batch_size = initial_batch_size
        while batch_size >= 1:
            torch.cuda.empty_cache()
            try:
                device, name, model, example_inputs, _ = self.load_model(
                    device,
                    model_name,
                    batch_size,
                )
                self.model_iter_fn(model, example_inputs)
                return batch_size
            except RuntimeError as e:
                error_str = str(e)
                if "channels_last" in error_str:
                    break
            batch_size = self.decay_batch_exp(batch_size)
        return 1

    def run_n_iterations(self, mod, inputs):
        n = self.args.iterations
        for _ in range(n - 1):
            self.model_iter_fn(mod, inputs, collect_outputs=False)
        return self.model_iter_fn(mod, inputs, collect_outputs=True)

    @torch._disable_dynamo(recursive=True)
    def optimizer_zero_grad(self, mod):
        if self.optimizer is not None:
            self.optimizer.zero_grad(True)
        else:
            mod.zero_grad(True)

    def optimizer_step(self):
        if self.optimizer is not None:
            self.optimizer.step()

    def get_benchmark_indices(self, length):
        start = self._args.partition_id * (length // self._args.total_partitions)
        end = (
            (self._args.partition_id + 1) * (length // self._args.total_partitions)
            if self._args.partition_id < self._args.total_partitions - 1
            else length
        )
        return start, end

    def get_fsdp_auto_wrap_policy(self, model_name: str):
        from diffusers.models.transformer_2d import Transformer2DModel

        from torch.distributed.fsdp.wrap import (
            ModuleWrapPolicy,
            size_based_auto_wrap_policy,
        )
        from torchbenchmark.models.nanogpt.model import Block
        from transformers.models.llama.modeling_llama import LlamaDecoderLayer

        from transformers.models.t5.modeling_t5 import T5Block
        from transformers.models.whisper.modeling_whisper import WhisperEncoderLayer

        # handcrafted wrap policy
        MODEL_FSDP_WRAP = {
            "stable_diffusion_unet": (Transformer2DModel,),
            "hf_T5": (T5Block,),
            "hf_T5_base": (T5Block,),
            "hf_T5_large": (T5Block,),
            "hf_Whisper": (WhisperEncoderLayer,),
            "llama_v2_7b_16h": (LlamaDecoderLayer,),
            "nanogpt": (Block,),
        }

        if model_name not in MODEL_FSDP_WRAP:
            # default to using wrap policy based on module size
            return functools.partial(
                size_based_auto_wrap_policy, recurse=True, min_num_params=int(1e5)
            )

        return ModuleWrapPolicy(MODEL_FSDP_WRAP[model_name])

    def deepcopy_and_maybe_parallelize(self, model):
        model = self.deepcopy_model(model)
        if self.args.ddp:
            assert (
                torch.distributed.is_available()
            ), "Can't use DDP without a distributed enabled build"
            from torch.nn.parallel import DistributedDataParallel as DDP

            model = DDP(model, find_unused_parameters=True)
        elif self.args.fsdp:
            assert (
                torch.distributed.is_available()
            ), "Can't use FSDP without a distributed enabled build"
            from torch.distributed.fsdp import (
                FullyShardedDataParallel as FSDP,
                MixedPrecision,
            )

            if self.args.float16:
                dtype = torch.float16
            elif self.args.bfloat16:
                dtype = torch.bfloat16
            else:
                dtype = torch.float32

            mp_policy = MixedPrecision(
                param_dtype=dtype,
                # Gradient communication precision.
                reduce_dtype=dtype,
                # Buffer precision.
                buffer_dtype=dtype,
            )

            model = FSDP(
                model,
                use_orig_params=True,
                device_id=torch.cuda.current_device()
                if self.args.devices[-1] == "cuda"
                else None,
                mixed_precision=mp_policy,
                limit_all_gathers=True,
                auto_wrap_policy=self.get_fsdp_auto_wrap_policy(self.args.only),
            )
            if torch._inductor.config.triton.cudagraphs:
                log.warning("Disabling cudagraphs for FSDP compatibility")
                torch._inductor.config.triton.cudagraphs = False
        return model

    def check_accuracy(
        self, name, model, example_inputs, optimize_ctx, experiment, tag
    ):
        """
        Checks accuracy.
        1) Collect the outputs with fp64 datatype. This is useful for error checking.
        2) Checks if eager itself has variations.
        """
        start_stats = get_dynamo_stats()

        def record_status(accuracy_status, dynamo_start_stats):
            """
            Records the status in the csv file
            """
            if current_name in self.non_deterministic_models:
                if accuracy_status in (
                    "pass",
                    "eager_two_runs_differ",
                    "fail_accuracy",
                ):
                    accuracy_status = "pass"

            headers = ["dev", "name", "batch_size", "accuracy"]
            fields = [current_device, current_name, current_batch_size, accuracy_status]

            if tag is not None:
                headers.insert(3, "tag")
                fields.insert(3, tag)

            dynamo_stats = get_dynamo_stats()
            dynamo_stats.subtract(dynamo_start_stats)
            for k, v in dynamo_stats.items():
                headers.append(k)
                fields.append(v)

            output_csv(output_filename, headers, fields)
            return accuracy_status

        if name in self.skip_accuracy_checks_large_models_dashboard:
            return record_status("pass_due_to_skip", dynamo_start_stats=start_stats)

        with self.pick_grad(name, self.args.training):
            # Collect the fp64 reference outputs to be used later for accuracy checking.
            fp64_outputs = None
            model_fp64 = None
            inputs_fp64 = None
            try:
                model_fp64, inputs_fp64 = cast_to_fp64(
                    self.deepcopy_and_maybe_parallelize(model),
                    clone_inputs(example_inputs),
                )
                self.init_optimizer(name, current_device, model_fp64.parameters())
                fp64_outputs = self.run_n_iterations(model_fp64, inputs_fp64)
                fp64_outputs = tree_map(
                    lambda x: x.to(torch.float64)
                    if isinstance(x, torch.Tensor) and x.is_floating_point()
                    else x,
                    fp64_outputs,
                )
            except Exception:
                log.warning(
                    "fp64 golden ref were not generated for %s. Setting accuracy check to cosine",
                    name,
                )
                self.args.cosine = True
                fp64_outputs = None
            finally:
                del model_fp64, inputs_fp64
                torch.cuda.empty_cache()

            tolerance, cos_similarity = self.get_tolerance_and_cosine_flag(
                self.args.training, current_device, name
            )

            # Cast the model to float16/float32 as necessary
            model, example_inputs = self.maybe_cast(model, example_inputs)
            accuracy_status = "pass"

            # Get results of native pytorch
            reset_rng_state()
            model_copy = None
            try:
                model_copy = self.deepcopy_and_maybe_parallelize(model)
                self.init_optimizer(name, current_device, model_copy.parameters())
                correct_result = self.run_n_iterations(
                    model_copy, clone_inputs(example_inputs)
                )
            except Exception as e:
                accuracy_status = (
                    "eager_1st_run_OOM"
                    if isinstance(e, torch.cuda.OutOfMemoryError)
                    else "eager_1st_run_fail"
                )
                log.exception(e)
                return record_status(accuracy_status, dynamo_start_stats=start_stats)
            finally:
                del model_copy
                torch.cuda.empty_cache()

            # Rerun native pytorch
            reset_rng_state()
            model_copy = None
            try:
                model_copy = self.deepcopy_and_maybe_parallelize(model)
                self.init_optimizer(name, current_device, model_copy.parameters())
                correct_rerun_result = self.run_n_iterations(
                    model_copy, clone_inputs(example_inputs)
                )
            except Exception as e:
                accuracy_status = (
                    "eager_2nd_run_OOM"
                    if isinstance(e, torch.cuda.OutOfMemoryError)
                    else "eager_2nd_run_fail"
                )
                log.exception(e)
                return record_status(accuracy_status, dynamo_start_stats=start_stats)
            finally:
                del model_copy
                torch.cuda.empty_cache()

            # Two eager runs should have exactly same result
            is_same = True
            try:
                if (
                    name not in self.skip_accuracy_check_as_eager_non_deterministic
                    and not same(
                        correct_result,
                        correct_rerun_result,
                        fp64_ref=None,
                        cos_similarity=False,
                        tol=0,
                        equal_nan=self.equal_nan,
                    )
                ):
                    is_same = False
            except Exception as e:
                # Sometimes torch.allclose may throw RuntimeError
                is_same = False

            if not is_same:
                accuracy_status = "eager_two_runs_differ"
                return record_status(accuracy_status, dynamo_start_stats=start_stats)

            correct_rerun_result = None

            # Run with Dynamo
            reset_rng_state()
            torch._dynamo.reset()
            model_copy = None
            try:
                model_copy = self.deepcopy_and_maybe_parallelize(model)
                self.init_optimizer(name, current_device, model_copy.parameters())
                if self.args.export or self.args.export_aot_inductor:
                    # apply export on module directly
                    # no need for n iterations
                    # the logic should be the same to self.model_iter_fn (forward_pass)
                    with self.autocast(**self.autocast_arg):
                        optimized_model_iter_fn = optimize_ctx(
                            model_copy, example_inputs
                        )
                        new_result = optimized_model_iter_fn(model_copy, example_inputs)
                else:
                    optimized_model_iter_fn = optimize_ctx(self.run_n_iterations)
                    with maybe_enable_compiled_autograd(self.args.compiled_autograd):
                        new_result = optimized_model_iter_fn(model_copy, example_inputs)
            except Exception as e:
                log.exception(e)
                print(
                    "TorchDynamo optimized model failed to run because of following error"
                )
                accuracy_status = (
                    "OOM"
                    if isinstance(e, torch.cuda.OutOfMemoryError)
                    else "fail_to_run"
                )
                return record_status(accuracy_status, dynamo_start_stats=start_stats)
            finally:
                del model_copy

            if name in self.skip_accuracy_check_as_eager_non_deterministic:
                return record_status("pass_due_to_skip", dynamo_start_stats=start_stats)

            if (
                current_onnx_compiler == "torchscript"
                or current_onnx_compiler == "dynamo"
            ):
                # Workaround for ONNX for non-tensor outputs
                (
                    correct_result,
                    new_result,
                    fp64_outputs,
                ) = _OnnxPatch.patch_non_tensor_outputs(
                    correct_result, new_result, fp64_outputs
                )
                # Relax tolerance for ONNX cuda
                if current_device == "cuda":
                    tolerance = 1e-2

                # TODO: store correct_result into the dumped file for offline onnx model validation.
                # The downside and potential problem, is that the output formats may be different.
                # E.g., the output order might not match, None might be part of output, etc.

            try:
                if not same(
                    correct_result,
                    new_result,
                    fp64_outputs,
                    equal_nan=self.equal_nan,
                    cos_similarity=cos_similarity,
                    tol=tolerance,
                ):
                    is_same = False
            except Exception as e:
                # Sometimes torch.allclose may throw RuntimeError
                is_same = False

            if not is_same:
                if self.args.skip_accuracy_check:
                    accuracy_status = "pass_due_to_skip"
                else:
                    accuracy_status = "fail_accuracy"
                return record_status(accuracy_status, dynamo_start_stats=start_stats)

        return record_status(accuracy_status, dynamo_start_stats=start_stats)

    def check_tolerance(
        self, name, model, example_inputs, optimize_ctx, base_device="cpu"
    ):
        """
        Checks tolerance based on https://pytorch.org/docs/stable/generated/torch.allclose.html.
        """
        tolerance_status = "pass"
        if name in self.skip_accuracy_checks_large_models_dashboard:
            tolerance_status = "pass_due_to_skip"
            return tolerance_status
        # Cast the model to float16/float32 as necessary
        model, example_inputs = self.maybe_cast(model, example_inputs)

        with self.pick_grad(name, self.args.training):
            # Get results of native pytorch
            reset_rng_state()
            model_copy = copy.deepcopy(model)
            model_copy = model_copy.to(base_device)
            example_inputs_copy = copy.deepcopy(example_inputs)
            example_inputs_copy = tree_map(
                lambda x: x.to(base_device), example_inputs_copy
            )
            self.init_optimizer(name, base_device, model_copy.parameters())
            correct_result = self.run_n_iterations(model_copy, example_inputs_copy)

            # Run with Dynamo
            # Sometime CI fails with random triton compilation failure which will be skipped for now
            # TODO: revisit this after switching to new Triton runtime
            reset_rng_state()
            torch._dynamo.reset()
            try:
                self.init_optimizer(name, current_device, model.parameters())
                optimized_model_iter_fn = optimize_ctx(self.run_n_iterations)
                new_result = optimized_model_iter_fn(model, example_inputs)
            except Exception as e:
                log.exception(e)
                print(
                    "TorchDynamo optimized model failed to run because of following error"
                )
                return "fail_to_run"

            def dump_max_mean_values(tol, ref, res):
                if isinstance(ref, (list, tuple, torch.nn.ParameterList, torch.Size)):
                    for refi, resi in zip(ref, res):
                        dump_max_mean_values(tol, refi, resi)
                elif isinstance(ref, dict):
                    for k in ref.keys():
                        dump_max_mean_values(tol, ref[k], res[k])
                elif isinstance(ref, torch.Tensor):
                    res = res.to(base_device)
                    t = torch.abs(ref - res) / (1 + torch.abs(ref))
                    tol.append(t.flatten().to(torch.float32))
                return tol

            tol = []
            dump_max_mean_values(tol, correct_result, new_result)
            tol = torch.cat(tol)
            tol = torch.tensor(tol)
            max = torch.max(tol)
            mean = torch.mean(tol)
            div = torch.std(tol)
            headers = ["dev", "name", "batch_size", "max", "mean", "std"]
            fields = [
                current_device,
                current_name,
                current_batch_size,
                max.item(),
                mean.item(),
                div.item(),
            ]
            output_csv(output_filename, headers, fields)
        return tolerance_status

    def run_performance_test(
        self, name, model, example_inputs, optimize_ctx, experiment, tag=None
    ):
        if self.args.xla:
            with self.pick_grad(name, self.args.training):
                return experiment(*self.maybe_cast(model, example_inputs))

        def warmup(fn, model, example_inputs, mode, niters=5):
            peak_mem = 0
            start_stats = get_dynamo_stats()
            try:
                if current_device == "cuda":
                    torch.cuda.reset_peak_memory_stats()
                    torch.cuda.empty_cache()
                t0 = time.perf_counter()
                for _ in range(niters):
                    fn(model, example_inputs)
                t1 = time.perf_counter()
                latency = t1 - t0
                if current_device == "cuda":
                    peak_mem = get_peak_memory()
                elif current_device == "cpu":
                    total = psutil.virtual_memory().total
                    percentage = psutil.Process(os.getpid()).memory_percent()
                    peak_mem = percentage * total / 10**9
            except Exception:
                log.exception("Backend %s failed in warmup()", mode)
                return sys.exit(-1)
            dynamo_stats = get_dynamo_stats()
            dynamo_stats.subtract(start_stats)
            return latency, peak_mem, dynamo_stats

        # Cast the model to float16/float32 as necessary
        model, example_inputs = self.maybe_cast(model, example_inputs)

        # Use distributed wrapping as necessary
        model = self.deepcopy_and_maybe_parallelize(model)

        self.init_optimizer(name, current_device, model.parameters())

        # The self.autocast context is needed for the model we export with aot_compile,
        # similar to what we do in the check_accuracy function
        ctx = (
            self.autocast(**self.autocast_arg)
            if self.args.export_aot_inductor
            else contextlib.nullcontext()
        )

        with self.pick_grad(name, self.args.training), ctx:
            ok, total = Stats.reset_counters()
            experiment_kwargs = {}
            if tag is not None:
                experiment_kwargs["tag"] = tag
            results = []
            eager_latency, eager_peak_mem, _ = warmup(
                self.model_iter_fn, model, example_inputs, "eager"
            )

            if self.args.export_aot_inductor:
                t_0 = time.perf_counter()
                optimized_model_iter_fn = optimize_ctx
                t_1 = time.perf_counter()
                aot_compilation_time = t_1 - t_0
            else:
                optimized_model_iter_fn = optimize_ctx(self.model_iter_fn)
                aot_compilation_time = 0

            with maybe_enable_compiled_autograd(self.args.compiled_autograd):
                dynamo_latency, dynamo_peak_mem, dynamo_stats = warmup(
                    optimized_model_iter_fn, model, example_inputs, "dynamo"
                )

            if self.args.profile_dynamo_cache_lookup:
                with torch.profiler.profile(
                    activities=[torch.profiler.ProfilerActivity.CPU]
                ) as prof:
                    with maybe_enable_compiled_autograd(self.args.compiled_autograd):
                        warmup(optimized_model_iter_fn, model, example_inputs, "dynamo")

                events = list(
                    filter(
                        lambda event: "TorchDynamo Cache Lookup" in event.key,
                        prof.key_averages(),
                    )
                )
                dynamo_cache_lookup_latency = events[0].self_cpu_time_total

            compilation_time = dynamo_latency - eager_latency + aot_compilation_time
            compression_ratio = (
                eager_peak_mem / dynamo_peak_mem if dynamo_peak_mem else 0.0
            )
            if self.args.print_memory:
                print(
                    f"memory: eager: {eager_peak_mem:.2f} GB, "
                    f"dynamo: {dynamo_peak_mem:.2f} GB, "
                    f"ratio: {compression_ratio:.2f}"
                )

            if self.args.print_compilation_time:
                print(f"Compilation time: {compilation_time:.2f}")

            if experiment.func is speedup_experiment:
                experiment_kwargs["compilation_latency"] = compilation_time
                experiment_kwargs["compression_ratio"] = compression_ratio
                experiment_kwargs["eager_peak_mem"] = eager_peak_mem
                experiment_kwargs["dynamo_peak_mem"] = dynamo_peak_mem
                experiment_kwargs["dynamo_stats"] = dynamo_stats
                if self.args.profile_dynamo_cache_lookup:
                    experiment_kwargs[
                        "cache_lookup_latency"
                    ] = dynamo_cache_lookup_latency

            if experiment.func is coverage_experiment:
                ok, total = Stats.reset_counters()
                results = []
                # run with torch._dynamo few times to populate the cache
                for _ in range(3):
                    optimized_model_iter_fn(model, example_inputs)
                _, frames_second_pass = Stats.reset_counters()  # should be 0
                if frames_second_pass > 0:
                    optimized_model_iter_fn(model, example_inputs)
                    _, frames_third_pass = Stats.reset_counters()  # should be 0
                else:
                    frames_third_pass = 0

                results.append(
                    f"{ok:3}/{total:3} +{frames_third_pass} frames {compilation_time:3.0f}s"
                )

            if experiment.func is speedup_experiment_onnx:
                experiment = functools.partial(
                    experiment, optimized_model_iter_fn.context.onnx_model
                )

            if not hasattr(model, name):
                model.name = name
            results.append(experiment(model, example_inputs, **experiment_kwargs))
            return " ".join(map(str, results))

    def minify_model(
        self,
        name,
        model,
        example_inputs,
        optimize_ctx,
        experiment,
        tag,
    ):
        logging.info("Minifying %s...", name)
        os.environ["TORCH_COMPILE_DEBUG"] = "1"
        os.environ["TORCHDYNAMO_REPRO_AFTER"] = "dynamo"
        os.environ["TORCHDYNAMO_REPRO_LEVEL"] = "4"

        self.check_accuracy(name, model, example_inputs, optimize_ctx, experiment, tag)

        if self.args.output_directory:
            repro_dir = self.args.output_directory
        else:
            repro_dir = torch._dynamo.config.base_dir

        try:
            shutil.move("repro.py", f"{repro_dir}/{name}_repro.py")
        except OSError as e:
            logging.error("Could not find repro script for model %s", name)
        else:
            logging.info(
                "Repro script for model %s with minified graph saved to %s",
                name,
                repro_dir,
            )

    def run_one_model(
        self,
        name,
        model,
        example_inputs,
        optimize_ctx,
        experiment,
        explain=False,
        tag=None,
    ):
        mode = "train" if self.args.training else "eval"
        msg = f"{current_device:4} {mode:5} {current_name:34} "
        if tag:
            msg += f" {tag:26}"
        print(msg, flush=True)

        start_stats = get_dynamo_stats()

        if self.args.accuracy:
            status = self.check_accuracy(
                name, model, example_inputs, optimize_ctx, experiment, tag
            )
            print(status)
            if status == "fail_accuracy" and self.args.minify:
                self.minify_model(
                    name, model, example_inputs, optimize_ctx, experiment, tag
                )
        elif self.args.tolerance:
            status = self.check_tolerance(name, model, example_inputs, optimize_ctx)
            print(status)
        elif self.args.performance:
            status = self.run_performance_test(
                name, model, example_inputs, optimize_ctx, experiment, tag
            )
            print(status)
        torch.cuda.empty_cache()

        if self.args.timing:
            from torch._dynamo.utils import op_count, print_time_report
            from torch.utils._stats import simple_call_counter

            print_time_report()
            stats = "STATS: "
            stats = stats + " | ".join(
                itertools.chain(
                    [f"call_* op count: {op_count}"],
                    (f"{key}:{value}" for key, value in simple_call_counter.items()),
                )
            )
            print(stats)
        stats = get_dynamo_stats()
        stats.subtract(start_stats)

        if explain:
            print(
                f"Dynamo produced {stats['unique_graphs']} graphs "
                f"covering {stats['calls_captured']} ops with "
                f"{stats['graph_breaks']} graph breaks ({stats['unique_graph_breaks']} unique)"
            )

        if explain or self.args.log_graph_breaks or self.args.print_graph_breaks:
            filename = f"{output_filename.rstrip('.csv')}_graph_breaks.csv"

            def add_double_quotes(x):
                # Delimiter because reason could have comma
                return f'"{x}"'

            for graph_break in graph_break_reasons:
                reason = add_double_quotes(graph_break.reason)
                user_stack = add_double_quotes(
                    ", ".join([str(x) for x in graph_break.user_stack])
                )
                output_csv(
                    filename,
                    ["model", "reason", "user_stack"],
                    [current_name, reason, user_stack],
                )

        if self.args.stats:
            Stats.print_summary()


def help(fn):
    return fn.__doc__


diff_branch_default = "DIFF-BRANCH-DEFAULT"


def should_diff_branch(args):
    return args.diff_branch != diff_branch_default


def parse_args(args=None):
    parser = argparse.ArgumentParser()
    parser.add_argument(
        "--filter", "-k", action="append", help="filter benchmarks with regexp"
    )
    parser.add_argument(
        "--exclude", "-x", action="append", help="filter benchmarks with regexp"
    )
    parser.add_argument(
        "--exclude-exact", action="append", help="filter benchmarks with exact match"
    )
    parser.add_argument(
        "--total-partitions",
        type=int,
        default=1,
        choices=range(1, 10),
        help="Total number of partitions we want to divide the benchmark suite into",
    )
    parser.add_argument(
        "--partition-id",
        type=int,
        default=0,
        help="ID of the benchmark suite partition to be run. Used to divide CI tasks",
    )
    parser.add_argument(
        "--devices", "--device", "-d", action="append", help="cpu or cuda"
    )
    parser.add_argument("--device-index", help="CUDA device index")
    parser.add_argument(
        "--repeat", "-n", type=int, default=30, help="number of timing runs"
    )
    iterations_per_run_help = """
        Run this may iterations for each time measurement. This is mainly used for
        XLA training. We want to run multiple iterations per measurement so the
        tracing and computation for different iteartions can overlap with each
        other. This makes sure we have an accurate xla baseline.
    """
    parser.add_argument(
        "--iterations-per-run", type=int, default=1, help=iterations_per_run_help
    )
    parser.add_argument(
        "--randomize-input",
        action="store_true",
        help="Whether to randomize the input values. Dimensions will be kept the same.",
    )
    parser.add_argument(
        "--threads",
        "-t",
        type=int,
        help="number of threads to use for eager and inductor",
    )
    parser.add_argument(
        "--nopython", action="store_true", help="Turn graph breaks into errors"
    )
    parser.add_argument(
        "--no-skip",
        action="store_true",
        help="run models that are in the global SKIP list",
    )
    parser.add_argument(
        "--prims-nvfuser", action="store_true", help="user prims + nvfuser backend"
    )
    parser.add_argument(
        "--dump-raw-metrics",
        action="store_true",
        help="dump raw timing metrics from speedup experiment",
    )
    parser.add_argument(
        "--log-operator-inputs",
        action="store_true",
        default=False,
    )
    parser.add_argument(
        "--channels-last",
        action="store_true",
        default=False,
        help="use channels last format",
    )
    parser.add_argument(
        "--batch-size", "--batch_size", type=int, help="batch size for benchmarking"
    )
    parser.add_argument(
        "--iterations", type=int, default=2, help="how many iterations to run"
    )
    parser.add_argument(
        "--batch-size-file", type=str, help="String to load batch size from"
    )
    parser.add_argument("--cosine", action="store_true", help="use cosine similarity")
    parser.add_argument(
        "--freezing", action="store_true", help="turn on freezing", default=False
    )
    parser.add_argument(
        "--ci", action="store_true", help="Flag to tell that its a CI run"
    )
    parser.add_argument(
        "--dashboard", action="store_true", help="Flag to tell that its a Dashboard run"
    )
    parser.add_argument(
        "--skip-fp64-check", action="store_true", help="skip accuracy check using fp64"
    )
    parser.add_argument(
        "--fast", "-f", action="store_true", help="skip slow benchmarks"
    )
    parser.add_argument(
        "--only",
        help="""Run just one model from torchbench. Or
        specify the path and class name of the model in format like:
        --only=path:<MODEL_FILE_PATH>,class:<CLASS_NAME>

        Due to the fact that dynamo changes current working directory,
        the path should be an absolute path.

        The class should have a method get_example_inputs to return the inputs
        for the model. An example looks like
        ```
        class LinearModel(nn.Module):
            def __init__(self):
                super().__init__()
                self.linear = nn.Linear(10, 10)

            def forward(self, x):
                return self.linear(x)

            def get_example_inputs(self):
                return (torch.randn(2, 10),)
        ```
    """,
    )
    parser.add_argument(
        "--multiprocess",
        action="store_true",
        help="Create n processes based on the number of devices (distributed use case).",
    )
    parser.add_argument(
        "--ddp",
        action="store_true",
        help="Wraps model in DDP before running it, and uses dynamo DDPOptmizer (graph breaks) by default.",
    )
    parser.add_argument(
        "--fsdp",
        action="store_true",
        help="""Wraps model in FSDP before running it. Disables cudagraphs by default.
        Doesn't recursively wrap, mainly useful for checking dynamo UnspecNNModule compatibility
    """,
    )
    parser.add_argument(
        "--optimize-ddp-mode",
        type=str,
        default="ddp_optimizer",
        help="Specify the DDP optimization mode -- the value of torch._dynamo.config.optimize_ddp.",
    )
    parser.add_argument(
        "--distributed-master-port",
        default="6789",
        help="Port to bind for for torch.distributed.  Use the default unless it's conflicting with another user",
    )
    parser.add_argument(
        "--dynamic-shapes",
        action="store_true",
        help="Runs a dynamic shapes version of the benchmark, if available.",
    )
    parser.add_argument(
        "--dynamic-batch-only",
        action="store_true",
        help="Only assume batch dimension is dynamic.  Implies --dynamic-shapes",
    )
    parser.add_argument(
        "--specialize-int", action="store_true", help="Run with specialize_int=True."
    )
    parser.add_argument(
        "--use-eval-mode",
        action="store_true",
        help="sets model.eval() to reduce randomness",
    )
    parser.add_argument(
        "--skip-accuracy-check",
        action="store_true",
        help="keeps running even when accuracy fails",
    )
    parser.add_argument(
        "--generate-aot-autograd-stats",
        action="store_true",
        help="Generates AOT Autograd stats like how mnay graphs are sent to AOT",
    )
    parser.add_argument(
        "--inductor-settings",
        action="store_true",
        help="Use same settings as --inductor for baseline comparisons",
    )
    parser.add_argument(
        "--suppress-errors",
        action="store_true",
        help="Suppress errors instead of raising them",
    )
    parser.add_argument(
        "--output",
        help="Overrides the output filename",
    )
    parser.add_argument(
        "--output-directory",
        help="Overrides the directory to place output files.",
    )
    parser.add_argument(
        "--baseline",
        help="Compare with a prior --output",
    )
    parser.add_argument(
        "--part",
        default=None,
        help="Specify the part of the model to run.",
    )
    parser.add_argument(
        "--export-profiler-trace",
        action="store_true",
        help="exports trace of kineto profiler",
    )
    parser.add_argument(
        "--profiler-trace-name",
        "--profiler_trace_name",
        help="Overwrites exported trace name",
    )
    parser.add_argument(
        "--diff-branch",
        default=diff_branch_default,
        help="delta current branch against given branch.",
    )
    parser.add_argument(
        "--tag", default=None, help="Specify a tag to be included in csv files."
    )
    parser.add_argument(
        "--explain",
        action="store_true",
        help="print some graph/op statistics during the run, similar to .explain()",
    )
    parser.add_argument(
        "--stats",
        action="store_true",
        help="print graph counter stats",
    )
    parser.add_argument(
        "--print-memory",
        action="store_true",
        help="print extra memory statistics",
    )
    parser.add_argument(
        "--print-compilation-time",
        action="store_true",
        help="print compilation latency",
    )
    parser.add_argument(
        "--print-dataframe-summary",
        action="store_true",
        help="print dataframe result used for calculating accuracy",
    )
    parser.add_argument(
        "--cold-start-latency",
        "--cold_start_latency",
        action="store_true",
        help="Use a fresh triton cachedir when running each model, to force cold-start compile.",
    )
    parser.add_argument(
        "--disable-cudagraphs",
        action="store_true",
        help="Disables cudagraphs for Inductor",
    )
    parser.add_argument(
        "--disable-split-reductions",
        action="store_true",
        help="Disables split reductions for Inductor",
    )
    parser.add_argument(
        "--disable-persistent-reductions",
        action="store_true",
        help="Disables split reductions for Inductor",
    )
    parser.add_argument(
        "--disable-divisible-by-16",
        action="store_true",
        help="Disables divisible by 16 hint to Triton for Inductor",
    )
    parser.add_argument(
        "--inductor-compile-mode",
        default=None,
        help="torch.compile mode argument for inductor runs.",
    )
    parser.add_argument(
        "--print-graph-breaks",
        action="store_true",
        help="Show a warning whenever graph break",
    )
    parser.add_argument(
        "--log-graph-breaks",
        action="store_true",
        help="log graph breaks in a file",
    )
    parser.add_argument(
        "--trace-on-xla",
        action="store_true",
        help="Whether to trace the model on XLA or on eager device",
    )
    parser.add_argument(
        "--xla-tolerance",
        type=float,
        default=1e-2,
        help="XLA needs a loose tolerance to pass the correctness check",
    )
    parser.add_argument(
        "--collect-outputs",
        action="store_true",
        help="""Whether to collect outputs for training. Set this to true if we
        want to verify the numerical correctness of graidents. But that may
        cause time measurement not accurate""",
    )
    parser.add_argument(
        "--enable-activation-checkpointing",
        action="store_true",
        help="Enables activation checkpointing for HF models",
    )
    parser.add_argument("--timing", action="store_true", help="Emits phase timing")

    parser.add_argument(
        "--progress",
        action="store_true",
        help="Print n/k models message between each model run.",
    )

    parser.add_argument(
        "--timeout",
        type=int,
        default=2000,
        help="timeout (second) for benchmarking.",
    )

    parser.add_argument(
        "--per_process_memory_fraction",
        type=float,
        default=1,
        help="Set per-process GPU memory fraction (limit) for reducing usable size and reproducing OOMs",
    )

    parser.add_argument(
        "--no-translation-validation",
        action="store_true",
        help="Disable translation validation for accuracy builds.",
    )

    parser.add_argument(
        "--minify",
        action="store_true",
        help="Enable minification when failure is below tolerance. Save repro script for each model.",
    )

    parser.add_argument(
        "--compiled-autograd",
        action="store_true",
        help="Enables compiled autograd on compiled benchmark",
    )

    parser.add_argument(
        "--profile_dynamo_cache_lookup",
        "--profile-dynamo-cache-lookup",
        action="store_true",
        help="profiles TorchDynamo cache lookup",
    )

    group_fuser = parser.add_mutually_exclusive_group()
    # --nvfuser is now the default, keep the option to not break scripts
    group_fuser.add_argument("--nvfuser", action="store_true", help=argparse.SUPPRESS)
    group_fuser.add_argument("--nnc", action="store_true", help="enable NNC for GPUs")

    group_prec = parser.add_mutually_exclusive_group()
    group_prec.add_argument("--float16", action="store_true", help="cast model to fp16")
    group_prec.add_argument(
        "--bfloat16", action="store_true", help="cast model to bf16"
    )
    group_prec.add_argument("--float32", action="store_true", help="cast model to fp32")
    group_prec.add_argument(
        "--amp", action="store_true", help="use automatic mixed precision"
    )
    parser.add_argument(
        "--amp-dtype",
        choices=("bfloat16", "float16"),
        help="the data type used with automatic mixed precision",
    )
    group_printout = parser.add_mutually_exclusive_group()
    group_printout.add_argument(
        "--verbose", "-v", action="store_true", help="enable verbose debug printouts"
    )
    group_printout.add_argument(
        "--quiet", "-q", action="store_true", help="suppress debug printouts"
    )

    group = parser.add_mutually_exclusive_group()
    group.add_argument(
        "--coverage", action="store_true", help="(default) " + help(coverage_experiment)
    )
    group.add_argument(
        "--overhead", action="store_true", help=help(overhead_experiment)
    )
    group.add_argument(
        "--speedup-dynamo-ts",
        action="store_true",
        help="TorchDynamo frontend with torchscript backend",
    )
    group.add_argument(
        "--speedup-fx2trt", action="store_true", help=help(speedup_experiment_fx2trt)
    )
    group.add_argument(
        "--speedup-fx2trt-fp16",
        action="store_true",
        help=help(speedup_experiment_fx2trt),
    )
    group.add_argument(
        "--print-fx",
        action="store_true",
        help="Print fx traces captured from model",
    )
    group.add_argument(
        "--print-aten-ops",
        action="store_true",
        help="Print traces of aten ops captured by AOT autograd",
    )
    group.add_argument(
        "--inductor",
        action="store_true",
        help="Measure speedup with TorchInductor",
    )
    group.add_argument(
        "--export",
        action="store_true",
        help="Measure pass rate with export",
    )
    group.add_argument(
        "--export-aot-inductor",
        action="store_true",
        help="Measure pass rate with Export+AOTInductor",
    )
    group.add_argument(
        "--xla", action="store_true", help="Compare TorchXLA to eager PyTorch"
    )
    group.add_argument(
        "--torchscript-onnx",
        "--torchscript_onnx",
        action="store_true",
        help="Measure speedup with TorchScript ONNX, i.e. `torch.onnx.export`",
    )
    group.add_argument(
        "--dynamo-onnx",
        "--dynamo_onnx",
        action="store_true",
        help="Measure speedup with Dynamo ONNX, i.e. `torch.onnx.dynamo_export`",
    )
    group.add_argument(
        "--dynamo-onnx-aot-inline",
        "--dynamo_onnx_aot_inline",
        action="store_true",
        help="Measure speedup with Dynamo ONNX AOT Inline, i.e. `torch.onnx.dynamo_export`",
    )
    group.add_argument(
        "--backend",
        choices=torch._dynamo.list_backends(exclude_tags=None),
        help="measure speedup with a given backend",
    )
    group.add_argument("--nothing", action="store_true", help=help(null_experiment))
    group.add_argument(
        "--log-conv-args",
        action="store_true",
        help="Dump convolution input/weight/bias's shape/stride/dtype and other options to json",
    )
    group.add_argument(
        "--recompile-profiler",
        "--recompile_profiler",
        action="store_true",
        help="Run the dynamo recompilation profiler on each model.",
    )
    group.add_argument(
        "--find-batch-sizes",
        action="store_true",
        help="finds the largest batch size that could fit on GPUs",
    )

    mode_group = parser.add_mutually_exclusive_group(required=True)
    mode_group.add_argument(
        "--accuracy",
        action="store_true",
        help="Checks accuracy with small batch size and eval mode",
    )
    mode_group.add_argument(
        "--performance", action="store_true", help="Measures performance speedup"
    )
    mode_group.add_argument(
        "--tolerance",
        action="store_true",
        help="extracts the tolerance for each model with small batch size and eval mode",
    )
    run_mode_group = parser.add_mutually_exclusive_group(required=True)
    run_mode_group.add_argument(
        "--training",
        action="store_true",
        help="Performs training",
    )
    run_mode_group.add_argument(
        "--inference", action="store_true", help="Performs inference"
    )
    return parser.parse_args(args)


def process_entry(rank, runner, original_dir, args):
    args.rank = rank
    with maybe_init_distributed(
        args.init_distributed,
        rank=rank,
        world_size=args.world_size,
        port=args.distributed_master_port,
    ):
        return maybe_fresh_cache(
            run, (args.cold_start_latency and args.only) or args.ci
        )(runner, args, original_dir)


def main(runner, original_dir=None, args=None):
    if original_dir:
        os.chdir(original_dir)
    args = parse_args() if not args else parse_args(args)
    if args.baseline:
        args.baseline = os.path.abspath(args.baseline)

    if should_diff_branch(args):
        import git

        # We do this here so we error out earlier if there's an issue
        repo = git.Repo()
        if repo.is_dirty():
            raise RuntimeError(
                "--diff-branch called on dirty branch. Commit, stash, or reset."
            )
        main_branch = repo.active_branch.name
        if main_branch == args.diff_branch:
            raise RuntimeError(
                f"--diff-branch: current branch is same as {args.diff_branch} branch, what are you diffing?"
            )

    args.init_distributed = args.only and args.multiprocess
    if args.init_distributed:
        # NB: Do NOT query device count before CUDA initialization; we're
        # going to overwrite CUDA_VISIBLE_DEVICES and this will result in
        # https://github.com/pytorch/pytorch/issues/107300
        device_count = torch.cuda.device_count()
        if device_count <= 1:
            log.warning(
                "The use multiprocess flag is set but there are <= 1 devices available."
            )
        # multiprocess path
        args.world_size = device_count
        mp.spawn(process_entry, args=(runner, original_dir, args), nprocs=device_count)
    else:
        # single process path just uses the main process
        args.world_size = 1
        process_entry(0, runner, original_dir, args)


def write_csv_when_exception(args, name: str, status: str, device=None):
    print(status)
    placeholder_batch_size = 0
    devices = [device] if device is not None else args.devices
    if args.accuracy:
        headers = ["dev", "name", "batch_size", "accuracy"]
        rows = [[device, name, placeholder_batch_size, status] for device in devices]
    elif args.performance:
        headers = ["dev", "name", "batch_size", "speedup", "abs_latency"]
        rows = [[device, name, placeholder_batch_size, 0.0, 0.0] for device in devices]
    else:
        headers = []
        rows = [[device, name, placeholder_batch_size, 0.0] for device in devices]

    for row in rows:
        output_csv(output_filename, headers, row)


def run(runner, args, original_dir=None):
    # Pass the parsed args object to benchmark runner object
    runner.args = args

    args.filter = args.filter or [r"."]
    args.exclude = args.exclude or [r"^$"]
    args.exclude_exact = args.exclude_exact or []

    if args.inductor:
        assert args.backend is None
        args.backend = "inductor"
    if args.dynamic_batch_only:
        args.dynamic_shapes = True
        torch._dynamo.config.assume_static_by_default = True
    if args.dynamic_shapes:
        if not args.dynamic_batch_only:
            torch._dynamo.config.assume_static_by_default = False
    if args.specialize_int:
        torch._dynamo.config.specialize_int = True
    if args.ci:
        if args.accuracy:
            # Run fewer iterations when checking accuracy
            args.repeat = 2

            # Set translation validation on by default on CI accuracy runs.
            torch.fx.experimental._config.translation_validation = True

        ci = functools.partial(
            CI, args.backend, training=args.training, dynamic=args.dynamic_shapes
        )
    if args.ddp:
        assert args.training, "DDP benchmark requires --training mode"
        torch._dynamo.config.optimize_ddp = args.optimize_ddp_mode
        if args.only == "dlrm":
            log.error(
                "DLRM+DDP is unsupported as it requires sharding the embedding layer separately from DDP"
            )
            return sys.exit(-1)
    if args.accuracy:
        # Use small batch size. We use >1 batch size to ensure we test
        # batch_norm type of operators that work on batch dims.
        # TODO - Go through the failures for batch size = 2
        if args.batch_size is None:
            if runner.suite_name == "huggingface":
                args.batch_size = 1
            elif runner.suite_name == "torchbench":
                args.batch_size = 4
            else:
                # Larger batch size of TIMM models to have stable batch_norm
                assert runner.suite_name == "timm_models"
                args.batch_size = 8

        # Remove sources of randomness
        if runner.suite_name not in ("timm_models", "huggingface"):
            # TODO - Using train mode for timm_models and HF models. Move to train mode for Torchbench as well.
            args.use_eval_mode = True
        inductor_config.fallback_random = True
        if args.only is not None and args.only not in {
            "alexnet",
            "Background_Matting",
            "pytorch_CycleGAN_and_pix2pix",
            "pytorch_unet",
            "Super_SloMo",
            "vgg16",
            # https://github.com/pytorch/pytorch/issues/96724
            "Wav2Vec2ForCTC",
            "Wav2Vec2ForPreTraining",
            "sam",
<<<<<<< HEAD
=======
            "sam_fast",
>>>>>>> 22ba180e
            "resnet50_quantized_qat",
            "mobilenet_v2_quantized_qat",
        }:
            # some of the models do not support use_deterministic_algorithms
            torch.use_deterministic_algorithms(True)
        os.environ["CUBLAS_WORKSPACE_CONFIG"] = ":4096:8"
        torch.backends.cudnn.deterministic = True
        torch.backends.cudnn.allow_tf32 = False
        torch.backends.cudnn.benchmark = False
        torch.backends.cuda.matmul.allow_tf32 = False

        # Remove randomeness when torch manual seed is called
        patch_torch_manual_seed()

        # Some models e.g. yolov3 assert batch size on n_gpus
        if "CUDA_VISIBLE_DEVICES" not in os.environ and not args.multiprocess:
            args.device_index = "0"

        # Stricter check to disable fallbacks
        args.suppress_errors = False

    if args.device_index is not None:
        if args.multiprocess:
            print("Cannot specify both --device_index and --multiprocess")
            return sys.exit(-1)
        os.environ["CUDA_VISIBLE_DEVICES"] = args.device_index

    elif args.performance:
        # Ensure that we test on real scenarios
        args.use_eval_mode = False

    if args.partition_id > args.total_partitions or args.partition_id < 0:
        print("Invalid partition id")
        return sys.exit(-1)

    if not args.devices:
        if torch.cuda.is_available():
            args.devices = ["cuda"]
        else:
            log.warning("torch.cuda.is_available() == False, using CPU")
            args.devices = ["cpu"]

    if args.devices != ["cpu"] and torch.cuda.is_available():
        global synchronize
        synchronize = torch.cuda.synchronize

    if (
        args.devices == ["cuda"]
        and torch.cuda.get_device_properties(0).total_memory < 25 * 2**30
    ):
        # OOM errors on an RTX 3090 with 24gb RAM
        runner.skip_models.update(
            {
                # torchbench
                "hf_Longformer",
                "timm_nfnet",
                "timm_efficientdet",
            }
        )
        if args.training:
            runner.skip_models.add("hf_T5")

    if args.nnc:
        torch._C._jit_override_can_fuse_on_cpu(True)
        torch._C._jit_override_can_fuse_on_gpu(True)
        torch._C._jit_set_texpr_fuser_enabled(True)
        torch._C._jit_set_nvfuser_enabled(False)

    if args.threads:
        torch.set_num_threads(args.threads)

    if args.verbose:
        torch._logging.set_logs(dynamo=logging.DEBUG)

    if args.print_graph_breaks:
        torch._logging.set_logs(graph_breaks=True)

    if args.quiet:
        torch._logging.set_logs(dynamo=logging.ERROR)

    torch._dynamo.config.suppress_errors = args.suppress_errors

    if args.training:
        runner.model_iter_fn = runner.forward_and_backward_pass
        runner.skip_models.update(runner.skip_not_suitable_for_training_models)
    else:
        runner.model_iter_fn = runner.forward_pass

    if args.fast:
        runner.skip_models.update(runner.slow_models)

    if args.devices == ["cpu"]:
        runner.skip_models.update(runner.very_slow_models)
        runner.skip_models.update(runner.skip_models_for_cpu)
    elif args.devices == ["cuda"]:
        runner.skip_models.update(runner.skip_models_for_cuda)

    if not args.multiprocess:
        runner.skip_models.update(runner.skip_multiprocess_models)

    if args.freezing:
        runner.skip_models.update(runner.skip_models_for_freezing)

    if args.no_skip:
        runner.skip_models.clear()

    experiment = null_experiment
    global current_name, current_device, current_batch_size, output_filename, optimize_ctx, current_onnx_compiler
    optimize_ctx = contextlib.nullcontext()

    if args.overhead:
        optimize_ctx = torch._dynamo.optimize(dummy_fx_compile, nopython=args.nopython)
        experiment = speedup_experiment
        output_filename = "overheads.csv"
    elif args.inductor:
        inductor_config.debug = args.verbose
        if args.threads:
            inductor_config.cpp.threads = args.threads

        optimize_ctx = functools.partial(
            torch.compile,
            backend="inductor",
            fullgraph=args.nopython,
            mode=args.inductor_compile_mode,
        )
        experiment = speedup_experiment
        output_filename = "inductor.csv"
    elif args.export:
        optimize_ctx = export
        experiment = speedup_experiment
        output_filename = "export.csv"
    elif args.xla:
        (dev,) = args.devices
        os.environ["PJRT_DEVICE"] = {"cuda": "GPU", "cpu": "CPU"}[dev]
        torch._dynamo.mark_dynamic = MagicMock()
        experiment = xla
        output_filename = "xla.csv"
    elif args.torchscript_onnx:
        optimize_ctx = functools.partial(
            optimize_onnx_ctx,
            args.output_directory or ".",
            OnnxModelFromTorchScript,
            copy_before_export=args.performance,  # Accuarcy bench already did deepcopy
        )
        experiment = speedup_experiment_onnx
        output_filename = "torchscript_onnx.csv"
        current_onnx_compiler = "torchscript"
    elif args.dynamo_onnx:
        optimize_ctx = functools.partial(
            optimize_onnx_ctx,
            args.output_directory or ".",
            OnnxModelFromDynamo,
            dynamic_shapes=args.dynamic_shapes,
            copy_before_export=args.performance,
        )
        experiment = speedup_experiment_onnx
        output_filename = "dynamo_onnx.csv"
        current_onnx_compiler = "dynamo"
    elif args.dynamo_onnx_aot_inline:
        optimize_ctx = functools.partial(
            optimize_onnx_ctx,
            args.output_directory or ".",
            OnnxModelFromDynamoAotInline,
            dynamic_shapes=args.dynamic_shapes,
            copy_before_export=args.performance,
        )
        experiment = speedup_experiment_onnx
        output_filename = "dynamo_onnx_aot_inline.csv"
        current_onnx_compiler = "dynamo"
    elif args.speedup_dynamo_ts:
        optimize_ctx = torch._dynamo.optimize("ts", nopython=args.nopython)
        experiment = speedup_experiment
        output_filename = "speedup_dynamo_ts.csv"
    elif args.prims_nvfuser:
        optimize_ctx = torch._dynamo.optimize("prims_nvfuser", nopython=args.nopython)
        experiment = speedup_experiment
        backend_str = "prims_nvfuser"
        output_filename = f"accuracy_aot_{backend_str}.csv"
    elif args.print_fx:
        optimize_ctx = torch._dynamo.optimize(
            print_fx,
            nopython=args.nopython,
        )
    elif args.print_aten_ops:
        optimize_ctx = torch._dynamo.optimize(
            print_aten_ops,
            nopython=args.nopython,
        )
    elif args.nothing:
        optimize_ctx = nothing
        experiment = speedup_experiment
        output_filename = "nothing.csv"
    elif args.backend or args.export_aot_inductor:
        if args.export_aot_inductor:
            assert not args.training, "AOTInductor only supports inference"
            optimize_ctx = functools.partial(
                export_aot_inductor, device=args.devices[0]
            )

            # AOTInductor doesn't support control flow yet
            runner.skip_models.update(runner.skip_models_due_to_control_flow)
        else:
            optimize_ctx = torch._dynamo.optimize(args.backend, nopython=args.nopython)
        experiment = speedup_experiment
        if args.accuracy:
            output_filename = f"accuracy_{args.backend}.csv"
        elif args.tolerance:
            output_filename = f"tolerance_{args.backend}.csv"
        else:
            output_filename = f"speedup_{args.backend}.csv"
    elif args.recompile_profiler:
        output_filename = "recompile_profiler_log.csv"
        experiment = recompile_profiler_experiment
    else:
        optimize_ctx = torch._dynamo.optimize(
            fx_insert_profiling, nopython=args.nopython
        )
        experiment = coverage_experiment
        output_filename = "coverage.csv"

    if args.inductor or args.backend == "inductor" or args.export_aot_inductor:
        inductor_config.triton.cudagraphs = not args.disable_cudagraphs
        inductor_config.triton.persistent_reductions = (
            not args.disable_persistent_reductions
        )
        inductor_config.split_reductions = not args.disable_split_reductions
        inductor_config.triton.divisible_by_16 = not args.disable_divisible_by_16
        if args.inference:
            inductor_config.freezing = args.freezing

    runner.setup_amp()

    if args.output:
        output_filename = args.output

    if output_filename:
        if args.output_directory:
            output_filename = os.path.join(args.output_directory, output_filename)
        else:
            output_filename = os.path.join(
                torch._dynamo.config.base_dir, output_filename
            )

    if args.find_batch_sizes and args.only:
        for device in args.devices:
            batch_size = runner.batch_size_finder(device, args.only)
            print(args.only, batch_size)
            output_csv(output_filename, [], [args.only, batch_size])
        return

    if args.export_profiler_trace:
        if args.profiler_trace_name is None:
            if args.backend:
                args.profiler_trace_name = args.backend
            elif args.inductor:
                args.profiler_trace_name = "inductor"
            else:
                args.profiler_trace_name = "profile"
        else:
            args.profiler_trace_name = args.profiler_trace_name

    if args.no_translation_validation:
        # Overwrite 'translation_validation' config, if specified.
        torch.fx.experimental._config.translation_validation = False

    experiment = functools.partial(experiment, args, runner.model_iter_fn)

    if args.only and should_diff_branch(args):
        import git

        repo = git.Repo()
        main_branch = repo.active_branch.name
        try:
            # Adding diff-branch again to the args will override previous value
            call_args = (
                [sys.executable] + sys.argv + [f"--diff-branch={diff_branch_default}"]
            )
            # Run for main branch
            subprocess.check_call(call_args + [f"--tag={main_branch}"])
            # Run for comparison branch
            repo.git.checkout(args.diff_branch)
            subprocess.check_call(call_args + [f"--tag={args.diff_branch}"])
        finally:
            # Go back to main branch
            repo.git.checkout(main_branch)
    elif args.only:
        model_name = args.only
        for device in args.devices:
            batch_size = args.batch_size
            if args.batch_size_file:
                batch_size = read_batch_size_from_file(
                    args, args.batch_size_file, model_name
                )
            if model_specified_by_path(args.only):
                model, example_inputs = load_model_from_path(args.only)
                name = model.__class__.__name__
                model = model.to(device=device)
                example_inputs = tree_map_only(
                    torch.Tensor, lambda x: x.to(device=device), example_inputs
                )
            else:
                name = model_name
                try:
                    with tqdm(desc="loading model"):
                        extra_args = []
                        if hasattr(args, "rank") and hasattr(args, "world_size"):
                            extra_args += [
                                "--rank",
                                str(args.rank),
                                "--world_size",
                                str(args.world_size),
                            ]

                        if args.part:
                            (
                                device,
                                name,
                                model,
                                example_inputs,
                                batch_size,
                            ) = runner.load_model(
                                device,
                                model_name,
                                batch_size=batch_size,
                                part=args.part,
                                extra_args=extra_args,
                            )
                        else:
                            if args.fsdp:
                                # Always load model on cpu for fsdp
                                # When initializing FSDP, we will use the cuda device if args.cuda is set
                                (
                                    _,
                                    name,
                                    model,
                                    example_inputs,
                                    batch_size,
                                ) = runner.load_model(
                                    "cpu",
                                    model_name,
                                    batch_size=batch_size,
                                    extra_args=extra_args,
                                )
                            else:
                                (
                                    device,
                                    name,
                                    model,
                                    example_inputs,
                                    batch_size,
                                ) = runner.load_model(
                                    device,
                                    model_name,
                                    batch_size=batch_size,
                                    extra_args=extra_args,
                                )
                except Exception as e:
                    import traceback

                    mode = "train" if args.training else "eval"
                    print(f"{device:4} {mode:5} {name:34} ")
                    print(traceback.format_exc())
                    status = (
                        "model_fail_to_load"
                        if isinstance(e, NotImplementedError)
                        else "eager_fail_to_run"
                    )
                    write_csv_when_exception(args, name, status, device)
                    continue  # bad benchmark implementation

            if args.trace_on_xla:
                xla_dev = xm.xla_device()
                model = model.to(device=xla_dev)
                example_inputs = tree_map_only(
                    torch.Tensor, lambda x: x.to(device=xla_dev), example_inputs
                )

            current_name = name
            current_device = device
            current_batch_size = batch_size
            set_model_name(name)

            # Look for stuff that looks like batch size, and mark it dynamic.
            # Better integration would integrate directly with benchmark suite
            # but cannot conveniently do this
            # NB: This must be done late enough so that we don't do more
            # conversions on the inputs
            # NB: Assumes only the first batch-y like dimension is the batch
            marked = False

            def detect_and_mark_batch(t):
                nonlocal marked
                for i, s in enumerate(t.size()):
                    if s == batch_size:
                        torch._dynamo.mark_dynamic(t, i)
                        marked = True
                        break

            if (
                args.dynamic_batch_only
                and batch_size > 1
                and model_name not in CI_SKIP_DYNAMIC_BATCH_ONLY
            ):
                tree_map_only(torch.Tensor, detect_and_mark_batch, example_inputs)
                assert marked, f"nothing in example_inputs had a dim with {batch_size}"

            if args.log_operator_inputs:
                log_operator_inputs(
                    model, example_inputs, runner.model_iter_fn, name, args
                )
                continue

            if args.per_process_memory_fraction != 1:
                torch.cuda.set_per_process_memory_fraction(
                    args.per_process_memory_fraction
                )
            if model_name in DO_NOT_CAST_INPUTS:
                model, _ = runner.cast_based_on_args(model, example_inputs)

            else:
                model, example_inputs = runner.cast_based_on_args(model, example_inputs)
            runner.setup_amp(current_device)
            runner.run_one_model(
                name,
                model,
                example_inputs,
                optimize_ctx,
                experiment,
                explain=args.explain,
                tag=args.tag,
            )
        if args.generate_aot_autograd_stats:
            stats_file = output_filename.split(".csv")[0] + "_stats.csv"
            output_csv(
                stats_file,
                ("dev", "name", "batch_size", "total_aot_graphs", "ok_aot_graphs"),
                [
                    current_device,
                    current_name,
                    current_batch_size,
                    *Stats.aot_summary(),
                ],
            )
    else:
        metrics.purge_old_log_files()
        if output_filename and os.path.exists(output_filename):
            os.unlink(output_filename)
        if original_dir:
            os.chdir(original_dir)
        model_names = list(runner.iter_model_names(args))
        nmodels = len(model_names)
        for i, name in enumerate(model_names):
            current_name = name
            if args.progress:
                print(f"Running model {i+1}/{nmodels}", flush=True)

            try:
                timeout = args.timeout
                if should_diff_branch(args):
                    timeout *= 2
                subprocess.check_call(
                    [sys.executable] + sys.argv + [f"--only={name}"], timeout=timeout
                )
            except subprocess.TimeoutExpired:
                write_csv_when_exception(args, name, "timeout")
            except subprocess.CalledProcessError as e:
                print("Run failed with return code: ", e.returncode, file=sys.stderr)
                print("Output: ", e.output, file=sys.stderr)
                print("Error: ", e.stderr, file=sys.stderr)
        print_summary(output_filename, print_dataframe=args.print_dataframe_summary)


def log_operator_inputs(model, example_inputs, model_iter_fn, name, args):
    mode = "training" if args.training else "eval"
    output = os.path.join(os.path.dirname(args.output), f"{name}_{mode}.txt")

    # TODO - add option for coalescing inputs over multiple runs
    if os.path.exists(output):
        print(f"Skipping {name}, {output} already exists")
        return

    print(f"Running {name}")
    try:
        from .microbenchmarks.operator_inp_utils import OperatorInputsMode
    except ImportError:
        from microbenchmarks.operator_inp_utils import OperatorInputsMode

    operator_mode = OperatorInputsMode()
    fake_tensor_mode = FakeTensorMode()

    with torch._subclasses.fake_tensor.FakeCopyMode(fake_tensor_mode):
        model_fake = copy.deepcopy(model)
        example_inputs_fake = copy.deepcopy(example_inputs)
    try:
        with fake_tensor_mode, operator_mode:
            model_iter_fn(model_fake, example_inputs_fake, collect_outputs=False)
    except Exception as e:
        print(f"{name} failed to run with fake tensors, trying real. Exception: {e}")
        operator_mode = OperatorInputsMode()
        try:
            with operator_mode:
                model_iter_fn(model, example_inputs, collect_outputs=False)
        except Exception as e2:
            print(f"{name} failed to run with real. Exception: {e2}")
            raise

    print(f"Writing output to {output}")
    operator_mode.log_to_file(output)


if __name__ == "__main__":
    raise RuntimeError(
        f"You shouldn't run {sys.argv[0]} directly, instead try timm_model.py, torchbench.py or huggingface.py"
    )<|MERGE_RESOLUTION|>--- conflicted
+++ resolved
@@ -3552,10 +3552,7 @@
             "Wav2Vec2ForCTC",
             "Wav2Vec2ForPreTraining",
             "sam",
-<<<<<<< HEAD
-=======
             "sam_fast",
->>>>>>> 22ba180e
             "resnet50_quantized_qat",
             "mobilenet_v2_quantized_qat",
         }:

# This module contains functions that *will be allowed* by dynamo

import functools

import torch
import torch.utils._pytree as pytree
from torch.autograd.variable import compiled_autograd_final_callbacks

try:
    import numpy as np
except ModuleNotFoundError:
    np = None  # type: ignore[assignment]


def is_compiling() -> bool:
    """
    Indicates whether we are tracing/compiling with torch.compile() or torch.export().

    If need to check specifically that TorchDynamo is used, then use
    torch.compiler.is_dynamo_compiling().

    TODO(khabinov): we should deprecate this function and use one of these two:
    * torch.compiler.is_compiling(),
    * torch.compiler.is_dynamo_compiling().
    It will depend on the context where to use what.
    """
    return torch.compiler.is_compiling()


def wrap_inline(fn):
    """
    Create an extra frame around fn that is not in skipfiles
    """

    @functools.wraps(fn)
    def inner(*args, **kwargs):
        return fn(*args, **kwargs)

    return inner


def call_hook(hook, *args):
    """
    Used by compiled autograd to handle hook returning None
    """
    result = hook(*args)
    if result is None:
        return args[0]
    return result


def wrap_numpy(f):
    r"""Decorator that turns a function from ``np.ndarray``s to ``np.ndarray``s into a function
    from ``torch.Tensor``s to ``torch.Tensor``s.
    """
    if not np:
        return f

    @functools.wraps(f)
    def wrap(*args, **kwargs):
        args, kwargs = pytree.tree_map_only(
            torch.Tensor, lambda x: x.numpy(), (args, kwargs)
        )
        out = f(*args, **kwargs)
        return pytree.tree_map_only(np.ndarray, lambda x: torch.as_tensor(x), out)

    return wrap


class FakeContext:
    def __init__(self, saved_tensors):
        # this will cache the results of saved_tensors
        # and will no longer call into c++ binding
        self.saved_tensors = saved_tensors


def call_backward(backward_fn, saved_tensors, *args):
    grads = backward_fn(FakeContext(saved_tensors), *args)

    # in eager, we wrap in a tuple when there's only one grad output
    if type(grads) is not tuple:
        grads = (grads,)

    return grads


def untyped_storage_size(x: torch.Tensor):
    return x.untyped_storage().size()


<<<<<<< HEAD
def exec_final_callbacks():
    # TODO(yf225): use lock to be thread-safe (and local to the graph)
    for cb in compiled_autograd_final_callbacks:
        cb()
    # TODO(yf225): does this work without `global` keyword?
    compiled_autograd_final_callbacks.clear()
=======
def call_hook_from_backward_state(*args, bw_state, hook_name: str, **kwargs):
    return getattr(bw_state, hook_name)(*args, **kwargs)


def call_module_hooks_from_backward_state(
    _, result, *args, bw_state, hooks_name: str, module_name: str
):
    module = getattr(bw_state, module_name)
    hooks = getattr(bw_state, hooks_name)
    for hook in hooks:
        new_result = hook(module, result, *args)
        if new_result is not None:
            result = new_result
    return result
>>>>>>> de3202ab
<|MERGE_RESOLUTION|>--- conflicted
+++ resolved
@@ -88,14 +88,14 @@
     return x.untyped_storage().size()
 
 
-<<<<<<< HEAD
 def exec_final_callbacks():
     # TODO(yf225): use lock to be thread-safe (and local to the graph)
     for cb in compiled_autograd_final_callbacks:
         cb()
     # TODO(yf225): does this work without `global` keyword?
     compiled_autograd_final_callbacks.clear()
-=======
+
+
 def call_hook_from_backward_state(*args, bw_state, hook_name: str, **kwargs):
     return getattr(bw_state, hook_name)(*args, **kwargs)
 
@@ -109,5 +109,4 @@
         new_result = hook(module, result, *args)
         if new_result is not None:
             result = new_result
-    return result
->>>>>>> de3202ab
+    return result
import collections
import contextlib
import copy
import functools
import itertools
import logging
import operator
import re
import sys
import traceback
import weakref
from dataclasses import dataclass
from typing import Any, Callable, Dict, List, Optional, Set, Tuple, Union

import sympy

import torch._guards

import torch._logging

import torch.nn
import torch.utils._pytree as pytree
from torch import fx
from torch._guards import GlobalContextCheckpointState, Source, TracingContext
from torch._utils_internal import signpost_event
from torch.fx._lazy_graph_module import _make_graph_module  # type: ignore[attr-defined]
from torch.fx.experimental._backward_state import BackwardState
from torch.fx.experimental.sym_node import SymNode
from torch.fx.experimental.symbolic_shapes import free_symbols, is_symbolic, ShapeEnv
from torch.utils._python_dispatch import is_traceable_wrapper_subclass
from torch.utils._sympy.interp import sympy_interp
from torch.utils._sympy.reference import PythonReferenceAnalysis

from . import config, logging as torchdynamo_logging, variables
from .backends.registry import CompiledFn, CompilerFn
from .bytecode_transformation import (
    create_call_function,
    create_instruction,
    Instruction,
    unique_id,
)
from .code_context import code_context
from .codegen import PyCodegen
from .current_scope_id import enter_new_scope
from .exc import (
    BackendCompilerFailed,
    exceptions_allowed_to_be_fallback,
    SkipFrame,
    unimplemented,
    unimplemented_with_warning,
)
from .guards import GuardBuilder, install_guard
from .mutation_guard import is_dynamic_nn_module
from .side_effects import AttributeMutationExisting, SideEffects
from .source import (
    AttrSource,
    BackwardStateSource,
    ConstantSource,
    GetItemSource,
    GlobalStateSource,
    is_constant_source,
    is_from_local_source,
    LocalSource,
    ParamBufferSource,
    ShapeEnvSource,
    SyntheticLocalSource,
    TensorProperty,
    TensorPropertySource,
)
from .utils import (
    checkpoint_params,
    CleanupHook,
    clone_inputs,
    count_calls,
    counters,
    dynamo_timed,
    get_instruction_source_311,
    get_locals_to_steal,
    get_static_address_type,
    graph_break_reasons,
    increment_op_count,
    lazy_format_graph_code,
    lazy_format_graph_tabular,
    LazyString,
    nn_module_proxy,
    same,
)
from .variables.base import VariableTracker
from .variables.builder import (
    BackwardStateGraphArg,
    GraphArg,
    TrackedFake,
    VariableBuilder,
    wrap_fx_proxy,
)
from .variables.nn_module import NNModuleVariable
from .variables.tensor import (
    NumpyNdarrayVariable,
    SymNodeVariable,
    TensorVariable,
    UnspecializedPythonVariable,
)

from .variables.torch_function import TensorWithTFOverrideVariable

log = logging.getLogger(__name__)
graph_tabular_log = torch._logging.getArtifactLogger(__name__, "graph")
graph_code_log = torch._logging.getArtifactLogger(__name__, "graph_code")
graph_sizes_log = torch._logging.getArtifactLogger(__name__, "graph_sizes")
trace_call_log = torch._logging.getArtifactLogger(__name__, "trace_call")


@dataclass(frozen=True)
class VariableTrackerCacheKey:
    vt_id: int
    # Two different source can point to the same object. However, Dynamo handles
    # globals and local source differently when it comes to guards and possibly
    # some other parts as well. So, cache also relies on the source.
    source: Source


class VariableTrackerCache:
    def __init__(self):
        self.cache = {}

    def lookup(self, value, source):
        key = VariableTrackerCacheKey(id(value), source)
        if key not in self.cache:
            return None
        return self.cache[key]

    def add(self, value, source, vt):
        key = VariableTrackerCacheKey(id(value), source)
        self.cache[key] = vt

    def clone(self):
        # Needed for copy and restore graph state
        new_cache = VariableTrackerCache()
        new_cache.cache.update(self.cache)
        return new_cache

    def clear(self):
        self.cache.clear()


@functools.lru_cache(None)
def _step_logger():
    return torchdynamo_logging.get_step_logger(log)


@dataclass
class GraphCompileReason:
    """Stores why a given output graph was compiled; i.e. what caused the graph break."""

    reason: str
    user_stack: List[traceback.FrameSummary]

    # Indicates if this was a graph compile reason due to graph break.
    graph_break: bool = True

    def __post_init__(self):
        if self.graph_break:
            graph_break_reasons.append(self)


def _get_gen_rand_values_fn(random_calls):
    def _gen_rand_values():
        return [fn(*args, **kwargs) for fn, args, kwargs in random_calls]

    return _gen_rand_values


class FakeRootModule(torch.nn.Module):
    """Trick the constructor of fx.GraphModule"""

    def __init__(self, nn_modules: Dict[str, torch.nn.Module]):
        super().__init__()
        for k, v in nn_modules.items():
            setattr(self, k, v)

    def __repr__(self):
        return "FakeRootModule(...)"


class WrapperBackend:
    def __init__(self, backend: CompilerFn):
        self.backend: CompilerFn = backend

    def __call__(self, gm: torch.fx.GraphModule, example_inputs: List[torch.Tensor]):
        self.restore = checkpoint_params(gm)
        self.gm = gm
        copy_gm = copy.deepcopy(self.gm)
        self.candidate = self.backend(copy_gm, example_inputs)

        if self.candidate is None or self.candidate is self.gm.forward:
            return self.gm.forward

        if not config.verify_correctness:
            return self.candidate

        # if verify_correctness=True
        try:
            correct = self.gm.forward(*clone_inputs(example_inputs))
            result = self.candidate(*clone_inputs(example_inputs))

            # TODO: replace `same` function with the one in testing
            if same(correct, result):
                return self.candidate

            raise RuntimeError(f"incorrect results of backend {self}")
            return self.gm.forward

        except Exception:
            log.exception("error in verify_correctness")
            raise
        finally:
            self.restore()


Scope = Dict[str, object]


class OutputGraph:
    """
    Wrapper class to hold outputs of InstructionTranslator.  Mainly the
    generated fx.Graph.

    OutputGraph is 1:1 with a frame being processed. Each frame is associated
    with some root InstructionTranslator. When user code calls a function,
    we construct a InliningInstructionTranslator that continues to write into
    the root InstructionTranslator's OutputGraph.
    """

    def __init__(
        self,
        code_options: Dict[str, Any],
        compiler_fn: Optional[CompilerFn],
        root_tx,
        export: bool,
        export_constraints,
        frame_state,
        local_scope: Scope,
        global_scope: Scope,
        f_code,
    ):
        super().__init__()
        self.tracers = [SubgraphTracer(self, export_root=export)]
        # Map from graph input's `Source` to its `VariableTracker` to
        # de-duplicate graph inputs by source and reuse the tracker
        self.input_source_to_var: Dict[Source, VariableTracker] = {}
        self.export = export
        self.export_constraints = export_constraints
        self.frame_state = frame_state
        # Map from graph input's `Source` to sizes / strides metadata
        self.input_source_to_sizes_strides: Dict[Source, Dict[str, Any]] = {}
        self.cleanup_hooks: List[Callable[[], Any]] = []
        # compile_id is an id number for the current torch.compile
        self.compile_id: int = next(_compile_id_counter)
        # Set of globals installed via install_global* APIs
        self.installed_globals: Set[str] = set()

        # TODO: maybe should just pass the entire f_code in here?  Not
        # sure...
        self.co_fields = {
            "co_name": f_code.co_name,
            "co_filename": f_code.co_filename,
            "co_firstlineno": f_code.co_firstlineno,
        }

        # tracked_fakes says where any tensor that was wrapped to fake came
        # from.  It is similar to GraphArg, in that all GraphArgs will get
        # will get added to TrackedFakes, but TrackedFakes also contains
        # GraphArgs that got pruned, and things like Tensor attributes which
        # aren't explicit graph inputs.  Used by shape guard
        self.tracked_fakes: List[TrackedFake] = []

        # List of symbols for which we have exact bindings in the arguments
        # already
        self.bound_symbols: Set[sympy.Symbol] = set()

        shape_env = ShapeEnv(
            # Reference Cycle!
            # Share a reference to the list of TrackedFake.
            #
            # ShapeEnv needs this in order to be able to reproduce the call
            # to produce_guards at an arbitrary time point. That is because
            # TrackedFake instances may have its metadata changed throughout
            # the program execution.
            tracked_fakes=self.tracked_fakes,
            allow_scalar_outputs=config.capture_scalar_outputs,
            allow_dynamic_output_shape_ops=config.capture_dynamic_output_shape_ops,
            co_fields=self.co_fields,
        )

        # In export mode, we force the shape_env to strictly disallow any constraining
        # of the user marked dynamic dims
        import torch._functorch.config as _config

        with _config.patch(fake_tensor_allow_unsafe_data_ptr_access=False):
            fake_mode = torch._subclasses.FakeTensorMode(
                shape_env=shape_env,
                # TODO (tmanlaibaatar) Remove this once we always lift params and buffers
                allow_non_fake_inputs=True if self.export else False,
            )
        self.tracing_context: TracingContext = TracingContext(fake_mode)
        self.init_ambient_guards()

        # Map each tensor id to a list of sources. This is necessary because
        # tensor ids cannot be recovered from tracked fakes (in general).
        # We use this map to interpret (i.e., check for violations of) constraints,
        # specifically equality constraints, which have shared tensor ids in them.
        # This map should also be generally useful, e.g., for (de)serialization.
        self.tracked_fakes_id_to_source: Dict[
            int, List[Source]
        ] = collections.defaultdict(list)
        # Stores the full fqn of a param or buffer to the relevant source.
        self.param_name_to_source: Optional[Dict[str, Source]] = dict()
        self.side_effects = SideEffects()
        # Cached variable trackers. This makes symbolic analysis of LOAD_GLOBAL
        # and LOAD_ATTR for same python objects free.
        self.variable_tracker_cache = VariableTrackerCache()
        self.unique_var_id = itertools.count()
        self.code_options = dict(code_options)
        self.output_instructions: List[Instruction] = []
        # used to track nodes that are added between calls of copy_graphstate
        # and restore_graphstate
        self.timestamp = 0

        # A list of register_finalizer_fns to apply to the output graph module
        self.register_finalizer_fns: List[Callable[[fx.GraphModule], None]] = []

        # Not checkpointed
        self.compiler_fn: Optional[CompilerFn] = compiler_fn
        self.global_scope = global_scope
        self.local_scope = local_scope
        self.root_tx = root_tx
        from torch._dynamo.symbolic_convert import InstructionTranslatorBase

        # Given a source, what are the user stacks of all locations that
        # accessed it?
        #
        # For efficiency, we only populate this:
        #   - During export, and
        #   - If the source could potentially lead to a spurious export input
        #
        # Feel free to populate this more frequently if other use-cases arise,
        # but be aware that we have to generate full stacks for each
        # recording!
        self.source_to_user_stacks: Dict[Source, List[traceback.StackSummary]] = {}

        self._current_tx: List[InstructionTranslatorBase] = []
        self.cleanups: List[CleanupHook] = []
        self.should_exit = False
        self.unspec_variable_map: Dict[str, UnspecializedPythonVariable] = {}
        self.torch_function_enabled = torch._C._is_torch_function_enabled()
        # Tracks if the output graph has a user defined allowed function in the
        # graph. This is used later to determine if we should fallback to eager
        # for certain exceptions. THe idea is that if the user has applied
        # allow_in_graph, they would like to see the error instead of falling
        # back for backend errors.
        self.has_user_defined_allowed_in_graph = False

        # Tracks a list of called ops that were not tagged with "pt2_compliant_tag".
        # This information is useful for logging.
        self.non_compliant_ops: Set[torch._ops.OpOverload] = set({})

        # Tracks a list of called custom ops that were tagged with "pt2_compliant_tag".
        # This information is useful for logging.
        self.compliant_custom_ops: Set[torch._ops.OpOverload] = set({})

        # We save the global torch state here to be restored in case of graph
        # breaks. The relevant issue is seen here
        # https://github.com/pytorch/pytorch/pull/100570#issuecomment-1543427086
        # where inlining of a function changes the global state (because of the
        # presence of torch.no_grad) and there is a graph break.
        self.save_global_state()

        # Tracks the original FQNs of the constant tensors from the original graph,
        # i.e. buffers and parameters.
        self.dynamo_flat_name_to_original_fqn: Dict[str, str] = {}

        # All calls to random() are replaced with a single call to __gen_rand_values
        # functions that returns a tuple of random values for each original call.
        # random_calls tracks calls to random() and random_values_var stores the name of
        # the variable that stores __gen_rand_values results.
        self.random_calls: List[
            Tuple[Callable[..., object], Tuple[object, ...], Dict[str, object]]
        ] = []
        self.random_values_var = None

        # Bytecode to insert right before we call the graph
        self.pregraph_bytecode: List[Instruction] = []

        # Use to pass values to backward hooks when using compiled autograd
        self.backward_state: Dict[str, VariableTracker] = {}
        self.backward_state_proxy: Optional[torch.fx.Proxy] = None
        self.backward_state_var: Optional[str] = None

        self.name_of_builtins_dict_key_in_fglobals: str = (
            self.install_builtins_dict_in_fglobals()
        )

    def install_builtins_dict_in_fglobals(self):
        # f_globals["__builtins__"] can be a dict or a module. This is an
        # implemenation detail -
        # https://docs.python.org/3/library/builtins.html.

        # This makes guarding on any builtin messy because the guard check_fn
        # has to check if the __builtins__ is a module or dict, and then access
        # by either using getattr or getitem respectively.

        # To solve this problem, we insert a new entry in f_globals which points
        # to the builtins __dict__ and then we guard any builtin on this dict.
        # To avoid any collision with the pre-existing keys, we use the
        # install_global to give us a unique dict key.

        f_builtins = self.global_scope["__builtins__"]
        if not isinstance(f_builtins, dict):
            f_builtins = f_builtins.__dict__
        return self.install_global("__builtins_dict__", f_builtins)

    def add_backward_state_hook(self, hook: VariableTracker, prefix="hook"):
        name = f"{prefix}{len(self.backward_state)}"
        assert name not in self.backward_state
        self.backward_state[name] = hook
        return name, self.get_backward_state_proxy()

    def get_backward_state_proxy(self):
        if self.backward_state_proxy is None:
            if self.export:
                unimplemented("backward_state does not support export")
            self.backward_state_proxy = self.root_tracer.create_graph_input(
                "dynamo_backward_state", BackwardState, source=BackwardStateSource()
            )
            self.backward_state_proxy.node.meta["grapharg"] = BackwardStateGraphArg()
            self.backward_state_proxy.node.meta["example_value"] = BackwardState()
            self.backward_state_var = self.new_var()
        return self.backward_state_proxy

    # This gets its own helper function so guards DEBUG logs are more informative
    def init_ambient_guards(self):
        # Register a SHAPE_ENV guard to make sure we setup shape guards
        # that show up in ShapeEnv
        self.guards.add(ShapeEnvSource().make_guard(GuardBuilder.SHAPE_ENV))

        self.guards.add(
            GlobalStateSource().make_guard(GuardBuilder.DETERMINISTIC_ALGORITHMS)
        )

        self.guards.add(GlobalStateSource().make_guard(GuardBuilder.GRAD_MODE))

        self.guards.add(GlobalStateSource().make_guard(GuardBuilder.DEFAULT_DEVICE))

        self.guards.add(
            GlobalStateSource().make_guard(GuardBuilder.TORCH_FUNCTION_STATE)
        )

        ci = torch._C._functorch.peek_interpreter_stack()
        if ci is not None:
            self.guards.add(
                GlobalStateSource().make_guard(GuardBuilder.FUNCTORCH_STACK_MATCH)
            )

    def synthetic_graph_input(self, fn, args):
        """
        call fn(*args) before the graph runs and turn the result into a fake input.
        """
        example_value = fn(*args)
        varname = self.new_var()
        cg = PyCodegen(self.root_tx)
        cg.load_import_from(
            fn.__module__,
            fn.__name__,
        )
        cg.foreach(map(variables.ConstantVariable.create, args))
        cg.call_function(len(args), True)
        cg.store(varname)
        self.pregraph_bytecode.extend(cg.get_instructions())
        source = SyntheticLocalSource(varname)
        result = VariableBuilder(self.root_tx, source)(example_value)
        TracingContext.get().guards_context.dynamo_guards.remove_guards_with_source(
            source
        )
        return result

    def add_cleanup_hook(self, fn: Callable[[], Any]):
        self.cleanup_hooks.append(fn)

    def call_cleanup_hooks(self):
        for hook in reversed(self.cleanup_hooks):
            hook()
        self.cleanup_hooks.clear()

    @property
    def root_tracer(self):
        return self.tracers[0]

    @property
    def current_tracer(self):
        return self.tracers[-1]

    def is_root_tracer(self):
        # Helper to tell if we are inside the higher order operator tracing.
        return len(self.tracers) == 1

    @property
    def graph(self):
        return self.current_tracer.graph

    # TODO(rzou): can delete after we refactor speculate_subgraph to use nested GraphTracer.
    @graph.setter
    def graph(self, value):
        self.current_tracer.graph = value

    @property
    def input_name_to_proxy(self):
        return self.current_tracer.input_name_to_proxy

    @property
    def real_value_cache(self):
        return self.current_tracer.real_value_cache

    # If you are here, and you're looking for create_graph_input,
    # to avoid ambiguity, please call one of the following:
    # - self.current_tracer.create_graph_input
    # - self.root_tracer.create_graph_input
    # See NOTE [HigherOrderOperator tracing design] for more context.

    def create_proxy(self, *args, **kwargs):
        return self.current_tracer.create_proxy(*args, **kwargs)

    def create_node(self, *args, **kwargs):
        return self.current_tracer.create_node(*args, **kwargs)

    def remove_node(self, *args, **kwargs):
        return self.current_tracer.remove_node(*args, **kwargs)

    @contextlib.contextmanager
    def subtracer(self, source_target, prior_tracer):
        new_scope_ctx = enter_new_scope()
        try:
            if prior_tracer:
                # Lineage MUST stay preserved
                assert prior_tracer.parent is self.current_tracer
            new_scope_ctx.__enter__()
            tracer = (
                prior_tracer
                if prior_tracer
                else SubgraphTracer(
                    self, parent=self.current_tracer, source_target=source_target
                )
            )
            self.tracers.append(tracer)
            yield tracer
        finally:
            new_scope_ctx.__exit__(None, None, None)
            self.tracers.pop()

    @property
    def output(self):
        return self

    @property
    def fake_mode(self):
        return self.tracing_context.fake_mode

    @property
    def shape_env(self):
        return self.tracing_context.fake_mode.shape_env

    @property
    def guards(self) -> torch._guards.GuardsSet:
        return self.tracing_context.guards_context.dynamo_guards

    @property
    def nn_modules(self) -> Dict[str, Any]:
        return self.tracing_context.module_context.nn_modules

    def save_global_state(self, out=None):
        """
        Saves to out if it is provided. Else saves to the tracing context's global_state.
        """
        global_state = (
            out if out is not None else self.tracing_context.global_context.global_state
        )

        # TODO - Consider having a torch level API for torch_function_state. As
        # of now, we create a ref cycle by passing the
        # output.set_torch_function_state to
        # output.tracing_context.global_context.global_state. In the interim,
        # the problem can be solved by manually set
        # output.tracing_context.global_context.global_state to None at cleanup.
        global_state["torch_function_enabled"] = (
            self.set_torch_function_state,
            self.torch_function_enabled,
        )
        global_state["grad_enabled"] = (torch.set_grad_enabled, torch.is_grad_enabled())
        global_state["autocast_enabled"] = (
            torch.set_autocast_enabled,
            torch.is_autocast_enabled(),
        )
        global_state["autocast_cpu_enabled"] = (
            torch.set_autocast_cpu_enabled,
            torch.is_autocast_cpu_enabled(),
        )
        global_state["autocast_gpu_dtype"] = (
            torch.set_autocast_gpu_dtype,
            torch.get_autocast_gpu_dtype(),
        )
        global_state["autocast_cpu_dtype"] = (
            torch.set_autocast_cpu_dtype,
            torch.get_autocast_cpu_dtype(),
        )
        global_state["autocast_cache_enabled"] = (
            torch.set_autocast_cache_enabled,
            torch.is_autocast_cache_enabled(),
        )

    def push_tx(self, tx):
        self._current_tx.append(tx)

    def pop_tx(self):
        return self._current_tx.pop()

    @property
    def current_tx(self):
        return self.root_tx if not self._current_tx else self._current_tx[-1]

    def add_symbol_bindings(self, arg: GraphArg):
        # Insert implicit size vars as necessary.  With dynamic shapes, we
        # maintain the invariant that every sizevar gets a direct SymInt input
        # into the graph.  This means downstream graph transforms can assume
        # every size variable is explicitly bound and accessible, instead of
        # having to pull it out implicitly from tensors.

        if self.export:
            return

        assert arg.fake_tensor is not None

        def bind_symint(s, prop):
            if not (is_symbolic(s) and isinstance(s.node.expr, sympy.Symbol)):
                return
            s0 = s.node.expr
            if s0 in self.bound_symbols:
                return
            self.bound_symbols.add(s0)
            log.debug("bind_symint %s %s", s, prop.name())
            # TODO: don't readd symint if we already have it in graph
            # (this is harmless because we do remove the unused ones later)
            proxy = self.root_tracer.create_graph_input(
                str(s0),
                torch.SymInt,
                before=True,
                source=prop,
            )
            proxy.node.meta["example_value"] = s
            proxy.node.meta["grapharg"] = GraphArg(
                prop,
                s,
                is_unspecialized=False,
                fake_tensor=None,
                is_tensor=False,
            )

        def handle_tensor(t, src):
            for i, s in enumerate(t.size()):
                bind_symint(s, TensorPropertySource(src, TensorProperty.SIZE, i))
            for i, s in enumerate(t.stride()):
                bind_symint(s, TensorPropertySource(src, TensorProperty.STRIDE, i))
            bind_symint(
                t.storage_offset(),
                TensorPropertySource(src, TensorProperty.STORAGE_OFFSET),
            )
            if is_traceable_wrapper_subclass(t):
                attrs, ctx = t.__tensor_flatten__()
                for attr in attrs:
                    inner_t = getattr(t, attr)
                    handle_tensor(inner_t, AttrSource(src, attr))

        handle_tensor(arg.fake_tensor, arg.source)

    def count_calls(self):
        return count_calls(self.graph)

    def is_empty_graph(self):
        return len(list(self.graph.nodes)) == 0

    def get_submodule(self, keys):
        assert keys
        obj: Union[torch.nn.Module, Dict[str, torch.nn.Module]] = self.nn_modules
        for k in keys.split("."):
            if isinstance(obj, dict):
                obj = obj[k]
            else:
                obj = getattr(obj, k)
        return obj

    def new_var(self, name="tmp"):
        existing = set(self.code_options["co_varnames"])
        # In common case, this will be O(1)
        while True:
            var = f"{name}_{next(self.unique_var_id)}"
            if var not in existing:
                self.code_options["co_varnames"] += (var,)
                return var

    def update_co_names(self, name):
        """Ensure self.code_options.co_names contains name"""
        if name not in self.code_options["co_names"]:
            self.code_options["co_names"] += (name,)

    @staticmethod
    def module_key_name(*names):
        # create a new unique name
        name = "_".join(map(str, names))
        # Strip the guard lookup L/G access
        name = re.sub(r"^[GL]\['?(.*?)'?\]$", r"\1", name)
        # e.g. replace abc.xyz[123].qkv with abc.xyz_123.qkv
        name = re.sub(r"\[(\d+)\]", r"_\g<1>", name)
        # e.g. replace abc.xyz_123.qkv with abc_xyz_123_qkv
        name = re.sub(r"[^a-zA-Z0-9]", "_", name)

        if not name or not name[0].isalpha():
            name = "sub" + name

        return name

    def register_attr_or_module(
        self,
        target: Union[torch.nn.Module, torch.Tensor, Any],
        *names,
        **options,
    ):
        if is_dynamic_nn_module(target):
            return variables.UnspecializedNNModuleVariable(target, **options)

        options = dict(options)
        assert "source" in options
        source = options["source"]
        assert not isinstance(source, ParamBufferSource)

        if isinstance(target, torch.Tensor):
            tracer = self.current_tracer
            if not self.is_root_tracer():
                # For higher order ops, we don't want to insert the get_attr in
                # innermost graph. Instead, we want to raise the params/buffers
                # as inputs to the higher-order graph, and register them as
                # get_attrs in the root tracer.

                # Note that Dynamo will still call lift_tracked_freevar_to_input
                # when these inputs are encountered for the inner graph. The
                # only difference is what happens at the root tracer for
                # nn.Parameters vs free inputs. The free inputs are registered
                # as placeholders in the root graph, whereas the nn.Parameters
                # are registered as get_attr nodes in the root graph.
                tracer = self.root_tracer

            if get_static_address_type(target) == "guarded":
                install_guard(source.make_guard(GuardBuilder.ID_MATCH))
            elif not is_constant_source(source):
                install_guard(source.make_guard(GuardBuilder.TENSOR_MATCH))

            def wrap_name(module_key):
                assert self.param_name_to_source is not None
                self.param_name_to_source[module_key] = source

                return wrap_fx_proxy(
                    self.root_tx,
                    tracer.create_proxy("get_attr", module_key, tuple(), {}),
                    example_value=target,
                    **options,
                )

        elif isinstance(target, torch.nn.Module):
            assert isinstance(target, torch.nn.Module)

            if source:
                install_guard(source.make_guard(GuardBuilder.NN_MODULE))

                def wrap_name(module_key):
                    return NNModuleVariable(type(target), module_key, target, **options)

            else:
                # This is Dynamo created graph module, e.g., graph module coming
                # from higher order ops. NNModuleVariable tracker can't be
                # sourceless, so let's return a unspecializedNNModule variable
                # tracker.
                def wrap_name(module_key):
                    return variables.UnspecializedNNModuleVariable(target, **options)

        elif isinstance(target, (torch.SymInt, torch.SymFloat)):
            # HACKY CODE REGION BEGIN
            # WE ARE PIGGYBACKING ON EXISTING INFRA TO REGISTER ATTRS
            # This ultimately gets written to self.nn_modules, which is unfortunate
            # Attrs that are tenors and symints and such need to be migrated to have their
            # own storage
            # alas, this is like this for now

            def wrap_name(module_key):
                return SymNodeVariable.create(
                    self,
                    self.create_proxy("get_attr", module_key, tuple(), {}),
                    sym_num=target,
                    **options,
                )

            # HACKY CODE REGION END
        else:

            def wrap_name(module_key):
                self.output.update_co_names(module_key)
                self.global_scope[module_key] = target
                return VariableBuilder(self, ConstantSource(source_name=module_key))(
                    target
                )

        for k, v in self.nn_modules.items():
            if v is target:
                # it already exists
                return wrap_name(k)

        name = OutputGraph.module_key_name(*names)

        base = name
        for i in itertools.count():
            if name not in self.nn_modules:
                self.nn_modules[name] = target
                if isinstance(target, torch.nn.Module):

                    def register_leaf_name(leaf_name):
                        assert self.param_name_to_source is not None
                        new_source = ParamBufferSource(source, leaf_name)
                        new_name = f"{name}.{leaf_name}"
                        self.param_name_to_source[new_name] = new_source
                        if isinstance(source, LocalSource):
                            self.dynamo_flat_name_to_original_fqn[
                                OutputGraph.module_key_name(new_source.name())
                            ] = leaf_name

                    # annoying, but there are cases when we do not have parameters
                    # see test_nn_moduledict_contains
                    if hasattr(target, "_parameters"):
                        for leaf_name, _ in target.named_parameters():
                            register_leaf_name(leaf_name)
                    if hasattr(target, "_buffers"):
                        for leaf_name, _ in target.named_buffers():
                            register_leaf_name(leaf_name)

                return wrap_name(name)
            name = f"{base}_{i}"

        raise AssertionError("unreachable")

    def get_attr_mutations_on_stolen_lists(
        self,
    ) -> Dict[str, List[AttributeMutationExisting]]:
        attr_mutations_on_stolen_lists: Dict[str, List[AttributeMutationExisting]] = {}
        maybe_gm = self.local_scope.get("self")
        stolen_list_names = get_locals_to_steal(maybe_gm)
        for attr_mutation in self.side_effects.store_attr_mutations.keys():
            if (
                not isinstance(attr_mutation, AttributeMutationExisting)
                or not isinstance(attr_mutation.source, GetItemSource)
                or not isinstance(attr_mutation.source.base, LocalSource)
            ):
                continue

            list_name = attr_mutation.source.base.local_name
            if list_name not in stolen_list_names:
                continue

            # mutation is of type `stolen_list[i].attr_name`, so we need to keep stolen_list[i] alive
            if list_name not in attr_mutations_on_stolen_lists:
                attr_mutations_on_stolen_lists[list_name] = []
            attr_mutations_on_stolen_lists[list_name].append(attr_mutation)
        return attr_mutations_on_stolen_lists

    def handle_mutations_on_stolen_list_inputs(self):
        # When mutations happen on inputs list elements, those elements must be kept alive after the function call.
        # If the input list is stolen, we perform the mutation on aliases.
        alias_insts = []
        attr_mutations_on_stolen_lists = self.get_attr_mutations_on_stolen_lists()
        for arg in self.graphargs:
            if not (
                isinstance(arg._example, list)
                and isinstance(arg.source, LocalSource)
                and arg.source.local_name in attr_mutations_on_stolen_lists
            ):
                continue

            # arg is a list that will be cleared by the compiled function
            list_name = arg.source.local_name
            assert list_name in self.code_options["co_varnames"]
            for mutation in attr_mutations_on_stolen_lists[list_name]:
                assert mutation.source is not None
                assert isinstance(mutation.source, GetItemSource)
                list_idx = mutation.source.index
                alias_name = self.new_var(
                    f"{list_name}_ref"
                )  # self.new_var already adds unique id suffix

                # bytecode of `alias_name = list_name[list_idx]`
                alias_insts.extend(
                    [
                        create_instruction("LOAD_FAST", argval=list_name),
                        create_instruction("LOAD_CONST", argval=list_idx),
                        create_instruction("BINARY_SUBSCR"),
                        create_instruction("STORE_FAST", argval=alias_name),
                    ]
                )

                # perform mutation on alias, handled by suffix codegen
                mutation.source = LocalSource(alias_name)

        return alias_insts

    def compile_subgraph(
        self, tx, partial_convert=False, reason: Optional[GraphCompileReason] = None
    ):
        """
        Generate a subgraph to continue execution on user code.
        Automatically restore live variables.
        """
        assert reason is not None

        from .decorators import disable

        self.partial_convert = partial_convert
        self.compile_subgraph_reason = reason
        self.should_exit = True

        log.debug("COMPILING GRAPH due to %s", reason)

        if not all(block.can_restore() for block in tx.block_stack):
            unimplemented("compile_subgraph with block_depth != 0")

        prefix_insts: List[Instruction] = []
        if sys.version_info >= (3, 11):
            # prefix instructions (Python 3.11+)
            for inst in tx.prefix_insts:
                if inst.opname == "MAKE_CELL":
                    prefix_insts.append(
                        create_instruction("MAKE_CELL", argval=inst.argval)
                    )
                elif inst.opname == "COPY_FREE_VARS":
                    prefix_insts.append(
                        create_instruction(
                            "COPY_FREE_VARS", arg=len(tx.code_options["co_freevars"])
                        )
                    )
                else:
                    prefix_insts.append(copy.copy(inst))
        assert not (
            self.pregraph_bytecode and self.export
        ), "export does not support pregraph_bytecode"
        prefix_insts.extend(self.pregraph_bytecode)
        prefix_insts.extend(self.handle_mutations_on_stolen_list_inputs())

        def append_prefix_insts():
            self.add_output_instructions(prefix_insts)
            prefix_insts.clear()

        for block in reversed(tx.block_stack):
            block.exit(tx)

        self.cleanup_graph()
        tx.prune_dead_locals()
        stack_values = list(tx.stack)

        # realize any unrealized tensor VTs in case they
        # need to be added to self.nn_modules as attributes
        for value in stack_values:
            value.realize()

        # Use nn.Module "proxies" in the constructed GraphModule so that
        # the resulting GM does not hold additional strong references to the original modules.
        # This prevents a strong ref cycle where Dynamo created code holds on to references
        # to modules that also have Dynamo code cache invalidation checks.
        # When cache invalidation runs, the generated GM will be invalidated, which also deletes
        # the proxies.
        nn_modules_proxies = {
            name: nn_module_proxy(mod) for name, mod in self.nn_modules.items()
        }
        root = FakeRootModule(nn_modules_proxies)
        # Add all the local vars to the "stack" so restore at the end
        restore_vars = []
        val_to_names: Dict[VariableTracker, List[str]] = {}
        if stack_values:
            val_to_names[stack_values[-1]] = list()
        # NB: Typically (i.e., for graph compile from RETURN_VALUE),
        # symbolic_locals will be empty at this point, as prune_dead_locals
        # will clear out all of symbolic_locals because RETURN_VALUE is the
        # last instruction and no more locals are used.  The fanciness here
        # is only needed for partial graphs.
        for k, v in tx.symbolic_locals.items():
            # Note! this explicitly uses .local_name for matching
            # Failure to do so will cause spurious registrations in val_to_names.
            # This will in turn result in spurious variables showing up in the graph.
            # This was very tricky to debug. For an example, dump the graph at call_user_compiler
            # while running test_subgraphs.py
            if isinstance(v.source, LocalSource) and v.source.local_name == k:
                continue  # no need to restore initial state
            if v not in val_to_names:
                val_to_names[v] = list()
            val_to_names[v].append(k)
        for v in val_to_names.keys():
            restore_vars.extend(val_to_names[v])
            stack_values.extend([v] * len(val_to_names[v]))

        # to handle random calls
        if len(self.random_calls) > 0:
            append_prefix_insts()
            random_calls_instructions = []
            self.random_values_var = self.new_var("random_values")
            rand_fn = disable(_get_gen_rand_values_fn(self.random_calls))
            rand_fn_name = self.install_global("__gen_rand_values", rand_fn)
            codegen = PyCodegen(tx, root)
            random_calls_instructions.extend(
                codegen.load_function_name(rand_fn_name, True)
            )
            random_calls_instructions.extend(create_call_function(0, False))
            random_calls_instructions.append(
                codegen.create_store(tx.output.random_values_var),
            )
            self.add_output_instructions(random_calls_instructions)

        if (
            stack_values
            and all(
                not isinstance(
                    v,
                    (
                        UnspecializedPythonVariable,
                        NumpyNdarrayVariable,
                        TensorWithTFOverrideVariable,
                    ),
                )
                for v in stack_values
            )
            and all(isinstance(x, TensorVariable) for x in stack_values)
            and len(set(stack_values)) == len(stack_values)
            and self.side_effects.is_empty()
            and not len(tx.debug_locals) != 0
            and not self.backward_state
        ):
            append_prefix_insts()
            # optimization to generate better code in a common case
            self.add_output_instructions(
                self.compile_and_call_fx_graph(tx, list(reversed(stack_values)), root)
                + [create_instruction("UNPACK_SEQUENCE", arg=len(stack_values))]
            )
            # restore all the live local vars
            self.add_output_instructions(
                [PyCodegen(tx).create_store(var) for var in reversed(restore_vars)]
            )
        else:
            graph_output_var = self.new_var("graph_out")
            pass1 = PyCodegen(tx, root, graph_output_var)
            self.codegen_suffix(tx, stack_values, pass1)

            # one more time now that we have established tempvars
            pass2 = PyCodegen(
                tx,
                root,
                graph_output_var,
                tempvars={val: None for val, count in pass1.uses.items() if count > 1},
            )
            self.codegen_suffix(tx, stack_values, pass2)

            stored_graph_output_var = False
            output = []
            if count_calls(self.graph) != 0 or len(pass2.graph_outputs) != 0:
                output.extend(
                    self.compile_and_call_fx_graph(tx, pass2.graph_output_vars(), root)
                )

                if len(pass2.graph_outputs) != 0:
                    output.append(pass2.create_store(graph_output_var))
                    stored_graph_output_var = True
                else:
                    output.append(create_instruction("POP_TOP"))
            append_prefix_insts()
            self.add_output_instructions(output + pass2.get_instructions())

            # restore all the live local vars
            self.add_output_instructions(
                [PyCodegen(tx).create_store(var) for var in reversed(restore_vars)]
            )

            if stored_graph_output_var:
                self.add_output_instructions(
                    [PyCodegen(tx).create_delete(graph_output_var)]
                )

    def codegen_suffix(self, tx, stack_values, cg):
        if self.backward_state:
            assert not self.export
            for name, val in self.backward_state.items():
                cg(val)
                cg.append_output(cg.create_load(self.backward_state_var))
                cg.store_attr(name)
        self.side_effects.codegen_hooks(cg)
        self.side_effects.codegen_save_tempvars(cg)

        # Return variables used for logging at the end
        for debug_var, args in tx.debug_locals:
            cg(debug_var)
            for arg in args:
                cg(arg)
            cg.extend_output(create_call_function(len(args), True))
            cg.extend_output([create_instruction("POP_TOP")])

        cg.restore_stack(stack_values, value_from_source=not tx.export)
        self.side_effects.codegen_update_mutated(cg)

    def cleanup_graph(self):
        """
        Remove "creation_timestamp" from node meta

        Remove this pattern from the graph:
            torch._C._set_grad_enabled(False)
            torch._C._set_grad_enabled(True)
        """
        assert self.should_exit
        nodes = list(self.graph.nodes)
        for node in nodes:
            node.meta.pop("creation_timestamp", None)

        grad_enabled = torch.is_grad_enabled()
        for node1, node2 in zip(nodes, nodes[1:]):
            if (
                node1.target is torch._C._set_grad_enabled
                and tuple(node1.args) == (not grad_enabled,)
                and not node1._erased
            ):
                grad_enabled = node1.args[0]
                if (
                    node2.target is torch._C._set_grad_enabled
                    and tuple(node2.args) == (not grad_enabled,)
                    and not node2._erased
                ):
                    grad_enabled = node2.args[0]
                    self.graph.erase_node(node1)
                    self.graph.erase_node(node2)

    def get_graph_sizes_structured(self):
        ret = {}
        for node in self.graph.nodes:
            example_value = node.meta.get("example_value", None)
            if isinstance(example_value, torch._subclasses.FakeTensor):
                size = example_value.size()
                ret[node.name] = [s if isinstance(s, int) else repr(s) for s in size]
        return ret

    def get_graph_sizes(self, name: str):
        graph_sizes_str = "TRACED GRAPH TENSOR SIZES\n"
        graph_sizes_str += f"===== {name} =====\n"
        for node in self.graph.nodes:
            example_value = node.meta.get("example_value", None)
            if isinstance(example_value, torch._subclasses.FakeTensor):
                size = example_value.size()
                graph_sizes_str += f"{node.name}: {tuple(size)}\n"
                concrete_size = []
                has_symint = False
                for sz in size:
                    if isinstance(sz, int):
                        concrete_size.append(sz)
                    elif isinstance(sz, torch.SymInt):
                        has_symint = True
                        concrete_size.append(sz.node.hint)
                    else:
                        break
                else:
                    if has_symint:
                        graph_sizes_str += (
                            f"{node.name} (concrete): {tuple(concrete_size)}\n"
                        )
        return graph_sizes_str

    @contextlib.contextmanager
    def restore_global_state(self):
        """
        Momentarily restores the global state to what it was prior to tracing the current output
        """
        prior_global_state = self.tracing_context.global_context.copy_graphstate()
        current_global_state: Dict[str, Tuple[Any, bool]] = {}
        self.save_global_state(out=current_global_state)
        try:
            # Set to state prior to tracing the graph
            self.tracing_context.global_context.restore_graphstate(prior_global_state)
            yield
        finally:
            # Reset to state at the current time (e.g. before calling the user compiler)
            self.tracing_context.global_context.restore_graphstate(
                GlobalContextCheckpointState(current_global_state)
            )

    @torch._guards.TracingContext.clear_frame()
    def compile_and_call_fx_graph(self, tx, rv, root):
        """
        Generate code from self.graph and return the Instruction()s to
        call that generated code.
        """
        from .decorators import disable

        assert self.should_exit

        name = unique_id("__compiled_fn")

        assert isinstance(rv, list)
        assert isinstance(root, FakeRootModule)
        self.create_node(
            "output",
            "output",
            (self.current_tracer.create_arg(tuple(x.as_proxy() for x in rv)),),
            {},
        )
        if not config.do_not_emit_runtime_asserts:
            self.insert_deferred_runtime_asserts(root, name)

        # NB: deferred runtime asserts can keep graphargs live, so make sure
        # those are inserted before pruning
        self.remove_unused_graphargs()
        ncalls = count_calls(self.graph)
        counters["stats"]["calls_captured"] += ncalls

        # free a bit of memory
        self.real_value_cache.clear()

        gm = _make_graph_module(root, self.graph)
        for register_finalizer in self.register_finalizer_fns:
            register_finalizer(gm)

        gm.compile_subgraph_reason = self.compile_subgraph_reason
        gm.meta[
            "dynamo_flat_name_to_original_fqn"
        ] = self.dynamo_flat_name_to_original_fqn.copy()

        graph_code_log.debug("%s", lazy_format_graph_code(name, gm))
        torch._logging.trace_structured(
            "dynamo_output_graph",
            lambda: {"sizes": self.get_graph_sizes_structured()},
            payload_fn=lambda: gm.print_readable(print_output=False),
        )
        graph_tabular_log.debug("%s", lazy_format_graph_tabular(name, gm))
        graph_sizes_log.debug("%s", LazyString(lambda: self.get_graph_sizes(name)))
        self.call_cleanup_hooks()
        old_fake_mode = self.tracing_context.fake_mode
        if not self.export:
            import torch._functorch.config as _config

            with _config.patch(fake_tensor_allow_unsafe_data_ptr_access=False):
                # TODO(voz): The way export uses gm, and fake tensors, is not supported with us resetting
                backend_fake_mode = torch._subclasses.FakeTensorMode(
                    shape_env=old_fake_mode.shape_env,
                )
            # TODO(voz): Ostensibily, this should be scoped and
            # restore back to old_fake_mode, but doing so currently violates
            # a lot of fake_tensor ownership assumptions and runs afoul of detect_fake_mode
            self.tracing_context.fake_mode = backend_fake_mode

        with self.restore_global_state():
            compiled_fn = self.call_user_compiler(gm)

<<<<<<< HEAD
        if isinstance(compiled_fn, torch.nn.Module):
            # We handle nn modules using OptimizedModule in eval_frame.py. To
            # avoid infinite recursion, only disable __call__.
            compiled_fn.__call__ = disable(compiled_fn.__call__)
        else:
            compiled_fn = disable(compiled_fn)
=======
        from torch.fx._lazy_graph_module import _LazyGraphModule

        if isinstance(compiled_fn, _LazyGraphModule) or (
            isinstance(getattr(compiled_fn, "__self__", None), _LazyGraphModule)
            and compiled_fn.__name__ == "_lazy_forward"
        ):
            # Since dynamo will run the forward method for the GraphModule shortly
            # anyways, it does not hurt to do the real recompilation here if
            # this is a _LazyGraphModule. This makes it easier for dynamo to
            # optimize a _LazyGraphModule.

            lazy_gm = (
                compiled_fn
                if isinstance(compiled_fn, _LazyGraphModule)
                else compiled_fn.__self__
            )

            _LazyGraphModule.force_recompile(lazy_gm)

            if not isinstance(compiled_fn, _LazyGraphModule):
                # replace compiled_fn with the real forward method
                compiled_fn = lazy_gm.forward

        compiled_fn = disable(compiled_fn)
>>>>>>> 5bff7a6d

        counters["stats"]["unique_graphs"] += 1
        # This is safe because we pre-process name to be unique
        self.install_global_unsafe(name, compiled_fn)

        cg = PyCodegen(tx)
        cg.make_call_generated_code(name)
        return cg.get_instructions()

    @property
    def placeholders(self) -> List[fx.Node]:
        return self.graph.find_nodes(op="placeholder")

    @property
    def graphargs(self) -> List[GraphArg]:
        return [node.meta["grapharg"] for node in self.placeholders]

    @dynamo_timed(phase_name="backend_compile")
    def call_user_compiler(self, gm: fx.GraphModule) -> CompiledFn:
        assert self.compiler_fn is not None
        tot = 0
        placeholders = []
        for node in gm.graph.nodes:
            if node.op in ("call_function", "call_method", "call_module"):
                tot += 1
            if node.op == "placeholder":
                placeholders.append(node)
        increment_op_count(tot)
        for pl in placeholders:
            arg = pl.meta["grapharg"]
            # TODO: Why isn't this stored in meta :think:
            pl._dynamo_source = arg.source

        gm._param_name_to_source = self.param_name_to_source  # type: ignore[assignment]
        gm._source_to_user_stacks = self.source_to_user_stacks  # type: ignore[assignment]

        try:
            name = (
                self.compiler_fn.__name__
                if hasattr(self.compiler_fn, "__name__")
                else ""
            )
            _step_logger()(logging.INFO, f"calling compiler function {name}")
            compiler_fn = self.compiler_fn
            if config.verify_correctness:
                compiler_fn = WrapperBackend(compiler_fn)
            compiled_fn = compiler_fn(gm, self.example_inputs())
            _step_logger()(logging.INFO, f"done compiler function {name}")
            assert callable(compiled_fn), "compiler_fn did not return callable"
        except exceptions_allowed_to_be_fallback as e:
            if self.has_user_defined_allowed_in_graph:
                raise BackendCompilerFailed(self.compiler_fn, e).with_traceback(
                    e.__traceback__
                ) from None
            msg = (
                "Backend compiler failed with a fake tensor exception at \n"
                f"{self.root_tx.format_frame_summary()}"
                "Adding a graph break."
            )
            unimplemented_with_warning(e, self.root_tx.f_code, msg)
        except SkipFrame as e:
            # The backend compiler has requested that we skip the frame, instead of
            # aborting execution.
            raise e
        except Exception as e:
            raise BackendCompilerFailed(self.compiler_fn, e).with_traceback(
                e.__traceback__
            ) from None

        signpost_event(
            "dynamo",
            "OutputGraph.call_user_compiler",
            {
                **self.co_fields,
                "op_count": tot,
                "node_count": len(gm.graph.nodes),
                "input_count": len(placeholders),
            },
        )

        return compiled_fn

    def example_inputs(self) -> List[torch.Tensor]:
        result = []
        for arg in self.graphargs:
            result.append(arg.example)
        return result

    def remove_unused_graphargs(self) -> None:
        assert self.should_exit
        # Miniature DCE pass, but only for obviously trivial operations
        for node in reversed(list(self.graph.nodes)):
            if len(list(node.users)) == 0:
                if node.op == "get_attr":
                    self.remove_node(node)
                elif node.op == "call_function" and node.target is operator.getitem:
                    self.remove_node(node)

        def placeholder_binds_symbol(node):
            arg = node.meta["grapharg"]
            example = arg.example
            if isinstance(example, torch.SymInt) and isinstance(
                example.node.expr, sympy.Symbol
            ):
                return example.node.expr
            return None

        def remove_unused(node):
            log.debug("REMOVE UNUSED GRAPHARG %s", node.meta["grapharg"].source.name())
            # I'm not really sure why you need to delete these from the
            # node since the node is going to get removed
            del node.meta["grapharg"]
            self.remove_node(node)
            self.real_value_cache.pop(node, None)

        used_symbols = set()
        recheck_placeholders = []
        for node in self.placeholders:
            binds_symbol = placeholder_binds_symbol(node) is not None
            # Don't delete symbol bindings yet
            if binds_symbol:
                if not node.users:
                    recheck_placeholders.append(node)
            else:
                if not node.users and not isinstance(
                    node.meta["grapharg"], BackwardStateGraphArg
                ):
                    remove_unused(node)
                else:
                    # Register the free symbols as uses
                    arg = node.meta["grapharg"]
                    if isinstance(arg, BackwardStateGraphArg):
                        continue
                    fake = (
                        arg.fake_tensor if arg.fake_tensor is not None else arg.example
                    )
                    used_symbols |= free_symbols(fake)

        # After removing unused graphargs, prune unused binds_symbol
        for node in recheck_placeholders:
            symbol = placeholder_binds_symbol(node)
            if symbol is not None:
                if symbol not in used_symbols:
                    remove_unused(node)
                else:
                    # Make sure we delete later occurrences of the same symbol
                    used_symbols.remove(symbol)

    # TODO: this is a generic pass that should live outside of Dynamo
    def insert_deferred_runtime_asserts(self, root, name) -> None:
        """
        During tracing, we may have discovered that some data-dependent values
        had runtime assert on them; e.g., torch.empty(x.item()) induces a runtime
        that x.item() >= 0.  This asserts can happen unpredictably during fake
        tensor propagation, so we cannot conveniently insert them into the FX graph
        when they occur.  Instead, we accumulate them in the ShapeEnv, and in this
        pass insert them into the graph as proper tests.
        """
        # TODO: Request simplification on runtime asserts before emitting them
        ras_by_symbol = self.shape_env.deferred_runtime_asserts.copy()

        if not any(ras for ras in ras_by_symbol.values()):
            return

        gm = fx.GraphModule(root, self.graph)
        graph_code_log.debug(
            "%s",
            lazy_format_graph_code(f"pre insert_deferred_runtime_asserts {name}", gm),
        )

        # We are going to mutate the dict
        symbol_to_proxy: Dict[sympy.Symbol, fx.Proxy] = {}
        placeholders = set()
        last_placeholder = None
        for node in self.graph.nodes:
            if node.op != "placeholder":
                last_placeholder = node
                break
            placeholders.add(node)
        assert last_placeholder is not None

        # Identify what symbols we need to reify.  This isn't strictly needed
        # but helps reduce churn on the graph
        needed_symbols: Set[sympy.Symbol] = set()
        for ras in ras_by_symbol.values():
            for ra in ras:
                needed_symbols.update(free_symbols(ra.expr))

        log.debug("needed_symbols = %s", needed_symbols)

        def add_runtime_asserts(ras):
            for ra in ras:
                log.debug("inserting runtime assert %s", ra.expr)
                # Need to process ALL free symbols, not just unbacked ones
                fvs = free_symbols(ra.expr)
                missing = fvs - symbol_to_proxy.keys()
                if missing:
                    i1 = sorted(missing, key=lambda x: str(x))[0]
                    # TODO: Remove relaxing assert on unbacked_symint https://github.com/pytorch/pytorch/issues/119689
                    # assert self.shape_env.is_unbacked_symint(i1), i1
                    ras_by_symbol.setdefault(i1, []).append(ra)
                else:
                    # Convert the sympy expression into a sequence of FX
                    # nodes
                    res = sympy_interp(
                        PythonReferenceAnalysis, symbol_to_proxy, ra.expr
                    ).node
                    self.graph.call_function(
                        torch.ops.aten._assert_scalar.default,
                        # TODO: use ra.msg here, but it's pretty
                        # useless right now
                        (
                            res,
                            f"Deferred runtime assertion failed {ra.expr}",
                        ),
                    )

        for node in self.graph.nodes:
            # Placeholders can match symbols, but when we destructure them
            # with size we have to make sure we insert the nodes after all
            # the placeholders
            with self.graph.inserting_before(
                node.next if node not in placeholders else last_placeholder.next
            ):
                if "example_value" not in node.meta:
                    continue

                if node not in placeholders:
                    add_runtime_asserts(ras_by_symbol.pop(None, []))

                defs = []

                # For every new unbacked symbol, we need an fx.Node representing
                # precisely this value.  There are a few places where the unbacked
                # symbol could have come from, and we will check them to setup
                # these nodes.
                #
                # For a case like item(), this is trivial (no new node is added.)
                #
                # For nonzero(), we need to add something like i0 = out.size(0)
                #
                # We could end up with duplicate nodes this way but it is not a
                # big deal.
                #
                # We also do this to setup backed SymInts, but those are all going
                # to be matched from placeholders
                def match_symbol(symint, cb):
                    if (
                        isinstance(symint, torch.SymInt)
                        and isinstance(symint.node, SymNode)
                        and isinstance(s := symint.node.expr, sympy.Symbol)
                        and s not in symbol_to_proxy
                        and s in needed_symbols
                    ):
                        symbol_to_proxy[s] = fx.Proxy(cb())
                        log.debug("symbol_to_proxy[%s] = %s", s, symbol_to_proxy[s])
                        defs.append(s)

                match_symbol(node.meta["example_value"], lambda: node)
                if isinstance(t := node.meta["example_value"], torch.Tensor):
                    for i, s in enumerate(t.size()):
                        match_symbol(
                            s, lambda: self.graph.call_method("size", (node, i))
                        )
                    for i, s in enumerate(t.stride()):
                        match_symbol(
                            s, lambda: self.graph.call_method("stride", (node, i))
                        )
                    match_symbol(
                        t.storage_offset(),
                        lambda: self.graph.call_method("storage_offset", (node,)),
                    )

                for i0 in defs:
                    ras = ras_by_symbol.pop(i0, [])
                    # Before we perform any asserts, first apply range
                    # refinement.  This is important, because if we are going
                    # to retrace the graph (and we typically are if we send
                    # the graph to AOTAutograd), we need to make sure we apply
                    # range refinement (ala _check_is_size) first, BEFORE we
                    # run any of the asserts.  Otherwise, we may decide to
                    # perform substitutions based on the asserts which we then
                    # can't back out, because value ranges can only be applied
                    # to asserts.)
                    #
                    # A perhaps better long term plan is to avoid this order
                    # dependence by making it possible to refine ranges on
                    # arbitrary expressions, not just symbols.  But it is not
                    # so easy to make use of this information, see
                    # https://twitter.com/ezyang/status/1745801370299482492
                    # We actually made an attempt at this in
                    # https://github.com/pytorch/pytorch/pull/119043
                    # which didn't work.
                    #
                    # Another ideas for how to do this:
                    # - Have bound_sympy be the source of truth of the ranges of any expression
                    # - Cache intermediate results for every subexpression of bound_sympy
                    # - This cache should be possible to edit to refine ranges
                    #
                    # One issue with this proposal is that if
                    # we have a bound on 2x, we are not going to be able to
                    # apply it for 4x.  Similarly, we may have bounds for an
                    # equivalent expression that we are not applying because
                    # it's not a perfect match (e.g. x < y vs y > x)".
                    #
                    # The first issue we already have it and it's impossible
                    # to solve in general, so any implementation on a best
                    # effort basis should do.
                    #
                    # The second issue is a preexisting one. It can be mitigated
                    # with a normalisation algorithm. In general, it may also
                    # be on a best effort basis, but since our grammar is not
                    # terribly difficult, chances are we could even fully
                    # normalise SymPy expressions... who knows.

                    if i0 in self.shape_env.size_like:
                        self.graph.call_function(
                            torch._check_is_size, (symbol_to_proxy[i0].node,)
                        )

                    vr = self.shape_env.var_to_range[i0]
                    if not self.shape_env._default_unspecified_value_range().issubset(
                        vr
                    ):
                        # The runtime range is constrained, so add a runtime
                        # assert and also explicitly refine the range
                        # (refinement should not be necessary once runtime
                        # asserts cause refinement, but that's NYI)
                        def convert(s):
                            try:
                                return int(s)
                            except TypeError:
                                return None

                        self.graph.call_function(
                            torch._constrain_as_value,
                            (
                                symbol_to_proxy[i0].node,
                                convert(vr.lower),
                                convert(vr.upper),
                            ),
                        )

                    add_runtime_asserts(ras)

    def add_output_instructions(self, prefix: List[Instruction]) -> None:
        """
        We call this on the creation of a new compiled subgraph that is inserted
        before user code.
        """
        self.output_instructions.extend(prefix)
        self.should_exit = True

    def install_global_unsafe(self, name, value) -> None:
        """
        WARNING: prefer the safer `install_global_by_id/install_global`.
        torch.compile instances should be independent of each other;
        one footgun is to have one instance depend on the existence of
        a global installed by another instance. This can happen if we mangle
        a global the same way across both instances.
        """
        assert name not in self.installed_globals
        self.installed_globals.add(name)
        self.cleanups.append(CleanupHook.create(self.global_scope, name, value))

    def install_global_by_id(self, prefix, value) -> str:
        """
        Installs a global if it hasn't been installed already.
        This is determined by (prefix, id(value)) pair.

        Returns the name of the newly installed global.
        """
        # NB: need self.compile_id to distinguish this global
        # from another global created in a different torch.compile instance
        name = f"{prefix}_{id(value)}_c{self.compile_id}"
        if name in self.installed_globals:
            return name
        self.install_global_unsafe(name, value)
        return name

    def install_global(self, prefix, value) -> str:
        """
        Installs a global, generating a unique name for it.

        Returns the name of the newly installed global.
        """
        # NB: unique_id is unique, even across torch.compile instances
        name = unique_id(prefix)
        self.install_global_unsafe(name, value)
        return name

    def cleanup(self) -> None:
        # There is a reference cycle between tracer and OutputGraph, causing
        # some of the tensor objects to be held alive for longer than necessary.
        self.root_tx = None
        self.nn_modules.clear()
        self.param_name_to_source = None

        for node in self.graph.nodes:
            if "grapharg" in node.meta:
                del node.meta["grapharg"]
        self.real_value_cache.clear()
        self.input_name_to_proxy.clear()
        self.side_effects.clear()
        self.variable_tracker_cache.clear()
        self.register_finalizer_fns.clear()
        self.dynamo_flat_name_to_original_fqn.clear()
        self.tracing_context.clear()

    def set_torch_function_state(self, enabled: bool) -> None:
        self.torch_function_enabled = enabled

    def add_graph_finalizer(
        self, register_finalizer: Callable[[fx.GraphModule], None]
    ) -> None:
        self.register_finalizer_fns.append(register_finalizer)

    def example_value_from_input_node(self, node: torch.fx.Node):
        """Extract the non-fake example tensor"""
        if node.op == "placeholder":
            return node.meta["grapharg"].example
        assert node.op == "get_attr"
        return self.nn_modules[node.target]  # type: ignore[index]


err_epilogue = (
    "With the current config, we will graph break "
    "(and fall back to eager-mode PyTorch) on all ops "
    "that have do not have the 'pt2_compliant_tag'. "
    "Please see the following doc for how to mark this op as PT2 compliant "
    "https://docs.google.com/document/d/1W--T6wz8IY8fOI0Vm8BF44PdBgs283QvpelJZWieQWQ"
)


def check_pt2_compliant_op(output_graph, kind, target, args, kwargs):
    if kind != "call_function":
        return

    def encountered_compliant_op(target):
        if target.namespace in {"prim", "prims", "aten"}:
            return
        output_graph.compliant_custom_ops.add(target)

    def encountered_non_compliant_op(target, msg):
        output_graph.non_compliant_ops.add(target)
        if config.only_allow_pt2_compliant_ops:
            unimplemented(msg + " " + err_epilogue)

    if isinstance(target, torch._ops.OpOverload):
        if torch.Tag.pt2_compliant_tag in target.tags:
            encountered_compliant_op(target)
            return
        encountered_non_compliant_op(
            target,
            f"Encountered the torch.ops.OpOverload {target} "
            f"that is not PT2 compliant.",
        )
        return

    if isinstance(target, torch._ops.OpOverloadPacket):
        overloads = tuple(target.overloads())
        # Optimization: Overload resolution is expensive.
        # If there's only one overload, we know what it will resolve to.
        if len(overloads) == 1:
            op = getattr(target, overloads[0])
            if torch.Tag.pt2_compliant_tag in op.tags:
                encountered_compliant_op(op)
                return
            encountered_non_compliant_op(
                op,
                f"Encountered the non-overloaded "
                f"torch.ops.OpOverloadPacket {target} "
                f"that is not PT2 compliant. ",
            )
            return

        args, kwargs = torch._dynamo.utils.get_fake_values_from_nodes(
            output_graph.current_tx, (args, kwargs), False
        )
        try:
            overload = torch._C._jit_resolve_packet(
                target._qualified_op_name, *args, **kwargs
            )
        except RuntimeError as e:
            unimplemented(str(e))

        op = getattr(target, overload)
        if torch.Tag.pt2_compliant_tag in op.tags:
            encountered_compliant_op(op)
        else:
            encountered_non_compliant_op(
                op,
                f"Encountered the torch.ops.OpOverloadPacket {target} "
                f"which resolves to the overload ({overload}) that is "
                f"not PT2 compliant.",
            )


_compile_id_counter = itertools.count()


class SubgraphTracer(fx.Tracer):
    """
    Holds an FX graph that is being traced. OutputGraph owns a SubgraphTracer
    and the separation of responsibilities is that SubgraphTracer is
    responsible for building the graph while OutputGraph is responsible for
    compiling and executing the graph.
    """

    def __init__(
        self, output_graph, parent=None, export_root=False, source_target=None
    ):
        super().__init__()
        self.output_graph = weakref.proxy(output_graph)
        self.graph = torch.fx.Graph()

        # The export is only ever set for the ROOT tracer.  It controls
        # whether or not certain inputs are allowed to be added or not.
        # Look at call sites of create_graph_input to see how it is used.
        if export_root:
            assert parent is None
        self.export_root = export_root
        # Map from graph input name to its placeholder proxy object, where the
        # map's keys give all current placeholder node names and can be used to
        # create unique node names
        self.input_name_to_proxy: Dict[str, fx.Proxy] = {}
        # Node => computed real value (see utils.get_real_value)
        self.real_value_cache: Dict[fx.Node, torch.Tensor] = {}

        # SubgraphTracers can be nested. See NOTE [HigherOrderOperator tracing design]
        self.parent = parent
        # A dict mapping previously free variables (Proxy objects)
        # to new Proxy objects that wrap inputs to this subgraph.
        #
        # This dict serves two purposes:
        # - Proxies are associated with VariableTrackers. If we see
        # the same VariableTracker twice (and it is a free variable),
        # then we want to use the same Proxy in the current subgraph to
        # record the tracing.
        # - If we are tracing a HigherOrderOperator's body_fn, then we
        # need to keep track of what free variables were lifted so we can
        # rewrite the HigherOrderOperator call using the traced body_fn.
        # Dicts maintain the order of args for the HigherOrderOperator call.
        self.lifted_freevars = {}
        self.prev_inst = None

        self._cur_code = None
        self._orig_gm_meta = None
        self._orig_gm_lineno_map = None
        self._orig_gm_firstlineno = None
        # Each SubgraphTracer is associated with a source target, which indicates
        # which operator this subgraph is attached to. We compute a source_fn_stack
        # based on the source target. For the root tracer, it's set to [].
        # This is useful for debugging and transforming the exported graph.
        if self.parent is None:
            self.source_fn_stack = []
        else:
            self.source_fn_stack = self.parent.source_fn_stack + [
                (self.graph._target_to_str(source_target), source_target)
            ]

    def create_proxy(
        self,
        kind,
        target,
        args,
        kwargs,
        name=None,
        type_expr=None,
        proxy_factory_fn=None,
    ):
        # NOTE: [Nested SubgraphTracer and free_variable handling]
        # --------------------------------------------------------
        # Read NOTE [HigherOrderOperator tracing design] first.
        #
        # Let's say we're in the middle of introspecting the body of a possibly
        # nested HigherOrderOperator, and we see a free variable.
        #
        # There are two cases:
        # 1. We see a free variable that is already tracked by Dynamo.
        # 2. We see a free variable that has not been tracked by Dynamo
        #
        # In case 1, we call `maybe_lift_tracked_freevar_to_input` (below)
        # which will lift the freevar to be an input of this subgraph
        # and also recursively lift it to be an input on the parent(s).
        #
        # In case 2, before the call to `create_proxy`, the InstructionTranslator
        # will see the freevar when it gets loaded by Python bytecode.
        # E.g. for Python 3.11 the bytecodes that may do this are LOAD_DEREF or
        # LOAD_GLOBAL.
        # There, the InstructionTranslator asks Dynamo to begin tracking the
        # freevar by building a new Variable.
        # Building a new Variable automatically lifts the freevar to be an
        # input of the root SubgraphTracer.
        #
        # The implications for the code below are:
        # - We will always be in Case 1 when we get to this code.
        # - Any "free variable" we encounter here is guaranteed to already be
        #   bound, that is, it is either a graph input of the root graph, or
        #   some local variable of the root graph or a subgraph.
        # - The additional work we need to do here is *only* that we need to
        #   lift this free variable into inputs (recursively) of each nested
        #   higher-order-op subgraph until we hit the subgraph where the free
        #   variable is bound
        if self.parent is not None:
            flat_args, tree_spec = pytree.tree_flatten((args, kwargs))
            new_flat_args = []
            for arg in flat_args:
                maybe_new_arg = self.maybe_lift_tracked_freevar_to_input(arg)
                new_flat_args.append(maybe_new_arg)

            args, kwargs = pytree.tree_unflatten(new_flat_args, tree_spec)

        rv = super().create_proxy(
            kind, target, args, kwargs, name, type_expr, proxy_factory_fn
        )

        # append stack trace to fx node
        tx = self.output_graph.current_tx

        # log detailed location of line of code in 3.11
        if sys.version_info >= (3, 11) and kind in (
            "call_function",
            "call_method",
            "call_module",
        ):
            cur_inst = tx.current_instruction
            if (
                cur_inst is not self.prev_inst
                and cur_inst.positions is not None
                and cur_inst.positions.lineno is not None
            ):
                tx_code = tx.f_code
                header = tx.get_line_of_code_header(lineno=cur_inst.positions.lineno)

                def get_trace_call_log_str():
                    line = get_instruction_source_311(tx_code, cur_inst).rstrip()
                    return f"TRACE FX call {rv.node.name} from {header}\n{line}"

                trace_call_log.debug("%s", LazyString(get_trace_call_log_str))
                self.prev_inst = cur_inst

        # update reference to original meta if we're tracing a new code object
        is_retracing = False
        if tx.f_code is not self._cur_code:
            orig_graphmodule_maybe = code_context.get_context(tx.f_code).get(
                "orig_graphmodule", lambda: None
            )()
            if isinstance(orig_graphmodule_maybe, torch.fx.GraphModule):
                is_retracing = True
                self._orig_gm_meta = [
                    nd.meta for nd in orig_graphmodule_maybe.graph.nodes
                ]
                self._orig_gm_lineno_map = orig_graphmodule_maybe._lineno_map
                self._orig_gm_firstlineno = (
                    orig_graphmodule_maybe.forward.__code__.co_firstlineno
                )
            else:
                self._orig_gm_meta = None
                self._orig_gm_lineno_map = None
                self._orig_gm_firstlineno = None
        nn_module_stack = tx.nn_module_stack
        if nn_module_stack:
            rv.node.meta["nn_module_stack"] = nn_module_stack.copy()

        if kind in {"call_function", "call_method"}:
            rv.node.meta["source_fn_stack"] = self.source_fn_stack + [
                (rv.node.name, target)
            ]
        elif kind == "call_module":
            if self.parent is not None:
                unimplemented("Invoking an nn.Module inside HigherOrderOperator")
            # For modules we store the class
            rv.node.meta["source_fn_stack"] = self.source_fn_stack + [
                (
                    rv.node.name,
                    rv.node.meta["nn_module_stack"][target][1],
                )
            ]

        # preserve original meta if it is available
        if (
            self._orig_gm_meta
            and self._orig_gm_lineno_map
            and self._orig_gm_firstlineno
        ):
            lineno = tx.current_instruction.starts_line
            node_idx = None
            if lineno is not None:
                node_idx = self._orig_gm_lineno_map.get(
                    lineno - self._orig_gm_firstlineno, None
                )
            if node_idx is not None:
                meta = self._orig_gm_meta[node_idx]
                for field in fx.proxy._COPY_META_FIELDS:
                    if field in meta:
                        rv.node.meta[field] = meta[field]
                if "stack_trace" in meta:
                    rv.node.meta["stack_trace"] = meta["stack_trace"]

        if not is_retracing:
            if "nn_module_stack" not in rv.node.meta:
                nn_module_stack = tx.nn_module_stack
                if nn_module_stack:
                    rv.node.meta["nn_module_stack"] = nn_module_stack.copy()

            if "source_fn_stack" not in rv.node.meta:
                if kind in {"call_function", "call_method"}:
                    rv.node.meta["source_fn_stack"] = self.source_fn_stack + [
                        (rv.node.name, target)
                    ]
                elif kind == "call_module":
                    if self.parent is not None:
                        unimplemented(
                            "Invoking an nn.Module inside HigherOrderOperator"
                        )
                    # For modules we store the class
                    rv.node.meta["source_fn_stack"] = self.source_fn_stack + [
                        (
                            rv.node.name,
                            rv.node.meta["nn_module_stack"][target][1],
                        )
                    ]

        if "stack_trace" not in rv.node.meta:
            frame_summaries: List[traceback.FrameSummary] = []
            while tx:
                frame_summaries.append(tx.frame_summary())
                tx = getattr(tx, "parent", None)
            # Reverse the frame_summaries, such that the innermost frame is at the last
            frame_summaries.reverse()

            # official from_list stub doesn't have new-style type
            msgs = traceback.StackSummary.from_list(frame_summaries).format()
            rv.node.stack_trace = "".join(msgs)

        return rv

    def create_node(
        self, op, target, args=None, kwargs=None, name=None, type_expr=None
    ):
        check_pt2_compliant_op(self.output_graph, op, target, args, kwargs)
        if self.parent is not None:
            flat_args = pytree.arg_tree_leaves(*args, **kwargs)
            for arg in flat_args:
                if not isinstance(arg, torch.fx.Node):
                    continue
                assert (
                    arg.graph == self.graph
                ), "create_node using arg not from this SubgraphTracer"

        node = super().create_node(op, target, args, kwargs, name, type_expr)
        node.meta["creation_timestamp"] = self.output_graph.timestamp
        return node

    # Note: we did not override erase_node since
    # we call self.graph.erase_node elsewhere
    def remove_node(self, node):
        if len(node.users) > 0:
            user_graph_nodes: List[torch.fx.Node] = []
            for user in node.users.keys():
                # For the case where user.graph == self.graph, that is a real bug and will raise
                # properly.
                if user.graph != self.graph:
                    # This is a nested graph, which needs to be deleted.
                    # If we do not do this, we will raise on attempting to remove this.
                    # As we only get here during restoration cleanup, this is sound.
                    user_graph_nodes.extend(reversed(list(user.graph.nodes)))
            for other_graph_node in user_graph_nodes:
                other_graph_node.graph.erase_node(other_graph_node)
        self.graph.erase_node(node)
        self.input_name_to_proxy.pop(node.name, None)

    # when before=True, we will insert this input before the most recent
    # inserted proxy.  This is a hack to get around an ordering problem,
    # where we first insert a tensor argument, and then insert bindings
    # for SymInts that may occur in the tensor argument.
    # Remove this if https://github.com/pytorch/pytorch/issues/99007 gets
    # fixed.
    def create_graph_input(self, name, type_expr=None, before=False, source=None):
        log.debug(
            "create_graph_input %s %s",
            name,
            source.name() if source is not None else "(none)",
        )
        if source is None:
            assert (
                self.parent is not None
            ), "you are required to provide a source for inputs on the root tracer"

        # In eager, we are generally OK with adding graph inputs whenever we
        # want, because we take care of writing the bytecode that knows how
        # to source all the inputs.
        #
        # In export, this is bad, because you want a self-contained export
        # object which only depends on the inputs you explicitly passed to it.
        # So we are a bit more strict about what sources can become inputs
        # in export
        if self.export_root:
            if not is_from_local_source(source, allow_cell_or_freevar=False):
                self.output_graph.source_to_user_stacks.setdefault(source, []).append(
                    TracingContext.extract_stack()
                )

        # unique
        if name in self.input_name_to_proxy:
            for i in itertools.count():
                candidate_name = f"{name}_{i}"
                if candidate_name not in self.input_name_to_proxy:
                    name = candidate_name
                    break

        if self.input_name_to_proxy:
            prev_name = next(reversed(self.input_name_to_proxy))
            node = self.input_name_to_proxy[prev_name].node
            if before:
                ctx = self.graph.inserting_before(node)
            else:
                ctx = self.graph.inserting_after(node)
        else:
            ctx = self.graph.inserting_before(None)
        with ctx:
            proxy = self.create_proxy("placeholder", name, (), {}, type_expr=type_expr)
            if self.input_name_to_proxy and before:
                k, v = self.input_name_to_proxy.popitem()
                self.input_name_to_proxy[name] = proxy
                self.input_name_to_proxy[k] = v
            else:
                self.input_name_to_proxy[name] = proxy
            return proxy

    # See NOTE: [Nested SubgraphTracer and free_variable handling] for more details
    def lift_tracked_freevar_to_input(self, proxy):
        # You're doing something wrong if we are the root SubgraphTracer because
        # Dynamo adds tensors to graph inputs before creating a proxy for them.
        assert (
            self.parent is not None
        ), "lift_tracked_freevar_to_input should not be called on root SubgraphTracer"
        # Proxys are associated with VariableTracker.
        # It is possible that we've already lifted the Proxy to be an input.
        # If that is the case, just return the already lifted Proxy.
        if proxy in self.lifted_freevars:
            return self.lifted_freevars[proxy]
        new_proxy = self.create_graph_input(proxy.node.name)
        new_proxy.node.meta["example_value"] = proxy.node.meta["example_value"]
        self.lifted_freevars[proxy] = new_proxy
        if self.parent is not None and proxy.tracer != self.parent:
            self.parent.lift_tracked_freevar_to_input(proxy)
        return new_proxy

    def maybe_lift_tracked_freevar_to_input(self, arg):
        """
        If arg is a free variable, then lift it to be an input.
        Returns the new lifted arg (if arg was a freevar), else the
        original arg.
        """
        if not isinstance(arg, torch.fx.Proxy):
            return arg
        elif arg.tracer == self:
            return arg
        return self.lift_tracked_freevar_to_input(arg)


# NOTE: [HigherOrderOperator tracing design]
# Ignoring HigherOrderOperators for a moment,
# OutputGraph represents the graph being built by Dynamo that may be compiled
# and executed. It holds a root SubgraphTracer where the FX graph is built.
#
# HigherOrderOperators are operators that take functions as their arguments.
# When Dynamo encounters a HigherOrderOperator, then it attempts to introspect
# the function passed to it (call this the "body function"), capture it into a
# GraphModule, and rewrite the call to the HigherOrderOperator to use the
# GraphModule.
#
# The way we handle the capture of body functions is through having
# (possibly nested) SubgraphTracers, one per body function.
#
# Mechanically, we do the introspection by:
# - Creating a new SubgraphTracer via OutputGraph.subtracer
# - Executing the body function.
# This constructs the graph of the body function in the new SubgraphTracer
# while modifying the state of the OutputGraph. For example:
# - the OutputGraph can receive new GraphArgs (if we discover any new
#   untracked Tensors)
# - side effects from the body function get accumulated into
#   OutputGraph.side_effects
# - guards produced by the body function get accumulated into OutputGraph.guards
#
# The traced function has some special properties that make it easier for us
# to transform later down the line:
# - we lift all free variables to being inputs.
#
# If the introspection fails (due to the existence of graph breaks), then
# we roll back the current OutputGraph state and graph break on the
# HigherOrderOperator.<|MERGE_RESOLUTION|>--- conflicted
+++ resolved
@@ -1263,14 +1263,6 @@
         with self.restore_global_state():
             compiled_fn = self.call_user_compiler(gm)
 
-<<<<<<< HEAD
-        if isinstance(compiled_fn, torch.nn.Module):
-            # We handle nn modules using OptimizedModule in eval_frame.py. To
-            # avoid infinite recursion, only disable __call__.
-            compiled_fn.__call__ = disable(compiled_fn.__call__)
-        else:
-            compiled_fn = disable(compiled_fn)
-=======
         from torch.fx._lazy_graph_module import _LazyGraphModule
 
         if isinstance(compiled_fn, _LazyGraphModule) or (
@@ -1294,8 +1286,12 @@
                 # replace compiled_fn with the real forward method
                 compiled_fn = lazy_gm.forward
 
-        compiled_fn = disable(compiled_fn)
->>>>>>> 5bff7a6d
+        if isinstance(compiled_fn, torch.nn.Module):
+            # We handle nn modules using OptimizedModule in eval_frame.py. To
+            # avoid infinite recursion, only disable __call__.
+            compiled_fn.__call__ = disable(compiled_fn.__call__)
+        else:
+            compiled_fn = disable(compiled_fn)
 
         counters["stats"]["unique_graphs"] += 1
         # This is safe because we pre-process name to be unique

--- conflicted
+++ resolved
@@ -718,14 +718,7 @@
                 f"CollectiveFunctionRewriteVariable can't support async_op=True for {self.fn}"
             )
 
-<<<<<<< HEAD
-        if kwargs.get("group") is None or kwargs["group"].value is None:
-            kwargs["group"] = ProcessGroupVariable.get_global_pg_variable()
-
         if self.fn in [dist.all_reduce, dist.reduce_scatter_tensor]:
-=======
-        if self.fn == dist.all_reduce:
->>>>>>> 726e721c
             reduce_op_var = kwargs.get("op")
             reduce_op = (
                 reduce_op_var.value

# mypy: ignore-errors

import functools

import inspect
import operator
import types
from typing import Dict, List

<<<<<<< HEAD
from torch.utils._python_dispatch import is_traceable_wrapper_subclass

=======
from ..bytecode_transformation import create_call_method
>>>>>>> daf1050a

try:
    import numpy as np
except ModuleNotFoundError:
    np = None


import sympy

import torch._numpy as tnp

import torch.fx
import torch.random
from torch._dynamo import compiled_autograd

from torch.fx.experimental.symbolic_shapes import (
    guard_scalar,
    GuardOnDataDependentSymNode,
    has_free_symbols,
    is_symbolic,
    SymTypes,
)

from .. import config, variables
from .._trace_wrapped_higher_order_op import trace_wrapped

from ..exc import unimplemented, UserError, UserErrorType
from ..guards import GuardBuilder, install_guard
from ..source import AttrSource
from ..utils import (
    fqn,
    get_custom_getattr,
    get_fake_value,
    get_real_value,
    guard_if_dyn,
    object_has_getattribute,
    product,
    proxy_args_kwargs,
    tensortype_to_dtype,
)
from .base import VariableTracker
from .constant import ConstantVariable
from .lists import SizeVariable

supported_tensor_comparison_ops = {
    ">": operator.gt,
    "<": operator.lt,
    ">=": operator.ge,
    "<=": operator.le,
    "==": operator.eq,
    "!=": operator.ne,
}
supported_const_comparison_ops = {
    "is": operator.is_,
    "is not": operator.is_not,
    "==": operator.eq,
    "!=": operator.ne,
}


class TensorVariable(VariableTracker):
    """A torch.Tensor input or an intermediate value in the FX graph"""

    _nonvar_fields = {
        "proxy",
        "dtype",
        "device",
        "layout",
        "ndim",
        "size",
        "stride",
        "requires_grad",
        "is_quantized",
        "is_contiguous",
        "is_sparse",
        "class_type",
        "specialized_value",
        *VariableTracker._nonvar_fields,
    }

    def get_real_value(self):
        """
        Get the actual value represented by this variable if computation is run
        using the user-provided inputs.
        NOTE: this runs actual tensor computation and may be
        slow and memory-intensive.
        """
        return get_real_value(self.proxy.node, self.proxy.tracer)

    def __init__(
        self,
        proxy: torch.fx.Proxy,
        *,
        dtype,
        device,
        layout,
        ndim,
        requires_grad,
        is_quantized,
        is_sparse,
        class_type,
        size=None,
        stride=None,
        is_contiguous=None,
        **kwargs,
    ):
        super().__init__(**kwargs)
        self.proxy = proxy
        self.dtype = dtype
        self.device = device
        self.layout = layout
        self.ndim = ndim
        self.size = size
        self.stride = stride
        self.requires_grad = requires_grad
        self.is_quantized = is_quantized
        self.is_contiguous = is_contiguous
        self.is_sparse = is_sparse
        self.class_type = class_type

    def as_proxy(self):
        return self.proxy

    def python_type(self):
        return self.class_type

    @staticmethod
    def specialize(value: torch.Tensor):
        props = {
            "dtype": value.dtype,
            "device": value.device,
            "layout": value.layout,
            "ndim": int(value.ndim),
            "requires_grad": value.requires_grad,
            "is_quantized": value.is_quantized,
            "is_sparse": value.is_sparse,
            "class_type": type(value),
        }
        if not has_free_symbols(value):
            # this is a fully static shape, and the keys on props here inform specialization.
            # We have to cast to int here, because these might get accessed as ConstantVariable, which has
            # a strict no-symint policy. If we got here due to not having free symbols, this is a known constant
            # already. We could remove the discrepancy here, by having ConstantVariable be more permissive for
            # constant backed SymInts, but that assert being strict has led to some good signal in hunting bugs, and
            # I'd like to keep it around for now.
            props["size"] = tuple(
                # the non is_symbolic case applies to the jagged layout
                # NestedTensor case as singleton ints are not symbolic
                [int(s) if is_symbolic(s) else s for s in value.size()]
            )
            props["stride"] = tuple(value.stride())
            if torch._C._functorch.is_batchedtensor(value):
                # Batched tensors does not support contiguity patterns, so
                # we refrain from computing the `is_contiguous` property
                props["is_contiguous"] = None
            else:
                props["is_contiguous"] = tuple(
                    [
                        x
                        for x in torch._prims_common._memory_formats
                        if value.is_contiguous(memory_format=x)
                    ]
                )
        return props

    def dynamic_getattr(self, tx, name):
        fake_val = self.proxy.node.meta["example_value"]
        # For getattrs on tensors without sources,
        # we can do better than the default (creating a GetAttrVariable)
        # if:
        # (1) the tensor is a traceable tensor subclass
        # (2) We are getattr'ing an inner tensor from that subclass
        if not self.source and is_traceable_wrapper_subclass(fake_val):
            fake_val = self.proxy.node.meta["example_value"]
            attrs, ctx = fake_val.__tensor_flatten__()
            if name in attrs or name in ctx:
                proxy = getattr(self.as_proxy(), name)
                example_value = getattr(fake_val, name)
                if name in attrs:
                    # attrs returned from tensor_flatten are always tensors
                    assert isinstance(example_value, torch.Tensor)
                    from .builder import wrap_fx_proxy

                    return wrap_fx_proxy(
                        tx=tx, proxy=proxy, example_value=example_value
                    )
                else:
                    # attributes in the ctx returned by tensor_flatten are assumed to be constants
                    from . import ConstantVariable, ListVariable, TupleVariable

                    # TODO: figure out a good way to dispatch on all possible variable trackers for constants here.
                    from .distributed import DeviceMeshVariable, PlacementVariable

                    def constant_or_distributed(x):
                        if PlacementVariable.is_placement(x):
                            return PlacementVariable(x)
                        if DeviceMeshVariable.is_device_mesh(x):
                            return DeviceMeshVariable(x)
                        return ConstantVariable(x)

                    if isinstance(example_value, list):
                        return ListVariable(
                            [constant_or_distributed(x) for x in example_value]
                        )
                    elif isinstance(example_value, tuple):
                        return TupleVariable(
                            [constant_or_distributed(x) for x in example_value]
                        )
                    return constant_or_distributed(example_value)
        if not self.source:
            raise NotImplementedError()

        # For local source, we associate the real value. We use this real value
        # for implementing getattr fallthrough on the variable tracker base class.

        # Note - this scope construction is mirrored in guards
        # A subsequent PR will introduce a util.
        scope = {"L": tx.output.local_scope, "G": tx.output.global_scope}
        try:
            # We raise in case we get a typerror bug w/ SuperSource.
            # SuperSource has bugs in it atm, and can produce code like
            # eval("super(L['mod'].model.model.encoder.embed_positions.forward__class__,
            # L['mod'].model.model.encoder.embed_positions)", scope)
            # Which is incorrect, and violates the invariant that all sources should be eval()-able against the scope.
            _input_associated_real_value = eval(self.source.name(), scope)
        except Exception as exc:
            raise NotImplementedError() from exc

        if _input_associated_real_value is None:
            raise NotImplementedError()

        if object_has_getattribute(_input_associated_real_value):
            raise NotImplementedError()

        if get_custom_getattr(_input_associated_real_value):
            raise NotImplementedError()

        real_value = getattr(_input_associated_real_value, name)
        if callable(real_value):
            # Callables have more nuanced handling, and we should let the existing system delegate here.
            # Raising was past behavior and so should always be sound to fall back.
            # Note - at a certain point we may want to handle
            raise NotImplementedError()

        from ..guards import GuardBuilder
        from .builder import VariableBuilder

        attr_source = AttrSource(self.source, name)
        install_guard(attr_source.make_guard(GuardBuilder.HASATTR))
        return VariableBuilder(tx, attr_source)(real_value)

    def method_attr_ndim(self, tx):
        if self.ndim is not None:
            return ConstantVariable.create(self.ndim)
        else:
            return self.call_method(tx, "dim", [], {})

    def method_attr_dtype(self, tx):
        if self.dtype is not None:
            return ConstantVariable.create(self.dtype)

    def method_attr_device(self, tx):
        if self.device is not None:
            return ConstantVariable.create(self.device)

    def method_attr_layout(self, tx):
        if self.layout is not None:
            return ConstantVariable.create(self.layout)

    def method_attr_is_cuda(self, tx):
        if self.device is not None:
            return ConstantVariable.create(self.device.type == "cuda")

    def method_attr_shape(self, tx):
        if self.size is not None:
            sizes = [variables.ConstantVariable.create(x) for x in self.size]
            return SizeVariable(sizes)
        else:
            return self.call_method(tx, "size", [], {})

    def method_attr_requires_grad(self, tx):
        if self.requires_grad is not None:
            return ConstantVariable.create(self.requires_grad)

    def method_attr_is_quantized(self, tx):
        if self.is_quantized is not None:
            return ConstantVariable.create(self.is_quantized)

    def method_attr_is_sparse(self, tx):
        if self.is_sparse is not None:
            return ConstantVariable.create(self.is_sparse)

    def method_attr_data(self, tx):
        return self.call_method(tx, "detach", [], {})

    def var_getattr(self, tx, name):
        from . import UserDefinedClassVariable

        if tx.strict_checks_enabled:
            if name in self._strict_mode_banned_ops():
                unimplemented(f"Illegal getattr invocation {name} in strict mode")

        if name == "__class__":
            return UserDefinedClassVariable(self.python_type())

        handler = getattr(self, f"method_attr_{name}", None)
        result = handler(tx) if handler is not None else None

        # Add a guard for type matching, these guards are checked before tensor guards
        # In some cases, a <tensor>.<attr> guard can be evaluated first, and break if
        # <tensor> is later changed to another type
        if result is not None and self.source is not None:
            install_guard(self.make_guard(GuardBuilder.TYPE_MATCH))
            result.source = AttrSource(self.source, name)

        # It's hard to get inplace view (metadata mutation) on graph input work properly across
        # dynamo/aot/inductor, just fall back.
        if self.source is not None and hasattr(torch.ops.aten, name):
            fn = getattr(torch.ops.aten, name)
            if (
                hasattr(fn, "overloads")
                and hasattr(fn, fn.overloads()[0])
                and torch.Tag.inplace_view in getattr(fn, fn.overloads()[0]).tags
            ):
                # Delay the graph break to the actual call of unsqueeze_/resize_/resize_as_ etc.
                return variables.misc.DelayGraphBreakVariable(
                    source=AttrSource(self.source, name)
                )

        # For attributes (not methods) that were not caught in the special handling above,
        # (e.g. tensor.real), we handle these generically, assuming that the output type is
        # a tensor.
        if result is None:

            def try_generic_attr_handling():
                from .builder import wrap_fx_proxy
                from .misc import GetAttrVariable

                try:
                    static_attr = inspect.getattr_static(torch.Tensor, name)
                except AttributeError:
                    return None

                # Make sure this is an attribute, not a method.
                # type(torch.Tensor.H) should be "getset_descriptor"
                # This is a because of CPython implementation, see THPVariableType:
                # these attributes are implemented under tp_getset, which appear
                # as `getset_descriptor`s, (compared to, say, methods which appear
                # as `method_descriptor`s)
                if type(static_attr) != types.GetSetDescriptorType:
                    return None

                proxy = GetAttrVariable.create_getattr_proxy(self.as_proxy(), name)
                if self.source is not None:
                    return wrap_fx_proxy(
                        tx=tx, proxy=proxy, source=AttrSource(self.source, name)
                    )
                else:
                    return wrap_fx_proxy(tx=tx, proxy=proxy)

            result = try_generic_attr_handling()

        if result is None:
            result = self.dynamic_getattr(tx, name)

        if result is None:
            raise NotImplementedError()
        return result

    def has_unpack_var_sequence(self, tx):
        return self.ndim > 0

    def unpack_var_sequence(self, tx, idxes=None):
        from .builder import wrap_fx_proxy_cls

        if idxes is None:
            if self.size:
                length = self.size[0]
            else:
                dyn_length = self.call_method(
                    tx, "size", [ConstantVariable.create(0)], {}
                )
                # SymNodeVariable for symbolic sizes, ConstantVariable for constants OR values produced through
                # symbolic_shapes, but that end up as int/sympy.Integer
                assert isinstance(dyn_length, (SymNodeVariable, ConstantVariable))
                if isinstance(dyn_length, SymNodeVariable):
                    length = dyn_length.evaluate_expr(tx.output)
                else:
                    length = dyn_length.value
            idxes = range(length)
        return [
            wrap_fx_proxy_cls(target_cls=type(self), tx=tx, proxy=self.as_proxy()[i])
            for i in idxes
        ]

    def _strict_mode_banned_ops(self):
        return torch._dynamo.config._autograd_backward_strict_mode_banned_ops

    def call_method(
        self,
        tx,
        name,
        args: "List[VariableTracker]",
        kwargs: "Dict[str, VariableTracker]",
    ) -> "VariableTracker":
        if tx.strict_checks_enabled:
            if name in self._strict_mode_banned_ops():
                unimplemented(f"Illegal method invocation {name} in strict mode")

        """
        Dispatch to a method-specific handler defined below.  If the
        handler returns None (or doesn't exist) we put the method call
        in the graph.
        """
        try:
            handler_method = getattr(self, f"method_{name}")
        except AttributeError:
            pass
        else:
            try:
                result = handler_method(*args, **kwargs)
                if result:
                    return result
            except TypeError as e:
                unimplemented(f"unhandled args for {name}: {e}")

        from .builder import wrap_fx_proxy

        return wrap_fx_proxy(
            tx,
            tx.output.create_proxy(
                "call_method",
                name,
                *proxy_args_kwargs([self, *args], kwargs),
            ),
        )

    def method_size(self, *args, **kwargs):
        return self._method_size_stride("size", *args, **kwargs)

    def method_stride(self, *args, **kwargs):
        return self._method_size_stride("stride", *args, **kwargs)

    def _method_size_stride(self, name, dim=None):
        dim = guard_if_dyn(dim)

        def make_const_size_variable(x, **options):
            return SizeVariable(
                [ConstantVariable.create(y, **options) for y in x], **options
            )

        RetVariable = (
            make_const_size_variable if name == "size" else ConstantVariable.create
        )

        # Technically, this should not be necessary, but I'm including it
        # for enhanced BC, in case example_value is sometimes not set
        # (it really should always be set though!)
        if (r := getattr(self, name)) is not None:
            if dim is None:
                return RetVariable(r)
            else:
                return ConstantVariable.create(r[dim])

        # It might still be constant!  Consult the fake tensor and see
        if (fake := self.proxy.node.meta.get("example_value")) is not None:
            if dim is None:
                fake_r = getattr(fake, name)()
                if not has_free_symbols(fake_r):
                    # int conversion for safety, in case a SymInt refined
                    # to constant
                    return RetVariable(tuple(int(r) for r in fake_r))
            else:
                fake_r = getattr(fake, name)(dim)
                if not has_free_symbols(fake_r):
                    return ConstantVariable.create(int(fake_r))

    def method_numel(self):
        if self.size is not None:
            return ConstantVariable.create(product(self.size))

        # It might still be constant!  Consult the fake tensor and see
        if (fake := self.proxy.node.meta.get("example_value")) is not None:
            fake_r = fake.numel()
            if not has_free_symbols(fake_r):
                return ConstantVariable.create(int(fake_r))

    method_nelement = method_numel

    def method_dim(self):
        if self.ndim is not None:
            return ConstantVariable.create(self.ndim)

    method_ndimension = method_dim

    def method_is_floating_point(self):
        if self.dtype is not None:
            return ConstantVariable.create(self.dtype.is_floating_point)

    def method_is_contiguous(self, memory_format=None):
        memory_format = (
            memory_format.as_python_constant()
            if memory_format is not None
            else torch.contiguous_format
        )
        if self.is_contiguous is not None:
            return ConstantVariable.create(memory_format in self.is_contiguous)
        elif (fake := self.proxy.node.meta.get("example_value")) is not None:
            return ConstantVariable.create(
                fake.is_contiguous(memory_format=memory_format)
            )

    def method_type(self, dtype=None, non_blocking=False, **kwargs):
        if (
            dtype is None
            and self.dtype is not None
            and isinstance(self.device, torch.device)
        ):
            tensortype = next(
                k for k, v in tensortype_to_dtype.items() if self.dtype in v
            )
            if self.device.type == "cuda":
                return ConstantVariable.create(f"torch.cuda.{tensortype.__name__}")
            else:
                return ConstantVariable.create(f"torch.{tensortype.__name__}")
        elif (
            dtype is not None
            and fqn(type(dtype.as_python_constant())) == "torch.tensortype"
        ):
            # torch.FloatTensor, etc. are all of type "torch.tensortype".
            # torch.fx's tracer fails on these types, because it doesn't support arguments of torch.tensortype type.
            # So, we pass it in as a string (which is also supported, see above implementation for .type() with 0 args)
            tensor_type = dtype.as_python_constant()
            tensor_type_const = ConstantVariable.create(fqn(tensor_type))

            from ..symbolic_convert import InstructionTranslator
            from .builder import wrap_fx_proxy

            tx = InstructionTranslator.current_tx()

            if non_blocking:
                kwargs = {"non_blocking": non_blocking, **kwargs}

            return wrap_fx_proxy(
                tx,
                tx.output.create_proxy(
                    "call_method",
                    "type",
                    *proxy_args_kwargs([self, tensor_type_const], kwargs),
                ),
            )

    def method_as_subclass(self, cls):
        if isinstance(cls, TensorSubclassVariable) and cls.source:
            from ..symbolic_convert import InstructionTranslator
            from .builder import VariableBuilder
            from .torch_function import TensorWithTFOverrideVariable

            tx = InstructionTranslator.current_tx()

            # [Note: __torch_function__] coerce this tensor variable into a TensorWithTFOverrideVariable
            # in eager, this is just a type change. This isn't sound if a __torch_function__ tensor subclass
            # defines a constructor, but if only a __torch_function__ impl is defined, this is okay to call.
            # It is up to the user whether this is correct behavior or not.
            py_cls = cls.as_python_constant()
            torch_fn = VariableBuilder(
                tx,
                AttrSource(AttrSource(cls.source, "__torch_function__"), "__func__"),
            )(py_cls.__torch_function__.__func__)

            return TensorWithTFOverrideVariable.from_tensor_var(
                tx, self, py_cls, torch_fn
            )

    def method_get_device(self):
        if isinstance(self.device, torch.device):
            index = self.device.index if self.device.type != "cpu" else -1
            return ConstantVariable.create(index)

    def method_element_size(self):
        return ConstantVariable.create(self.dtype.itemsize)

    def method_numpy(self, *, force=False):
        if not config.trace_numpy:
            unimplemented("Tensor.numpy(). config.trace_numpy is False")
        if not np:
            unimplemented("Tensor.numpy(). NumPy is not available")
        if self.layout != torch.strided:
            raise TypeError(
                f"can't convert {self.layout} layout tensor to numpy. Use Tensor.dense() first"
            )
        from ..symbolic_convert import InstructionTranslator

        tx = InstructionTranslator.current_tx()

        # We don't check that the tensor is on CPU when force is False, as this
        # allows us to execute NumPy code on CUDA. Same for requires_grad=True
        if force and force.as_python_constant():
            # If the user set force=True we try to preserve the semantics (no gradients, move to CPU...)
            t = self.call_method(tx, "detach", [], {})
            proxy = tx.output.create_proxy("call_method", "cpu", (t.as_proxy(),), {})
        else:
            # Hacky way to create a view of self that will be marked as NumpyNdarrayVariable
            proxy = tx.output.create_proxy(
                "call_method", "view_as", *proxy_args_kwargs([self, self], {})
            )
        return NumpyNdarrayVariable.create(tx, proxy)

    def method_tolist(self):
        from ..symbolic_convert import InstructionTranslator
        from .builder import SourcelessBuilder

        tx = InstructionTranslator.current_tx()

        def tolist(tensor, sub_proxy):
            def wrap(i, sub_proxy):
                return SymNodeVariable.create(
                    tx,
                    sub_proxy.item(),
                    sym_num=tx.output.shape_env.create_unbacked_symint(),
                )

            if tensor.dtype not in [
                torch.int8,
                torch.int16,
                torch.int32,
                torch.int64,
            ]:
                unimplemented("Input tensor for tolist must be an integer tensor")

            if tensor.dim() == 0:
                return wrap(tensor, sub_proxy)

            if tensor.dim() == 1:
                return [wrap(val, sub_proxy[i]) for i, val in enumerate(tensor)]

            return [
                tolist(sub_tensor, sub_proxy=sub_proxy[i])
                for i, sub_tensor in enumerate(tensor)
            ]

        tensor = self.as_proxy().node.meta["example_value"]
        out = tolist(tensor, self.as_proxy())
        return SourcelessBuilder()(tx, out)

    def method_backward(self, *args, **kwargs):
        unimplemented("Tensor.backward")

    def method_data_ptr(self, *args, **kwargs):
        unimplemented("Tensor.data_ptr")

    def method_item(self, *args, **kwargs):
        if not config.capture_scalar_outputs:
            unimplemented("Tensor.item")

    def method___len__(self):
        from ..symbolic_convert import InstructionTranslator

        tx = InstructionTranslator.current_tx()
        return self.call_method(tx, "size", [ConstantVariable.create(0)], {})

    def method___setitem__(self, key, value):
        def has_bool_key(v):
            if isinstance(v, TensorVariable):
                return v.dtype in (torch.bool, torch.int8)
            elif isinstance(v, variables.TupleVariable):
                return any(has_bool_key(item) for item in v.items)
            else:
                return False

        if (
            has_bool_key(key)
            and isinstance(value, TensorVariable)
            and value.requires_grad
            and torch.is_grad_enabled()
        ):
            unimplemented(
                "boolean masking setitem backwards, see https://github.com/pytorch/pytorch/issues/114123"
            )
        from ..symbolic_convert import InstructionTranslator

        tx = InstructionTranslator.current_tx()
        tx.output.create_proxy(
            "call_function",
            operator.setitem,
            *proxy_args_kwargs([self, key, value], {}),
        )
        return ConstantVariable.create(None)

    def method_resize_(self, *args, **kwargs):
        unimplemented("Tensor.resize_")

    def method_resize_as_(self, *args, **kwargs):
        unimplemented("Tensor.resize_as_")

    def method_set_(self, *args, **kwargs):
        if len(args) > 1:
            # torch.Tensor.set_() has several overloads.
            # aten::set_.source_Tensor(Tensor) gets special handling
            # in AOTAutograd and functionalization, because it is the most common
            # overload and is used by FSDP.
            # graph-breaking on aten::set_source_Tensor_storage_offset for now,
            # unless we find that we need to make it work.
            unimplemented("Tensor.set_.source_Tensor_storage_offset")

    def method_add_(self, other, *, alpha=None):
        if alpha is not None:
            from ..symbolic_convert import InstructionTranslator

            tx = InstructionTranslator.current_tx()
            result = variables.TorchInGraphFunctionVariable(torch.mul).call_function(
                tx, [other, alpha], {}
            )
            return self.call_method(tx, "add_", [result], {})

    def method_addcdiv_(self, tensor1, tensor2, *, value=None):
        from ..symbolic_convert import InstructionTranslator

        tx = InstructionTranslator.current_tx()
        if value is not None:
            result = variables.TorchInGraphFunctionVariable(torch.div).call_function(
                tx, [tensor1, tensor2], {}
            )
            result = variables.TorchInGraphFunctionVariable(torch.mul).call_function(
                tx, [result, value], {}
            )
            return self.call_method(tx, "add_", [result], {})

    def method___contains__(self, arg):
        from ..symbolic_convert import InstructionTranslator

        tx = InstructionTranslator.current_tx()

        # Rewrite __contains__ here so that downstream passes can trace through
        # without dealing with unbacked symbool. Roughly the code we translate is:
        # def __contains__(self, x):
        #     return (x == self).any().item()
        result = variables.TorchInGraphFunctionVariable(torch.eq).call_function(
            tx, [self, arg], {}
        )
        result = variables.TorchInGraphFunctionVariable(torch.any).call_function(
            tx, [result], {}
        )
        return result.call_method(tx, "item", [], {})

    def method_redistribute(self, *args, **kwargs):
        from ..symbolic_convert import InstructionTranslator

        tx = InstructionTranslator.current_tx()
        # rewrite non-primitive args/kwargs to be included in the on-the-fly prim function
        # and rewrite args to have only proxyable args, then insert call_function
        args_as_value = [x.as_python_constant() for x in args]
        kwargs_as_value = {k: v.as_python_constant() for k, v in kwargs.items()}

        def redistribute_fn_with_prim_types(x):
            return x.redistribute(*args_as_value, **kwargs_as_value)

        # attach the same function name for better debugging
        redistribute_fn_with_prim_types.__name__ = "prim_redistribute"

        from .builder import wrap_fx_proxy

        return wrap_fx_proxy(
            tx=tx,
            proxy=tx.output.create_proxy(
                "call_function",
                redistribute_fn_with_prim_types,
                *proxy_args_kwargs([self], {}),
            ),
        )

    def method_register_hook(self, *args, **kwargs):
        return self._method_register_hook("register_hook", *args, **kwargs)

    def method_register_post_accumulate_grad_hook(self, *args, **kwargs):
        return self._method_register_hook(
            "register_post_accumulate_grad_hook", *args, **kwargs
        )

    def _method_register_hook(self, name, hook):
        # Note - do not arbitrarily add hooks here - make sure they match the same contract
        # see [On tensor.register_hook]
        from ..symbolic_convert import InstructionTranslator

        tx = InstructionTranslator.current_tx()

        if not self.source:
            if not compiled_autograd.compiled_autograd_enabled:
                # TODO(voz):
                # We can relax this by speculating the callable and ensuring that it doesn't modify arbitrary
                # python state.
                # We *Must* be in compiled_autograd here because backward hooks can contain anything, and it is unsafe to run
                # them in a compiled bwd without re-entering dynamo as compiled_autograd does.
                #
                # Discussion point 1 - Should we bypass this if nopython/fullgraph = True?
                #   No. Because this was going to be a graph break anyway - this check does not
                # introduce new graph breaks where there were none.
                #
                # Discussion point 2 - Should we defer this check to backwards?
                #   No. Because compiled autograd is not yet ready for prime time. As such, if we defer, a user
                # would have no recourse - their forward traces just fine, but will fail at backwards unless
                # compiled_autograd is enabled. If compiled_autograd fails (there are a lot of failures today)
                # then they have nothing they can do except disable compile.
                unimplemented(
                    "Compilation of intermediate hooks requires compiled autograd"
                )

            # This wraps our user provided fn with a function that intercedes and
            # uses our `invoke` higher order op to record a hook invocation in bwd graph.
            fn = functools.partial(trace_wrapped, fn=hook.guard_as_python_constant())

            def _register_hook_trampoline(tensor):
                hook_callable = getattr(tensor, name)
                hook_callable(fn)
                return tensor

            from .builder import wrap_fx_proxy

            return wrap_fx_proxy(
                tx,
                tx.output.create_proxy(
                    "call_function",
                    _register_hook_trampoline,
                    (self.as_proxy(),),
                    {},
                ),
            )

        handle_variable = variables.RemovableHandleVariable(
            mutable_local=variables.base.MutableLocal(),
        )
        tx.output.side_effects.register_hook(self, hook, handle_variable, name)
        return handle_variable

    def method_requires_grad_(self, requires_grad=True):
        if requires_grad is not True:
            requires_grad = requires_grad.as_python_constant()

        if self.as_proxy().node.meta["example_value"].requires_grad != requires_grad:
            unimplemented("Tensor.requires_grad_")
        else:
            return self

    def method_new(self, *args, **kwargs):
        # Convert x.new(torch.Size) into x.new_empty(torch.Size),
        # as Tensor.new acts differently with a Size input versus a tuple input.
        if len(args) == 1 and isinstance(args[0], SizeVariable):
            from ..symbolic_convert import InstructionTranslator

            return self.call_method(
                InstructionTranslator.current_tx(), "new_empty", args, kwargs
            )

    def method_untyped_storage(self):
        return UntypedStorageVariable(
            self, self.as_proxy().node.meta["example_value"].untyped_storage()
        )

    def rename(self, tx, name):
        self.proxy.node._rename(name)
        return super().rename(tx, name)


class SymNodeVariable(VariableTracker):
    """
    Represents a symbolic size, e.g., as returned by tensor.size(0)
    """

    @classmethod
    def create(cls, tx, proxy, sym_num, **options):
        if "example_value" in proxy.node.meta:
            assert proxy.node.meta["example_value"] == sym_num
        if sym_num is None:
            sym_num = get_fake_value(proxy.node, tx)
        proxy.node.meta["example_value"] = sym_num

        if isinstance(sym_num, (sympy.Integer, int, bool)):
            sym_num = int(sym_num) if isinstance(sym_num, sympy.Integer) else sym_num
            return ConstantVariable.create(sym_num)

        return SymNodeVariable(proxy, sym_num, **options)

    def __init__(self, proxy, sym_num, **kwargs):
        super().__init__(**kwargs)
        self.proxy = proxy
        # TODO: Should we allow non SymTypes here?  Today it is allowed
        self.sym_num = sym_num

    def python_type(self):
        if isinstance(self.sym_num, SymTypes):
            return self.sym_num.node.pytype
        else:
            return type(self.sym_num)

    def as_proxy(self):
        return self.proxy

    def evaluate_expr(self, output_graph=None):
        try:
            return guard_scalar(self.sym_num)
        except GuardOnDataDependentSymNode as e:
            raise UserError(  # noqa: TRY200
                UserErrorType.ANTI_PATTERN,
                f"Consider annotating your code using torch._constrain_as_*(). {str(e)}",
                case_name="constrain_as_size_example",
            )

    def call_method(
        self,
        tx,
        name,
        args: "List[VariableTracker]",
        kwargs: "Dict[str, VariableTracker]",
    ) -> "VariableTracker":
        from .builder import wrap_fx_proxy

        return wrap_fx_proxy(
            tx,
            tx.output.create_proxy(
                "call_method",
                name,
                *proxy_args_kwargs([self, *args], kwargs),
            ),
        )


class NumpyNdarrayVariable(TensorVariable):
    """
    Represents a np.ndarray, but backed by torch Tensor via torch._numpy.ndarray.
    Use this for Tensor.numpy() call.
    """

    @staticmethod
    def create(tx, proxy, **options):
        from .builder import wrap_fx_proxy_cls

        return wrap_fx_proxy_cls(
            target_cls=NumpyNdarrayVariable,
            tx=tx,
            proxy=proxy,
            **options,
        )

    def var_getattr(self, tx, name):
        # NB: This INTENTIONALLY does not call super(), because there is
        # no intrinsic reason ndarray properties are related to Tensor
        # properties.  The inheritance here is for implementation sharing.

        from ..utils import numpy_attr_wrapper
        from .builder import wrap_fx_proxy

        result = None

        example_value = self.as_proxy().node.meta["example_value"]
        example_ndarray = tnp.ndarray(example_value)

        def insert_into_graph():
            return wrap_fx_proxy(
                tx,
                tx.output.create_proxy(
                    "call_function", numpy_attr_wrapper, (self.as_proxy(), name), {}
                ),
            )

        if name in ["T", "real", "imag"]:
            proxy = tx.output.create_proxy(
                "call_function",
                numpy_attr_wrapper,
                (self.as_proxy(), name),
                {},
            )
            result = NumpyNdarrayVariable.create(tx, proxy)

        # These are awkward to implement.  The standard playbook for torch._numpy
        # interop is to trace a call into the torch._numpy wrapper which works for
        # Tensor operations.  However, we don't want to do this for calls
        # that don't return Tensors, because in those cases we may not want
        # to trace the attribute access into the graph at all (it is sort
        # of harmless to do so, because AOTAutograd will eliminate them,
        # but it's best not to trace them in to begin with.)  But in any
        # case, tracing these into the graph is like trying to fit a square
        # peg into a round hole; best not to do it.  So instead we
        # painstakingly implement these by hand
        #
        # NB: only ALWAYS specialized attributes can go here; notably,
        # size/shape not allowed!
        elif name in ("ndim", "itemsize"):
            return ConstantVariable.create(getattr(example_ndarray, name))
        elif name in ("shape", "stride"):
            if not has_free_symbols(r := getattr(example_ndarray, name)):
                return ConstantVariable.create(tuple(int(r) for r in r))
            return insert_into_graph()
        elif name == "size":
            if not has_free_symbols(r := example_ndarray.size):
                return ConstantVariable.create(int(r))
            return insert_into_graph()
        elif name in ["base", "flags", "dtype"]:
            unimplemented(f"TODO: add support for ndarray.{name}")
        elif name in ["__version__"]:
            unimplemented("delegate np.__version__ to NumPy")
        if result is None:
            raise NotImplementedError()
        return result

    @staticmethod
    def patch_args(name, args, kwargs):
        if name == "clip":
            kwargs_rename = {"a_min": "min", "a_max": "max"}
            kwargs = {kwargs_rename.get(k, k): v for k, v in kwargs.items()}
        return args, kwargs

    def call_method(
        self,
        tx,
        name,
        args: "List[VariableTracker]",
        kwargs: "Dict[str, VariableTracker]",
    ) -> "VariableTracker":
        from ..utils import numpy_method_wrapper

        args, kwargs = self.patch_args(name, args, kwargs)

        if name in ["__len__", "size", "tolist"]:
            # delegate back to TensorVariable
            return super().call_method(tx, name, args, kwargs)
        if name == "tobytes":
            unimplemented("tobytes is not modelled in torch._numpy")
        proxy = tx.output.create_proxy(
            "call_function",
            numpy_method_wrapper(name),
            *proxy_args_kwargs([self] + list(args), kwargs),
        )
        return NumpyNdarrayVariable.create(tx, proxy)

    def python_type(self):
        return np.ndarray


class UnspecializedPythonVariable(TensorVariable):
    """
    This is a 1-element tensor represents unspecialized python float/int.
    """

    def __init__(
        self, proxy: torch.fx.Proxy, *, raw_value=None, need_unwrap=True, **kwargs
    ):
        super().__init__(proxy, **kwargs)
        self.raw_value = raw_value
        self.need_unwrap = need_unwrap

    @classmethod
    def from_tensor_variable(cls, tensor_variable, raw_value, need_unwrap=True):
        # Convert a `TensorVariable` instance into an `UnspecializedPythonVariable` instance.
        return UnspecializedPythonVariable(
            **dict(tensor_variable.__dict__),
            raw_value=raw_value,
            need_unwrap=need_unwrap,
        )


class FakeItemVariable(TensorVariable):
    """An unspecialized python variable which prevents access to the underlying raw value.
    This is needed if item is called on a FakeTensor."""

    def __init__(self, proxy: torch.fx.Proxy, **kwargs):
        need_unwrap = kwargs.pop("need_unwrap", False)
        super().__init__(proxy, **kwargs)
        self.need_unwrap = need_unwrap

    @classmethod
    def from_tensor_variable(cls, tensor_variable):
        return FakeItemVariable(**dict(tensor_variable.__dict__))


class TensorSubclassVariable(VariableTracker):
    def __init__(self, value, *args, **kwargs):
        self.value = value
        super().__init__(*args, **kwargs)

    def call_function(
        self, tx, args: List[VariableTracker], kwargs: Dict[str, VariableTracker]
    ) -> VariableTracker:
        if len(args) == 1 and isinstance(args[0], TensorVariable):
            from .builder import VariableBuilder
            from .torch_function import TensorWithTFOverrideVariable

            torch_fn = VariableBuilder(
                tx, AttrSource(self.source, "__torch_function__")
            )(self.value.__torch_function__)

            return TensorWithTFOverrideVariable.from_tensor_var(
                tx, args[0], self.value, torch_fn
            )

        return super().call_function(tx, args, kwargs)

    def as_python_constant(self):
        return self.value

    def python_type(self):
        return type(self.value)


class UntypedStorageVariable(VariableTracker):
    _nonvar_fields = {
        "example_value",
        *VariableTracker._nonvar_fields,
    }

    def __init__(
        self,
        from_tensor: TensorVariable,
        example_value: torch.UntypedStorage,
        **kwargs,
    ):
        super().__init__(**kwargs),
        self.from_tensor = from_tensor
        # Example_value will always have device="meta"
        self.example_value = example_value

    def call_method(
        self,
        tx,
        name,
        args: List[VariableTracker],
        kwargs: Dict[str, VariableTracker],
    ) -> VariableTracker:
        if name == "size":
            assert not args
            assert not kwargs
            result = self.example_value.size()
            if not has_free_symbols(result):
                # avoid creating a node in the graph
                return ConstantVariable.create(int(result))
            else:
                from ..external_utils import untyped_storage_size
                from .builder import wrap_fx_proxy

                return wrap_fx_proxy(
                    tx,
                    tx.output.create_proxy(
                        "call_function",
                        untyped_storage_size,
                        (self.from_tensor.as_proxy(),),
                        {},
                    ),
                )
        if name == "resize_" and len(args) == 1:
            assert not kwargs
            tx.output.create_proxy(
                "call_function",
                torch.ops.inductor.resize_storage_bytes_,
                (self.from_tensor.as_proxy(), args[0].as_proxy()),
                {},
            )
            return self

        return super().call_method(tx, name, args, kwargs)

    def reconstruct(self, codegen):
        codegen(self.from_tensor)
        codegen.append_output(codegen.create_load_method("untyped_storage"))
        codegen.extend_output(create_call_method(0))
        return ()<|MERGE_RESOLUTION|>--- conflicted
+++ resolved
@@ -7,12 +7,9 @@
 import types
 from typing import Dict, List
 
-<<<<<<< HEAD
 from torch.utils._python_dispatch import is_traceable_wrapper_subclass
 
-=======
 from ..bytecode_transformation import create_call_method
->>>>>>> daf1050a
 
 try:
     import numpy as np
@@ -188,40 +185,18 @@
         if not self.source and is_traceable_wrapper_subclass(fake_val):
             fake_val = self.proxy.node.meta["example_value"]
             attrs, ctx = fake_val.__tensor_flatten__()
-            if name in attrs or name in ctx:
-                proxy = getattr(self.as_proxy(), name)
-                example_value = getattr(fake_val, name)
-                if name in attrs:
-                    # attrs returned from tensor_flatten are always tensors
-                    assert isinstance(example_value, torch.Tensor)
-                    from .builder import wrap_fx_proxy
-
-                    return wrap_fx_proxy(
-                        tx=tx, proxy=proxy, example_value=example_value
-                    )
-                else:
-                    # attributes in the ctx returned by tensor_flatten are assumed to be constants
-                    from . import ConstantVariable, ListVariable, TupleVariable
-
-                    # TODO: figure out a good way to dispatch on all possible variable trackers for constants here.
-                    from .distributed import DeviceMeshVariable, PlacementVariable
-
-                    def constant_or_distributed(x):
-                        if PlacementVariable.is_placement(x):
-                            return PlacementVariable(x)
-                        if DeviceMeshVariable.is_device_mesh(x):
-                            return DeviceMeshVariable(x)
-                        return ConstantVariable(x)
-
-                    if isinstance(example_value, list):
-                        return ListVariable(
-                            [constant_or_distributed(x) for x in example_value]
-                        )
-                    elif isinstance(example_value, tuple):
-                        return TupleVariable(
-                            [constant_or_distributed(x) for x in example_value]
-                        )
-                    return constant_or_distributed(example_value)
+            proxy = getattr(self.as_proxy(), name)
+            example_value = getattr(fake_val, name)
+            if name in attrs:
+                # attrs returned from tensor_flatten are always tensors
+                assert isinstance(example_value, torch.Tensor)
+                from .builder import wrap_fx_proxy
+
+                return wrap_fx_proxy(tx=tx, proxy=proxy, example_value=example_value)
+
+            from .builder import SourcelessBuilder
+
+            return SourcelessBuilder()(tx, example_value)
         if not self.source:
             raise NotImplementedError()
 
@@ -830,6 +805,26 @@
                 return tensor
 
             from .builder import wrap_fx_proxy
+            # TODO: figure out if this is necessary
+            if name =='to_local':
+                # to_local is used by DTensor.
+                # it takes in a Placement argument that is not proxyable in the dynamo graph,
+                # so we hide it here (they are assumed constant and we guard on them)
+                args_as_value = [x.as_python_constant() for x in args]
+                kwargs_as_value = {k: v.as_python_constant() for k, v in kwargs.items()}
+
+                def fn_with_prim_types(x):
+                    return getattr(x, name)(*args_as_value, **kwargs_as_value)
+
+                fn_with_prim_types.__name__ = "prim_to_local"
+                return wrap_fx_proxy(
+                    tx=tx,
+                    proxy=tx.output.create_proxy(
+                        "call_function",
+                        fn_with_prim_types,
+                        *proxy_args_kwargs([self], {}),
+                    ),
+                )
 
             return wrap_fx_proxy(
                 tx,

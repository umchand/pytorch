# mypy: ignore-errors

from .base import VariableTracker
from .builtin import BuiltinVariable
from .constant import ConstantVariable, EnumVariable
from .ctx_manager import (
    ContextWrappingVariable,
    DeterministicAlgorithmsVariable,
    DisabledSavedTensorsHooksVariable,
    DualLevelContextManager,
    GradIncrementNestingCtxManagerVariable,
    GradInplaceRequiresGradCtxManagerVariable,
    GradModeVariable,
    InferenceModeVariable,
    JvpIncrementNestingCtxManagerVariable,
    SetFwdGradEnabledContextManager,
    StreamContextVariable,
    StreamVariable,
    VmapIncrementNestingCtxManagerVariable,
    WithExitFunctionVariable,
)
from .dicts import (
    ConstDictVariable,
    CustomizedDictVariable,
    DataClassVariable,
    DefaultDictVariable,
    SetVariable,
)
<<<<<<< HEAD
from .distributed import BackwardHookVariable, DistributedVariable
=======
from .distributed import BackwardHookVariable, DistributedVariable, PlacementVariable
>>>>>>> b279034e
from .functions import (
    FunctoolsPartialVariable,
    NestedUserFunctionVariable,
    SkipFunctionVariable,
    UserFunctionVariable,
    UserMethodVariable,
)
from .higher_order_ops import (
    FunctorchHigherOrderVariable,
    TorchHigherOrderOperatorVariable,
)
from .iter import (
    CountIteratorVariable,
    CycleIteratorVariable,
    IteratorVariable,
    ItertoolsVariable,
    RepeatIteratorVariable,
)
from .lazy import LazyVariableTracker
from .lists import (
    BaseListVariable,
    ListIteratorVariable,
    ListVariable,
    NamedTupleVariable,
    RangeVariable,
    RestrictedListSubclassVariable,
    SliceVariable,
    TupleIteratorVariable,
    TupleVariable,
)
from .misc import (
    AutogradFunctionContextVariable,
    AutogradFunctionVariable,
    ClosureVariable,
    DeletedVariable,
    GetAttrVariable,
    InspectSignatureVariable,
    LambdaVariable,
    MethodWrapperVariable,
    NewCellVariable,
    NewGlobalVariable,
    NumpyVariable,
    PythonModuleVariable,
    StopIterationVariable,
    StringFormatVariable,
    SuperVariable,
    TypingVariable,
    UnknownVariable,
)
from .nn_module import NNModuleVariable, UnspecializedNNModuleVariable

from .optimizer import OptimizerVariable
from .sdpa import SDPAParamsVariable
from .tensor import (
    FakeItemVariable,
    NumpyNdarrayVariable,
    SymNodeVariable,
    TensorVariable,
    UnspecializedPythonVariable,
    UntypedStorageVariable,
)
from .torch import TorchCtxManagerClassVariable, TorchInGraphFunctionVariable
from .user_defined import (
    RemovableHandleVariable,
    UserDefinedClassVariable,
    UserDefinedObjectVariable,
)

__all__ = [
    "AutogradFunctionContextVariable",
    "AutogradFunctionVariable",
    "BackwardHookVariable",
    "BaseListVariable",
    "BuiltinVariable",
    "ClosureVariable",
    "ConstantVariable",
    "ConstDictVariable",
    "ContextWrappingVariable",
    "CountIteratorVariable",
    "CustomizedDictVariable",
    "CycleIteratorVariable",
    "DataClassVariable",
    "DefaultDictVariable",
    "DeletedVariable",
    "DeterministicAlgorithmsVariable",
    "EnumVariable",
    "FakeItemVariable",
    "GetAttrVariable",
    "GradModeVariable",
    "InspectSignatureVariable",
    "IteratorVariable",
    "ItertoolsVariable",
    "LambdaVariable",
    "LazyVariableTracker",
    "ListIteratorVariable",
    "ListVariable",
    "NamedTupleVariable",
    "NestedUserFunctionVariable",
    "NewCellVariable",
    "NewGlobalVariable",
    "NNModuleVariable",
    "NumpyNdarrayVariable",
    "NumpyVariable",
    "OptimizerVariable",
<<<<<<< HEAD
=======
    "PlacementVariable",
>>>>>>> b279034e
    "PythonModuleVariable",
    "RangeVariable",
    "RemovableHandleVariable",
    "RepeatIteratorVariable",
    "RestrictedListSubclassVariable",
    "SDPAParamsVariable",
    "SkipFunctionVariable",
    "SliceVariable",
    "StopIterationVariable",
    "StringFormatVariable",
    "SuperVariable",
    "TensorVariable",
    "TorchCtxManagerClassVariable",
    "TorchInGraphFunctionVariable",
    "TupleVariable",
    "UnknownVariable",
    "UnspecializedNNModuleVariable",
    "UnspecializedPythonVariable",
    "UntypedStorageVariable",
    "UserDefinedClassVariable",
    "UserDefinedObjectVariable",
    "UserFunctionVariable",
    "UserMethodVariable",
    "VariableTracker",
    "WithExitFunctionVariable",
]<|MERGE_RESOLUTION|>--- conflicted
+++ resolved
@@ -26,11 +26,7 @@
     DefaultDictVariable,
     SetVariable,
 )
-<<<<<<< HEAD
-from .distributed import BackwardHookVariable, DistributedVariable
-=======
 from .distributed import BackwardHookVariable, DistributedVariable, PlacementVariable
->>>>>>> b279034e
 from .functions import (
     FunctoolsPartialVariable,
     NestedUserFunctionVariable,
@@ -135,10 +131,7 @@
     "NumpyNdarrayVariable",
     "NumpyVariable",
     "OptimizerVariable",
-<<<<<<< HEAD
-=======
     "PlacementVariable",
->>>>>>> b279034e
     "PythonModuleVariable",
     "RangeVariable",
     "RemovableHandleVariable",

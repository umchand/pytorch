--- conflicted
+++ resolved
@@ -1174,22 +1174,7 @@
     _assume_static_by_default = assume_static_by_default
 
     def inner(*args, **kwargs):
-<<<<<<< HEAD
-        nonlocal constraints
-        if constraints is not None:
-            if _log_export_usage:
-                warnings.warn(
-                    "Using `constraints` to specify dynamic shapes for export is DEPRECATED "
-                    "and will not be supported in the future. "
-                    "Please use `dynamic_shapes` instead (see docs on `torch.export.export`).",
-                    DeprecationWarning,
-                    stacklevel=2,
-                )
-        else:
-            constraints = _process_dynamic_shapes(_f, args, kwargs, dynamic_shapes)
-=======
         constraints = _process_dynamic_shapes(_f, args, kwargs, dynamic_shapes)
->>>>>>> 5b900745
         f = _f
         assume_static_by_default = _assume_static_by_default
         check_if_dynamo_supported()

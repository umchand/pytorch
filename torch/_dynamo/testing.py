import contextlib
import dis
import functools
import logging
import os.path
import random
import re
import sys
import types
import unittest
from typing import List, Optional, Sequence, Union
from unittest.mock import patch

np: Optional[types.ModuleType] = None
try:
    import numpy as np
except ModuleNotFoundError:
    np = None

import torch
from torch import fx
from torch._dynamo.output_graph import OutputGraph

from . import config, eval_frame, optimize_assert, reset
from .bytecode_transformation import (
    create_instruction,
    debug_checks,
    is_generator,
    transform_code_object,
)
from .guards import CheckFunctionManager, GuardedCode
from .utils import same

unsupported = eval_frame.unsupported
three = 3

log = logging.getLogger(__name__)


def clone_me(x):
    if x is None:
        return None
    return x.detach().clone().requires_grad_(x.requires_grad)


<<<<<<< HEAD
def named_parameters_for_optimized_module(mod):
    assert isinstance(mod, eval_frame.OptimizedModule)
    return mod._orig_mod.named_parameters


def named_buffers_for_optimized_module(mod):
    assert isinstance(mod, eval_frame.OptimizedModule)
    return mod._orig_mod.named_buffers


=======
>>>>>>> 22ba180e
def remove_optimized_module_prefix(name) -> str:
    return re.sub(r"^_orig_mod[.]", "", name)


def collect_results(model, prediction, loss, example_inputs):
    results = []
    results.append(prediction)
    results.append(loss)
    # if isinstance(loss, torch.Tensor) and loss.item() > 1:
    #     log.warning(
    #         f"High loss value alert - {loss:.2f}. Can result in unstable gradients."
    #     )

    grads = dict()
    params = dict()
    for name, param in model.named_parameters():
        if isinstance(model, eval_frame.OptimizedModule):
            name = remove_optimized_module_prefix(name)
        param_copy = param
        grad = param.grad
        # Treat None and zero grad as same
        if param.grad is None:
            grad = torch.zeros_like(param)
        grads[name + ".grad"] = grad
        params[name] = param_copy
    results.append(grads)
    results.append(params)
    buffers = dict()
    for name, buffer in model.named_buffers():
        if isinstance(model, eval_frame.OptimizedModule):
            name = remove_optimized_module_prefix(name)
        buffers[name] = buffer
    results.append(buffers)
    for example in example_inputs:
        if isinstance(example, (tuple, list)):
            for inp in example:
                if isinstance(inp, torch.Tensor):
                    results.append(inp.grad)
        else:
            if isinstance(example, torch.Tensor):
                results.append(example.grad)
    return results


def requires_bwd_pass(out):
    if isinstance(out, torch.Tensor):
        return out.requires_grad
    elif isinstance(out, (list, tuple)):
        return any(requires_bwd_pass(x) for x in out)
    elif out is None:
        return False
    elif isinstance(out, int):
        return False
    raise NotImplementedError("Don't know how to reduce", type(out))


def reduce_to_scalar_loss(out):
    """Reduce the output of a model to get scalar loss"""
    if isinstance(out, torch.Tensor):
        # Mean does not work on integer tensors
        return out.sum() / out.numel()
    elif isinstance(out, (list, tuple)):
        return sum([reduce_to_scalar_loss(x) for x in out]) / len(out)
    elif type(out).__name__ in (
        "MaskedLMOutput",
        "Seq2SeqLMOutput",
        "CausalLMOutputWithCrossAttentions",
    ):
        return reduce_to_scalar_loss(out.logits)
    elif type(out).__name__ == "SquashedNormal":
        return out.mean.sum()
    elif isinstance(out, dict):
        return sum([reduce_to_scalar_loss(value) for value in out.values()]) / len(
            out.keys()
        )
    raise NotImplementedError("Don't know how to reduce", type(out))


def debug_dir() -> str:
    path = os.path.join(os.path.dirname(__file__), "../debug")
    if not os.path.exists(path):
        os.mkdir(path)
    return path


def debug_dump(name, code: types.CodeType, extra="") -> None:
    with open(os.path.join(debug_dir(), name), "w") as fd:
        fd.write(
            f"{dis.Bytecode(code).info()}\n\n{dis.Bytecode(code).dis()}\n\n{extra}\n"
        )


def debug_insert_nops(
    frame, cache_size, hooks, _, *, skip: int = 0
) -> Optional[GuardedCode]:
    """used to debug jump updates"""

    def insert_nops(instructions, code_options):
        instructions.insert(0, create_instruction("NOP"))
        instructions.insert(0, create_instruction("NOP"))

    if is_generator(frame.f_code):
        return None

    debug_checks(frame.f_code)
    code = transform_code_object(frame.f_code, insert_nops)
    graph = OutputGraph(
        code_options={},
        compiler_fn=None,
        root_tx=None,
        export=False,
        export_constraints=None,
        frame_state={"_id": 0},
        # TODO: shouldn't this be f_locals/f_globals from frame?
        local_scope=locals(),
        global_scope=globals(),
        f_code=frame.f_code,
    )

    return GuardedCode(code, CheckFunctionManager(graph).check_fn)


class CompileCounter:
    def __init__(self):
        self.frame_count = 0
        self.op_count = 0

    def __call__(self, gm: torch.fx.GraphModule, example_inputs: List[torch.Tensor]):
        self.frame_count += 1
        for node in gm.graph.nodes:
            if "call" in node.op:
                self.op_count += 1
        return gm.forward

    def clear(self):
        self.frame_count = 0
        self.op_count = 0


class CompileCounterWithBackend:
    def __init__(self, backend):
        self.frame_count = 0
        self.op_count = 0
        self.backend = backend
        self.graphs = []

    def __call__(self, gm: torch.fx.GraphModule, example_inputs: List[torch.Tensor]):
        from .backends.registry import lookup_backend

        self.frame_count += 1
        for node in gm.graph.nodes:
            if "call" in node.op:
                self.op_count += 1
        self.graphs.append(gm)
        return lookup_backend(self.backend)(gm, example_inputs)


# Equivalent to backend="eager", but also records graphs that
# we can assert on
class EagerAndRecordGraphs:
    def __init__(self):
        self.graphs = []

    def __call__(self, gm: torch.fx.GraphModule, example_inputs: List[torch.Tensor]):
        self.graphs.append(gm)
        return gm


def strip_comment(code) -> str:
    code = str(code)
    return re.sub(r"(?m)^ *#.*\n?", "", code)


def remove_trailing_space(code) -> str:
    return "\n".join([line.rstrip() for line in code.split("\n")])


def normalize_gm(gm_str) -> str:
    # strip comments as comments have path to files which may differ from
    # system to system.
    return remove_trailing_space(strip_comment(gm_str))


def standard_test(
    self,
    fn,
    nargs,
    expected_ops=None,
    expected_ops_dynamic=None,
    expected_frame_count=1,
):
    if not config.assume_static_by_default and expected_ops_dynamic is not None:
        expected_ops = expected_ops_dynamic

    actual = CompileCounter()

    args1 = [torch.randn(10, 10) for _ in range(nargs)]
    args2 = [torch.randn(10, 10) for _ in range(nargs)]
    correct1 = fn(*args1)
    correct2 = fn(*args2)
    reset()
    opt_fn = optimize_assert(actual)(fn)
    val1a = opt_fn(*args1)
    val2a = opt_fn(*args2)
    val1b = opt_fn(*args1)
    val2b = opt_fn(*args2)
    reset()
    self.assertTrue(same(val1a, correct1))
    self.assertTrue(same(val1b, correct1))
    self.assertTrue(same(val2a, correct2))
    self.assertTrue(same(val2b, correct2))
    self.assertEqual(actual.frame_count, expected_frame_count)
    if expected_ops is not None:
        self.assertEqual(actual.op_count, expected_ops)


def dummy_fx_compile(gm: fx.GraphModule, example_inputs):
    return gm.forward


def format_speedup(speedup, pvalue, is_correct=True, pvalue_threshold=0.1):
    if not is_correct:
        return "ERROR"
    if pvalue > pvalue_threshold:
        return f"{speedup:.3f}x SAME"
    return f"{speedup:.3f}x p={pvalue:.2f}"


def rand_strided(
    size: Sequence[int],
    stride: Sequence[int],
    dtype: torch.dtype = torch.float32,
    device: Union[str, torch.device] = "cpu",
    extra_size: int = 0,
):
    needed_size = (
        sum((shape - 1) * stride for shape, stride in zip(size, stride))
        + 1
        + extra_size
    )
    if dtype.is_floating_point:
        buffer = torch.randn(needed_size, dtype=dtype, device=device)
    else:
        buffer = torch.zeros(size=[needed_size], dtype=dtype, device=device)
    return torch.as_strided(buffer, size, stride)


def _make_fn_with_patches(fn, *patches):
    @functools.wraps(fn)
    def _fn(*args, **kwargs):
        with contextlib.ExitStack() as stack:
            for module, attr, val in patches:
                stack.enter_context(patch.object(module, attr, val))

            return fn(*args, **kwargs)

    return _fn


def make_test_cls_with_patches(cls, cls_prefix, fn_suffix, *patches, xfail_prop=None):
    DummyTestClass = type(f"{cls_prefix}{cls.__name__}", cls.__bases__, {})
    DummyTestClass.__qualname__ = DummyTestClass.__name__

    for name in dir(cls):
        if name.startswith("test_"):
            fn = getattr(cls, name)
            if not callable(fn):
                setattr(DummyTestClass, name, getattr(cls, name))
                continue
            new_name = f"{name}{fn_suffix}"
            new_fn = _make_fn_with_patches(fn, *patches)
            new_fn.__name__ = new_name
            if xfail_prop is not None and hasattr(fn, xfail_prop):
                new_fn = unittest.expectedFailure(new_fn)
            setattr(DummyTestClass, new_name, new_fn)
        # NB: Doesn't handle slots correctly, but whatever
        elif not hasattr(DummyTestClass, name):
            setattr(DummyTestClass, name, getattr(cls, name))

    return DummyTestClass


# test Python 3.11+ specific features
def skipIfNotPy311(fn):
    if sys.version_info >= (3, 11):
        return fn
    return unittest.skip(fn)


def xfailIfPy311(fn):
    if sys.version_info >= (3, 11):
        return unittest.expectedFailure(fn)
    return fn


# Controls tests generated in test/inductor/test_torchinductor_dynamic_shapes.py
# and test/dynamo/test_dynamic_shapes.py
def expectedFailureDynamic(fn):
    fn._expected_failure_dynamic = True
    return fn


# Controls tests generated in test/inductor/test_torchinductor_codegen_dynamic_shapes.py
def expectedFailureCodegenDynamic(fn):
    fn._expected_failure_codegen_dynamic = True
    return fn


# Controls test generated in test/inductor/test_cpp_wrapper.py
def expectedFailureDynamicWrapper(fn):
    fn._expected_failure_dynamic_wrapper = True
    return fn


def reset_rng_state(use_xla=False):
    torch.manual_seed(1337)
    random.seed(1337)
    if np:
        np.random.seed(1337)
    if use_xla:
        import torch_xla.core.xla_model as xm

        xm.set_rng_state(1337, str(xm.xla_device()))<|MERGE_RESOLUTION|>--- conflicted
+++ resolved
@@ -43,19 +43,6 @@
     return x.detach().clone().requires_grad_(x.requires_grad)
 
 
-<<<<<<< HEAD
-def named_parameters_for_optimized_module(mod):
-    assert isinstance(mod, eval_frame.OptimizedModule)
-    return mod._orig_mod.named_parameters
-
-
-def named_buffers_for_optimized_module(mod):
-    assert isinstance(mod, eval_frame.OptimizedModule)
-    return mod._orig_mod.named_buffers
-
-
-=======
->>>>>>> 22ba180e
 def remove_optimized_module_prefix(name) -> str:
     return re.sub(r"^_orig_mod[.]", "", name)
 

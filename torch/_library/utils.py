--- conflicted
+++ resolved
@@ -240,9 +240,6 @@
             overload_types.append(type(a))
     # TODO: check that I got these args correct (in C++, we pass in "0000"??)
 
-<<<<<<< HEAD
-    return curr_mode.__torch_dispatch__(op_overload, overload_types, args, kwargs)
-=======
     return curr_mode.__torch_dispatch__(op_overload, overload_types, args, kwargs)
 
 
@@ -257,5 +254,4 @@
         if not a.kwarg_only:
             continue
         return True
-    return False
->>>>>>> 91d565da
+    return False
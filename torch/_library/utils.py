--- conflicted
+++ resolved
@@ -192,7 +192,15 @@
     return True
 
 
-<<<<<<< HEAD
+def requires_set_python_module() -> bool:
+    """If an op was defined in C++ and extended from Python using the
+    torch.library APIs, returns if we require that there have been a
+    m.set_python_module("mylib.ops") call from C++ that associates
+    the C++ op with a python module.
+    """
+    return getattr(_utils_internal, "REQUIRES_SET_PYTHON_MODULE", True)
+
+
 def handle_dispatch_mode(curr_mode, op_overload, *args, **kwargs):
     assert isinstance(curr_mode, torch.utils._python_dispatch.TorchDispatchMode)
     overload_types = []
@@ -208,13 +216,4 @@
             overload_types.append(type(a))
     # TODO: check that I got these args correct (in C++, we pass in "0000"??)
 
-    return curr_mode.__torch_dispatch__(op_overload, overload_types, args, kwargs)
-=======
-def requires_set_python_module() -> bool:
-    """If an op was defined in C++ and extended from Python using the
-    torch.library APIs, returns if we require that there have been a
-    m.set_python_module("mylib.ops") call from C++ that associates
-    the C++ op with a python module.
-    """
-    return getattr(_utils_internal, "REQUIRES_SET_PYTHON_MODULE", True)
->>>>>>> a0466061
+    return curr_mode.__torch_dispatch__(op_overload, overload_types, args, kwargs)
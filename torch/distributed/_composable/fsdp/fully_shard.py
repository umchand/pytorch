from typing import Any, cast, Optional, Union

import typing_extensions

import torch
import torch.nn as nn
from torch.distributed._composable import contract
<<<<<<< HEAD
from torch.distributed._tensor import DeviceMesh
from ._fsdp_api import MixedPrecisionPolicy, OffloadPolicy
=======
from torch.distributed._tensor import DeviceMesh, DTensor

from ._fsdp_api import MixedPrecisionPolicy
>>>>>>> b039ca44
from ._fsdp_common import FSDPMeshInfo, HSDPMeshInfo
from ._fsdp_init import (
    _get_device_from_mesh,
    _get_managed_modules,
    _get_managed_states,
    _get_post_forward_mesh_info,
    _init_default_fully_shard_mesh,
    _move_states_to_device,
)
from ._fsdp_param_group import FSDPParamGroup
from ._fsdp_state import _get_module_fsdp_state, FSDPState


# The decorator adds a state object to `module` that can be accessed via
# `fully_shard.state(module)`. The state object and module are 1:1.
@contract(state_cls=FSDPState)
def fully_shard(
    module: nn.Module,
    *,
    mesh: Optional[DeviceMesh] = None,
    reshard_after_forward: Union[bool, int] = True,
    mp_policy: MixedPrecisionPolicy = MixedPrecisionPolicy(),
    offload_policy: OffloadPolicy = OffloadPolicy(),
):
    """
    Shard module parameters across data parallel workers.

    This function applies fully sharded data parallelism (FSDP) or a variant to
    ``module``, a technique for memory savings at the cost of communication.
    Parameters are sharded across ``mesh``, and in turn, so are their gradients
    and optimizer states.

    The sharded parameters are all-gathered to construct the unsharded
    parameters for forward or backward computation. The unsharded parameters
    are freed after computation to save memory. The gradients are reduced
    across the mesh and divided by the mesh size for data parallelism. The
    optimizer step runs on the sharded parameters.

    Each call to ``fully_shard`` constructs one communication group that
    includes the parameters in ``module.parameters()`` except those already
    assigned to a group from a nested call. Each group's parameters and its
    gradients are communicated together in one collective, respectively.
    Constructing multiple groups across the model (e.g. "layer by layer")
    allows for peak memory savings and communication/computation overlap.

    Implementation-wise, the sharded parameters are represented as
    :class:`DTensor` s, sharded on dim-0, and the unsharded parameters are
    represented as :class:`Tensor` s. A module forward pre-hook all-gathers the
    parameters, and a module forward hook frees them. Similar backward hooks
    gather parameters and later free parameters/reduce gradients.

    Args:
        mesh (Optional[DeviceMesh]): This data parallel mesh defines the
            sharding and device. If 1D, then parameters are fully sharded
            across the 1D mesh (FSDP). If 2D, then parameters are sharded
            across the 0th dim and replicated across the 1st dim (HSDP). The
            mesh's device type gives the device type used for communication;
            if a CUDA or CUDA-like device type, then we use the current device.
        reshard_after_forward (Union[bool, int]): This controls the parameter
            behavior after forward and can trade off memory and communication:
            - If ``True``, then this reshards parameters after forward and
            all-gathers in backward.
            - If ``False``, then this keeps the unsharded parameters in memory
            after forward and avoids the all-gather in backward.
            - If an ``int``, then this represents the world size to reshard to
            after forward. It should be a non-trivial divisor of the ``mesh``
            shard dim size (i.e. excluding 1 and the dim size itself). A choice
            may be the intra-node size (e.g. ``torch.cuda.device_count()``).
            This allows the all-gather in backward to be over a smaller world
            size at the cost of higher memory usage than setting to ``True``.
            - The root FSDP state has its value specially set to ``False`` as a
            heuristic since its parameters would typically be immediately
            all-gathered for backward.
            - After forward, the parameters registered to the module depend on
            to this: The registered parameters are the sharded parameters if
            ``True``; unsharded parameters if ``False``; and the paramters
            resharded to the smaller mesh otherwise. To modify the parameters
            between forward and backward, the registered parameters must be the
            sharded parameters. For ``False`` or an ``int``, this can be done
            by manually resharding via :meth:`reshard`.
        mp_policy (MixedPrecisionPolicy): This controls the mixed precision
            policy, which offers parameter/reduction mixed precision for this
            module. See :class:`MixedPrecisionPolicy` for details.
        offload_policy (OffloadPolicy): This controls the offloading policy,
            which offers parameter/gradient/optimizer state offloading. See
            :class:`OffloadPolicy` for details.
    """
    if isinstance(module, (nn.ModuleList, nn.ModuleDict)):
        raise ValueError(
            f"fully_shard does not support containers that do not implement forward: {module}"
        )
    if (offload_type := offload_policy.offload_type) not in (None, "cpu"):
        raise ValueError(f"Offloading only supports 'cpu', not {offload_type}")
    mesh = mesh or _init_default_fully_shard_mesh()
    if mesh.ndim not in (1, 2):
        raise ValueError(f"fully_shard expects a 1D or 2D DeviceMesh but got {mesh}")
    elif mesh.ndim == 1:
        mesh_info = FSDPMeshInfo(mesh, shard_mesh_dim=0)
    else:
        mesh_info = HSDPMeshInfo(mesh, shard_mesh_dim=1, replicate_mesh_dim=0)
    device = _get_device_from_mesh(mesh)
    post_forward_mesh_info = _get_post_forward_mesh_info(
        reshard_after_forward, mesh_info
    )

    state = fully_shard.state(module)
    state.init(module, device, mp_policy)

    managed_modules = _get_managed_modules(module)
    params, buffers = _get_managed_states(managed_modules)
    _move_states_to_device(params, buffers, device, mesh_info)
    if params:
        state._fsdp_param_group = FSDPParamGroup(
            params,
            module,
            mesh_info,
            post_forward_mesh_info,
            device,
            mp_policy,
            offload_policy,
        )

    # for dynamo
    for module in managed_modules:
        module._is_fsdp_managed_module = True  # type: ignore[assignment]
        module._fsdp_use_orig_params = True  # type: ignore[assignment]

    # Place FSDP leftmost for highest priority in the method resolution order
    cls = module.__class__
    dct = {"__deepcopy__": unimplemented_deepcopy}
    new_cls = type(f"FSDP{cls.__name__}", (FSDP, cls), dct)
    module.__class__ = new_cls
    return module


def unimplemented_deepcopy(*args: Any, **kwargs: Any) -> typing_extensions.Never:
    raise AssertionError(
        "FSDP does not support deepcopy. Please use state dict for serialization."
    )


class FSDP:
    def __new__(cls, *args, **kwargs):
        """
        Override ``__new__`` to remove the FSDP class and directly construct
        the original class for cases like indexing into a container module.
        """
        # Use index 2 since 0 is the dynamically constructed `FSDP<...>` class
        # and index 1 is the `FSDP` class itself
        orig_cls = cls.__mro__[2]
        self = orig_cls.__new__(orig_cls, *args, **kwargs)
        self.__init__(*args, **kwargs)
        return self

    def reshard(self) -> None:
        """
        Reshards the module's parameters, registering the sharded parameters
        to the module and freeing the unsharded parameters if needed. This
        method is *not* recursive.
        """
        state = self._get_fsdp_state()
        if fsdp_param_group := state._fsdp_param_group:
            fsdp_param_group.reshard()

    def set_is_last_backward(self, is_last_backward: bool) -> None:
        """
        Sets whether the next backward is the last one, meaning that FSDP
        should wait for gradient reduction to finish and clear internal data
        structures used for explicit prefetching.
        """
        state = self._get_fsdp_state()
        state._state_ctx.is_last_backward = is_last_backward

    def set_requires_gradient_sync(
        self, requires_gradient_sync: bool, recurse: bool = True
    ) -> None:
        """
        Sets if the module should sync gradients. This can be used to implement
        gradient accumulation without communication. For HSDP, this controls
        both reduce-scatter and all-reduce together.

        Args:
            requires_gradient_sync (bool): Whether to reduce gradients for the
                module's parameters.
            recurse (bool): Whether to set for all submodules or just the
                passed-in module.
        """
        for module in cast(nn.Module, self).modules():
            if isinstance(module, FSDP):
                state = module._get_fsdp_state()
                if fsdp_param_group := state._fsdp_param_group:
                    fsdp_param_group.reduce_scatter_grads = requires_gradient_sync
                    fsdp_param_group.all_reduce_grads = requires_gradient_sync

    def set_requires_all_reduce(self, requires_all_reduce: bool, recurse: bool = True):
        """
        Sets if the module should all-reduce gradients. This can be used to
        implement gradient accumulation with only reduce-scatter but not
        all-reduce for HSDP.
        """
        for module in cast(nn.Module, self).modules():
            if isinstance(module, FSDP):
                state = module._get_fsdp_state()
                if fsdp_param_group := state._fsdp_param_group:
                    fsdp_param_group.all_reduce_grads = requires_all_reduce

    def _get_fsdp_state(self) -> FSDPState:
        if (state := _get_module_fsdp_state(cast(nn.Module, self))) is None:
            raise AssertionError(f"No FSDP state found on {self}")
        return state

    def _apply(self, *args: Any, **kwargs: Any) -> Any:
        # Reshard to ensure that sharded parameters are registered
        self.reshard()
        ret = super()._apply(*args, **kwargs)  # type: ignore[misc]
        state = self._get_fsdp_state()
        if not (fsdp_param_group := state._fsdp_param_group):
            return ret
        # TODO: Remove this padding logic once DTensor pads the local tensor:
        # https://github.com/pytorch/pytorch/issues/113045
        with torch.no_grad():
            for fsdp_param in fsdp_param_group.fsdp_params:
                module_info = fsdp_param._module_info
                new_param = getattr(module_info.module, module_info.param_name)
                if new_param is not fsdp_param.sharded_param:
                    if torch.__future__.get_swap_module_params_on_conversion():
                        raise AssertionError(
                            "Expects swap_tensors to preserve object but got "
                            f"{new_param} instead of {fsdp_param.sharded_param}"
                        )
                    else:
                        raise AssertionError(
                            "Please set torch.__future__.set_swap_module_params_on_conversion(True) "
                            "to use _apply methods with FSDP"
                        )
                new_local_tensor = new_param._local_tensor
                padded_sharded_size = fsdp_param.padded_sharded_param_size
                if new_param._local_tensor.size() != padded_sharded_size:
                    new_local_tensor.resize_(padded_sharded_size)
                fsdp_param._sharded_param_data = new_local_tensor.view(-1)
                cast(
                    DTensor, fsdp_param.sharded_param
                )._local_tensor = new_local_tensor[: fsdp_param.sharded_size[0]]
        return ret<|MERGE_RESOLUTION|>--- conflicted
+++ resolved
@@ -5,14 +5,9 @@
 import torch
 import torch.nn as nn
 from torch.distributed._composable import contract
-<<<<<<< HEAD
-from torch.distributed._tensor import DeviceMesh
+from torch.distributed._tensor import DeviceMesh, DTensor
+
 from ._fsdp_api import MixedPrecisionPolicy, OffloadPolicy
-=======
-from torch.distributed._tensor import DeviceMesh, DTensor
-
-from ._fsdp_api import MixedPrecisionPolicy
->>>>>>> b039ca44
 from ._fsdp_common import FSDPMeshInfo, HSDPMeshInfo
 from ._fsdp_init import (
     _get_device_from_mesh,
@@ -250,8 +245,10 @@
                         )
                 new_local_tensor = new_param._local_tensor
                 padded_sharded_size = fsdp_param.padded_sharded_param_size
-                if new_param._local_tensor.size() != padded_sharded_size:
+                if new_local_tensor.size() != padded_sharded_size:
                     new_local_tensor.resize_(padded_sharded_size)
+                if fsdp_param.offload_to_cpu and not new_local_tensor.is_pinned():
+                    new_local_tensor = new_local_tensor.cpu().pin_memory()
                 fsdp_param._sharded_param_data = new_local_tensor.view(-1)
                 cast(
                     DTensor, fsdp_param.sharded_param

#!/usr/bin/env python3

# Copyright (c) Facebook, Inc. and its affiliates.
# All rights reserved.
#
# This source code is licensed under the BSD-style license found in the
# LICENSE file in the root directory of this source tree.

import abc
import logging
import os
import re
import shutil
import signal
import subprocess
import sys
import tempfile
import time
from contextlib import nullcontext
from dataclasses import dataclass, field
from enum import IntFlag
from multiprocessing import synchronize
from types import FrameType
from typing import Any, Callable, Dict, Optional, Set, Tuple, Union
from abc import ABC, abstractmethod

import torch.multiprocessing as mp
from torch.distributed.elastic.multiprocessing.errors import ProcessFailure, record
from torch.distributed.elastic.multiprocessing.redirects import (
    redirect_stderr,
    redirect_stdout,
)

from torch.distributed.elastic.multiprocessing.subprocess_handler import SubprocessHandler, get_subprocess_handler
from torch.distributed.elastic.multiprocessing.tail_log import TailLog

IS_WINDOWS = sys.platform == "win32"
IS_MACOS = sys.platform == "darwin"


log = logging.getLogger(__name__)

__all__ = [
    "DefaultLogsSpecs",
    "SignalException",
    "Std",
    "to_map",
    "RunProcsResult",
    "PContext",
    "get_std_cm",
    "MultiprocessContext",
<<<<<<< HEAD
    "SubprocessHandler",
=======
>>>>>>> 5b900745
    "SubprocessContext",
]

class SignalException(Exception):
    """
    Exception is raised inside the torchelastic agent process by the termination handler
    if the death signal got received by the process.
    """

    def __init__(self, msg: str, sigval: signal.Signals) -> None:
        super().__init__(msg)
        self.sigval = sigval


def _terminate_process_handler(signum: int, frame: Optional[FrameType]) -> None:
    """Termination handler that raises exceptions on the main process.

    When the process receives death signal(SIGTERM, SIGINT), this termination handler will
    be invoked. It raises the ``SignalException`` exception that should be processed by the
    user code. Python does not terminate process after the termination handler is finished,
    so the exception should not be silently ignored, otherwise the process will never
    be terminated.
    """
    sigval = signal.Signals(signum)
    raise SignalException(f"Process {os.getpid()} got signal: {sigval}", sigval=sigval)


def _get_kill_signal() -> signal.Signals:
    """Get the kill signal. SIGKILL for unix, CTRL_C_EVENT for windows."""
    if IS_WINDOWS:
        return signal.CTRL_C_EVENT  # type: ignore[attr-defined] # noqa: F821
    else:
        return signal.SIGKILL


def _get_default_signal() -> signal.Signals:
    """Get the default termination signal. SIGTERM for unix, CTRL_C_EVENT for windows."""
    if IS_WINDOWS:
        return signal.CTRL_C_EVENT  # type: ignore[attr-defined] # noqa: F821
    else:
        return signal.SIGTERM


def _validate_full_rank(d: Dict[int, Any], nprocs: int, what: str):
    actual_keys = set(d.keys())
    expected_keys = set(range(nprocs))

    if actual_keys != expected_keys:
        raise RuntimeError(
            f"{what}, local rank mapping mismatch,"
            f" expected: {expected_keys}, actual: {actual_keys}"
        )


_MAPPING_REGEX = r"^(\d:[0123],)*(\d:[0123])$"
_VALUE_REGEX = r"^[0123]$"


class Std(IntFlag):
    NONE = 0
    OUT = 1
    ERR = 2
    ALL = OUT | ERR

    @classmethod
    def from_str(cls, vm: str) -> Union["Std", Dict[int, "Std"]]:
        """
        Example:
        ::

         from_str("0") -> Std.NONE
         from_str("1") -> Std.OUT
         from_str("0:3,1:0,2:1,3:2") -> {0: Std.ALL, 1: Std.NONE, 2: Std.OUT, 3: Std.ERR}

        Any other input raises an exception
        """

        def to_std(v: str) -> Std:  # type: ignore[return]
            s = Std(int(v))
            if s in Std:
                return s
            # return None -> should NEVER reach here since we regex check input

        if re.match(_VALUE_REGEX, vm):  # vm is a number (e.g. 0)
            return to_std(vm)
        elif re.match(_MAPPING_REGEX, vm):  # vm is a mapping (e.g. 0:1,1:2)
            d: Dict[int, Std] = {}
            for m in vm.split(","):
                i, v = m.split(":")
                d[int(i)] = to_std(v)
            return d
        else:
            raise ValueError(
                f"{vm} does not match: <{_VALUE_REGEX}> or <{_MAPPING_REGEX}>"
            )


def to_map(
    val_or_map: Union[Std, Dict[int, Std]], local_world_size: int
) -> Dict[int, Std]:
    """
    Certain APIs take redirect settings either as a single value (e.g. apply to all
    local ranks) or as an explicit user-provided mapping. This method is a convenience
    method that converts a value or mapping into a mapping.

    Example:
    ::

     to_map(Std.OUT, local_world_size=2) # returns: {0: Std.OUT, 1: Std.OUT}
     to_map({1: Std.OUT}, local_world_size=2) # returns: {0: Std.NONE, 1: Std.OUT}
     to_map({0: Std.OUT, 1: Std.OUT}, local_world_size=2) # returns: {0: Std.OUT, 1: Std.OUT}
    """
    if isinstance(val_or_map, Std):
        return dict.fromkeys(range(local_world_size), val_or_map)
    else:
        map = {}
        for i in range(local_world_size):
            map[i] = val_or_map.get(i, Std.NONE)
        return map


@dataclass
class LogsDest:
    """
    For each log type, holds mapping of local rank ids to file paths.
    """
    stdouts: Dict[int, str] = field(default_factory=dict)
    stderrs: Dict[int, str] = field(default_factory=dict)
    tee_stdouts: Dict[int, str] = field(default_factory=dict)
    tee_stderrs: Dict[int, str] = field(default_factory=dict)
    error_files: Dict[int, str] = field(default_factory=dict)


class LogsSpecs(ABC):
    """
    Defines logs processing and redirection for each worker process.

    Args:
        log_dir:
            Base directory where logs will be written.
        redirects:
            Streams to redirect to files. Pass a single ``Std``
            enum to redirect for all workers, or a mapping keyed
            by local_rank to selectively redirect.
        tee:
            Streams to duplicate to stdout/stderr.
            Pass a single ``Std`` enum to duplicate streams for all workers,
            or a mapping keyed by local_rank to selectively duplicate.
    """

    def __init__(
        self,
        log_dir: Optional[str] = None,
        redirects: Union[Std, Dict[int, Std]] = Std.NONE,
        tee: Union[Std, Dict[int, Std]] = Std.NONE,
        local_ranks_filter: Optional[Set[int]] = None,
    ) -> None:
        self._root_log_dir = log_dir
        self._redirects = redirects
        self._tee = tee
        self._local_ranks_filter = local_ranks_filter

    @abstractmethod
    def reify(self, envs: Dict[int, Dict[str, str]],) -> LogsDest:
        """
        Given the environment variables, builds destination of log files for each of the local ranks.

        Envs parameter contains env variables dict for each of the local ranks, where entries are defined in:
        :func:`~torchelastic.distributed.elastic.agent.server.local_elastic_agent.LocalElasticAgent._start_workers`.
        """
        pass

    @property
    @abstractmethod
    def root_log_dir(self) -> str:
        pass

class DefaultLogsSpecs(LogsSpecs):
    """
    Default LogsSpecs implementation:

    - `log_dir` will be created if it doesn't exist
    - Generates nested folders for each attempt and rank.
    """
    def __init__(
        self,
        log_dir: Optional[str] = None,
        redirects: Union[Std, Dict[int, Std]] = Std.NONE,
        tee: Union[Std, Dict[int, Std]] = Std.NONE,
        local_ranks_filter: Optional[Set[int]] = None,
    ) -> None:
        if log_dir != os.devnull:
            if not log_dir:
                log_dir = tempfile.mkdtemp(prefix="torchelastic_")
            elif not os.path.exists(log_dir):
                os.makedirs(log_dir)
            else:
                if os.path.isfile(log_dir):
                    raise NotADirectoryError(f"log_dir: {log_dir} is a file")
        super().__init__(log_dir, redirects, tee, local_ranks_filter)
        # initialized only once
        self._run_log_dir = None

    @property
    def root_log_dir(self) -> str:
        return str(self._root_log_dir)

    def _make_log_dir(self, log_dir: Optional[str], rdzv_run_id: str):
        base_log_dir = log_dir or tempfile.mkdtemp(prefix="torchelastic_")
        os.makedirs(base_log_dir, exist_ok=True)
        dir = tempfile.mkdtemp(prefix=f"{rdzv_run_id}_", dir=base_log_dir)
        log.info("log directory set to: %s", dir)
        return dir

    def reify(self, envs: Dict[int, Dict[str, str]],) -> LogsDest:
        """
        Uses following scheme to build log destination paths:

        - `<log_dir>/<rdzv_run_id>/attempt_<attempt>/<rank>/stdout.log`
        - `<log_dir>/<rdzv_run_id>/attempt_<attempt>/<rank>/stderr.log`
        - `<log_dir>/<rdzv_run_id>/attempt_<attempt>/<rank>/error.json`
        """
        nprocs = len(envs)
        global_env = {}  # use only to query properies that are not dependent on a rank
        if nprocs > 0:
            global_env = envs[0]
        else:
            log.warning("Empty envs map provided when defining logging destinations.")
        # Keys are always defined, but values can be missing in unit tests
        run_id = global_env.get("TORCHELASTIC_RUN_ID", "test_run_id")
        restart_count = global_env.get("TORCHELASTIC_RESTART_COUNT", "0")

        attempt_log_dir: str = ""
        if self._root_log_dir != os.devnull:
            if not self._run_log_dir:
                self._run_log_dir = self._make_log_dir(self._root_log_dir, run_id)

            attempt_log_dir = os.path.join(self._run_log_dir, f"attempt_{restart_count}")  # type: ignore[call-overload]
            shutil.rmtree(attempt_log_dir, ignore_errors=True)
            os.makedirs(attempt_log_dir)

        if self._root_log_dir == os.devnull:
            attempt_log_dir = os.devnull

        # create subdirs for each local rank in the logs_dir
        # logs_dir
        #       |- 0
        #          |- error.json
        #          |- stdout.log
        #          |- stderr.log
        #       |- ...
        #       |- (nprocs-1)
        redirs = to_map(self._redirects, nprocs)
        ts = to_map(self._tee, nprocs)

        # to tee stdout/stderr we first redirect into a file
        # then tail -f stdout.log/stderr.log so add tee settings to redirects
        for local_rank, tee_std in ts.items():
            redirect_std = redirs[local_rank]
            redirs[local_rank] = redirect_std | tee_std

        SYS_STREAM = ""  # special case to indicate to output to console
        stdouts = dict.fromkeys(range(nprocs), SYS_STREAM)
        stderrs = dict.fromkeys(range(nprocs), SYS_STREAM)
        tee_stdouts: Dict[int, str] = {}
        tee_stderrs: Dict[int, str] = {}
        error_files = {}

        for local_rank in range(nprocs):

            if attempt_log_dir == os.devnull:
                tee_stdouts[local_rank] = os.devnull
                tee_stderrs[local_rank] = os.devnull
                error_files[local_rank] = os.devnull
                envs[local_rank]["TORCHELASTIC_ERROR_FILE"] = ""
            else:
                clogdir = os.path.join(attempt_log_dir, str(local_rank))
                os.mkdir(clogdir)

                rd = redirs[local_rank]
                if (rd & Std.OUT) == Std.OUT:
                    stdouts[local_rank] = os.path.join(clogdir, "stdout.log")
                if (rd & Std.ERR) == Std.ERR:
                    stderrs[local_rank] = os.path.join(clogdir, "stderr.log")

                t = ts[local_rank]
                if t & Std.OUT == Std.OUT:
                    tee_stdouts[local_rank] = stdouts[local_rank]
                if t & Std.ERR == Std.ERR:
                    tee_stderrs[local_rank] = stderrs[local_rank]

                if self._local_ranks_filter and local_rank not in self._local_ranks_filter:
                    # If stream is tee'd, only write to file, but don't tail
                    if local_rank in tee_stdouts:
                        tee_stdouts.pop(local_rank, None)
                    if local_rank in tee_stderrs:
                        tee_stderrs.pop(local_rank, None)

                    # If stream is not redirected, don't print
                    if stdouts[local_rank] == SYS_STREAM:
                        stdouts[local_rank] = os.devnull
                    if stderrs[local_rank] == SYS_STREAM:
                        stderrs[local_rank] = os.devnull

                error_file = os.path.join(clogdir, "error.json")
                error_files[local_rank] = error_file
                log.info("Setting worker%s reply file to: %s", local_rank, error_file)
                envs[local_rank]["TORCHELASTIC_ERROR_FILE"] = error_file

        return LogsDest(stdouts, stderrs, tee_stdouts, tee_stderrs, error_files)

    def __repr__(self) -> str:
        return (
            f"DefaultLogsSpecs(root_log_dir={self._root_log_dir}, redirects={self._redirects}, "
            f"tee={self._tee}, local_ranks_filter={self._local_ranks_filter})"
        )

    def __eq__(self, other: object) -> bool:
        if not isinstance(other, DefaultLogsSpecs):
            return False

        return (
            self._root_log_dir == other._root_log_dir
            and self._redirects == other._redirects
            and self._tee == other._tee
            and self._local_ranks_filter == other._local_ranks_filter
        )


@dataclass
class RunProcsResult:
    """
    Results of a completed run of processes started with ``start_processes()``. Returned by ``PContext``.

    Note the following:

    1. All fields are mapped by local rank
    2. ``return_values`` - only populated for functions (not the binaries).
    3. ``stdouts`` - path to stdout.log (empty string if no redirect)
    4. ``stderrs`` - path to stderr.log (empty string if no redirect)

    """

    return_values: Dict[int, Any] = field(default_factory=dict)
    failures: Dict[int, ProcessFailure] = field(default_factory=dict)
    stdouts: Dict[int, str] = field(default_factory=dict)
    stderrs: Dict[int, str] = field(default_factory=dict)

    def is_failed(self) -> bool:
        return len(self.failures) > 0


class PContext(abc.ABC):
    """
    The base class that standardizes operations over a set of processes that are launched via different mechanisms.

    The name ``PContext`` is intentional to disambiguate with ``torch.multiprocessing.ProcessContext``.

    .. warning:: stdouts and stderrs should ALWAYS be a superset of
                 tee_stdouts and tee_stderrs (respectively) this is b/c
                 tee is implemented as a redirect + tail -f <stdout/stderr.log>
    """

    def __init__(
        self,
        name: str,
        entrypoint: Union[Callable, str],
        args: Dict[int, Tuple],
        envs: Dict[int, Dict[str, str]],
        logs_specs: LogsSpecs,
        log_line_prefixes: Optional[Dict[int, str]] = None,

    ):
        self.name = name
        # validate that all mappings have the same number of keys and
        # all local ranks are accounted for
        nprocs = len(args)

        # TODO log_line_prefixes can be exanded too
        logs_dest = logs_specs.reify(envs)

        _validate_full_rank(logs_dest.stdouts, nprocs, "stdouts")
        _validate_full_rank(logs_dest.stderrs, nprocs, "stderrs")

        self.entrypoint = entrypoint
        self.args = args
        self.envs = envs
        self.stdouts = logs_dest.stdouts
        self.stderrs = logs_dest.stderrs
        self.error_files = logs_dest.error_files
        self.nprocs = nprocs

        self._stdout_tail = TailLog(name, logs_dest.tee_stdouts, sys.stdout, log_line_prefixes)
        self._stderr_tail = TailLog(name, logs_dest.tee_stderrs, sys.stderr, log_line_prefixes)

    def start(self) -> None:
        """Start processes using parameters defined in the constructor."""
        signal.signal(signal.SIGTERM, _terminate_process_handler)
        signal.signal(signal.SIGINT, _terminate_process_handler)
        if not IS_WINDOWS:
            signal.signal(signal.SIGHUP, _terminate_process_handler)
            signal.signal(signal.SIGQUIT, _terminate_process_handler)
        self._start()
        self._stdout_tail.start()
        self._stderr_tail.start()

    @abc.abstractmethod
    def _start(self) -> None:
        """Start processes using strategy defined in a particular context."""
        raise NotImplementedError()

    @abc.abstractmethod
    def _poll(self) -> Optional[RunProcsResult]:
        """
        Poll the run status of the processes running under this context.
        This method follows an "all-or-nothing" policy and returns
        a ``RunProcessResults`` object if either all processes complete
        successfully or any process fails. Returns ``None`` if
        all processes are still running.
        """
        raise NotImplementedError()

    def wait(self, timeout: float = -1, period: float = 1) -> Optional[RunProcsResult]:
        """
        Wait for the specified ``timeout`` seconds, polling every ``period`` seconds
        for the processes to be done. Returns ``None`` if the processes are still running
        on timeout expiry. Negative timeout values are interpreted as "wait-forever".
        A timeout value of zero simply queries the status of the processes (e.g. equivalent
        to a poll).

        ..note: Multiprocessing library registers SIGTERM and SIGINT signal handlers that raise
                ``SignalException`` when the signals received. It is up to the consumer of the code
                to properly handle the exception. It is important not to swallow the exception otherwise
                the process would not terminate. Example of the typical workflow can be:

        .. code-block:: python
            pc = start_processes(...)
            try:
                pc.wait(1)
                .. do some other work
            except SignalException as e:
                pc.shutdown(e.sigval, timeout=30)

        If SIGTERM or SIGINT occurs, the code above will try to shutdown child processes by propagating
        received signal. If child processes will not terminate in the timeout time, the process will send
        the SIGKILL.
        """
        if timeout == 0:
            return self._poll()

        if timeout < 0:
            timeout = sys.maxsize

        expiry = time.time() + timeout
        while time.time() < expiry:
            pr = self._poll()
            if pr:
                return pr
            time.sleep(period)

        return None

    @abc.abstractmethod
    def pids(self) -> Dict[int, int]:
        """Return pids of processes mapped by their respective local_ranks."""
        raise NotImplementedError()

    @abc.abstractmethod
    def _close(self, death_sig: signal.Signals, timeout: int = 30) -> None:
        r"""
        Terminates all processes managed by this context and cleans up any
        meta resources (e.g. redirect, error_file files).
        """
        raise NotImplementedError()

    def close(
        self, death_sig: Optional[signal.Signals] = None, timeout: int = 30
    ) -> None:
        r"""
        Terminates all processes managed by this context and cleans up any
        meta resources (e.g. redirect, error_file files).

        Args:
            death_sig: Death signal to terminate processes.
            timeout: Time to wait for processes to finish, if process is
                still alive after this time, it will be terminated via SIGKILL.
        """
        if not death_sig:
            death_sig = _get_default_signal()
        self._close(death_sig=death_sig, timeout=timeout)
        if self._stdout_tail:
            self._stdout_tail.stop()
        if self._stderr_tail:
            self._stderr_tail.stop()


def get_std_cm(std_rd: str, redirect_fn):
    if IS_WINDOWS or IS_MACOS or not std_rd:
        return nullcontext()
    else:
        return redirect_fn(std_rd)


def _wrap(
    local_rank: int,
    fn: Callable,
    args: Dict[int, Tuple],
    envs: Dict[int, Dict[str, str]],
    stdout_redirects: Dict[int, str],  # redirect file for stdout (to console if None)
    stderr_redirects: Dict[int, str],  # redirect file for stderr (to console if None)
    ret_vals: Dict[int, mp.SimpleQueue],
    queue_finished_reading_event: synchronize.Event,
) -> None:
    # get the per-rank params up front so we fail fast if no mapping is found
    args_ = args[local_rank]
    env_ = envs[local_rank]
    ret_val_ = ret_vals[local_rank]

    stdout_rd = stdout_redirects[local_rank]
    stderr_rd = stderr_redirects[local_rank]

    stdout_cm = get_std_cm(stdout_rd, redirect_stdout)
    stderr_cm = get_std_cm(stderr_rd, redirect_stderr)

    for k, v in env_.items():
        os.environ[k] = v

    with stdout_cm, stderr_cm:
        ret = record(fn)(*args_)
    ret_val_.put(ret)
    queue_finished_reading_event.wait()


class MultiprocessContext(PContext):
    """``PContext`` holding worker processes invoked as a function."""

    def __init__(
        self,
        name: str,
        entrypoint: Callable,
        args: Dict[int, Tuple],
        envs: Dict[int, Dict[str, str]],
        start_method: str,
        logs_specs: LogsSpecs,
        log_line_prefixes: Optional[Dict[int, str]] = None,
    ):
        super().__init__(
            name,
            entrypoint,
            args,
            envs,
            logs_specs,
            log_line_prefixes,
        )

        self.start_method = start_method
        # each ret_val queue will always contain a single element.
        self._ret_vals = {
            local_rank: mp.get_context(self.start_method).SimpleQueue()
            for local_rank in range(self.nprocs)
        }

        # see comments in ``join()`` for what this is
        self._return_values: Dict[int, Any] = {}
        self._pc: Optional[mp.ProcessContext] = None
        # Note: set method should ONLY be invoked for the use case when all processes finished
        # successfully. If any process died on event.wait() calling set() method will deadlock.
        self._worker_finished_event = mp.get_context(self.start_method).Event()

    def _start(self):
        if self._pc:
            raise ValueError(
                "The process context already initialized."
                " Most likely the start method got called twice."
            )
        self._pc = mp.start_processes(
            fn=_wrap,
            args=(
                self.entrypoint,
                self.args,
                self.envs,
                self.stdouts,
                self.stderrs,
                self._ret_vals,
                self._worker_finished_event,
            ),
            nprocs=self.nprocs,
            join=False,
            daemon=False,
            start_method=self.start_method,
        )

    def _is_done(self) -> bool:
        return len(self._return_values) == self.nprocs

    def _poll(self) -> Optional[RunProcsResult]:
        assert self._pc is not None  # assertion for mypy type checker

        try:
            # torch.mp.ProcessContext Throws an Exception if some/all of
            # worker processes failed
            # timeout < 0 checks worker status and return immediately
            # Join will never return success since we use synchronize.Event to wait
            # for all processes to finish.
            self._pc.join(-1)

            # IMPORTANT: we use multiprocessing.Queue to carry worker return values
            # back to the parent, the worker process will wait before terminating
            # until all the buffered items are fed by the feeder thread to the underlying
            # pipe. Hence to prevent deadlocks on large return values,
            # we opportunistically try queue.get on each join call
            # See: https://docs.python.org/2/library/multiprocessing.html#all-platforms
            for local_rank in range(0, self.nprocs):
                return_queue = self._ret_vals[local_rank]
                if not return_queue.empty():
                    # save the return values temporarily into a member var
                    self._return_values[local_rank] = return_queue.get()

            if self._is_done():
                # we should ALWAYS have ALL the return values when all the processes are done
                self._worker_finished_event.set()
                # Wait untill all processes are finished. At this point workers finished executing
                # user function
                self._pc.join()
                _validate_full_rank(
                    self._return_values, self.nprocs, "return_value queue"
                )
                self.close()
                return RunProcsResult(
                    return_values=self._return_values,
                    stdouts=self.stdouts,
                    stderrs=self.stderrs,
                )
            else:
                return None
        except (mp.ProcessRaisedException, mp.ProcessExitedException) as e:
            failed_local_rank = e.error_index

            # entrypoint for MultiprocessContext will always be a Callable
            fn_name = self.entrypoint.__qualname__  # type: ignore[union-attr]
            failed_proc = self._pc.processes[failed_local_rank]
            error_filepath = self.error_files[failed_local_rank]

            log.exception(
                "failed (exitcode: %s)"
                " local_rank: %s (pid: %s)"
                " of fn: %s (start_method: %s)",
                failed_proc.exitcode,
                failed_local_rank, e.pid,
                fn_name, self.start_method,
            )

            self.close()
            return RunProcsResult(
                failures={
                    failed_local_rank: ProcessFailure(
                        local_rank=failed_local_rank,
                        pid=e.pid,
                        exitcode=failed_proc.exitcode,
                        error_file=error_filepath,
                    )
                },
                stdouts=self.stdouts,
                stderrs=self.stderrs,
            )

    def pids(self) -> Dict[int, int]:
        assert self._pc is not None  # assertion for mypy type checking
        return dict(enumerate(self._pc.pids()))

    def _close(self, death_sig: signal.Signals, timeout: int = 30) -> None:
        if not self._pc:
            return
        for proc in self._pc.processes:
            if proc.is_alive():
                log.warning("Closing process %s via signal %s", proc.pid, death_sig.name)
                try:
                    os.kill(proc.pid, death_sig)
                except ProcessLookupError:
                    # If the process exited because of some reason,
                    # `ProcessLookupError` will be raised, it is safe to ignore it.
                    pass
        end = time.monotonic() + timeout
        for proc in self._pc.processes:
            time_to_wait = end - time.monotonic()
            if time_to_wait <= 0:
                break
            proc.join(time_to_wait)
        for proc in self._pc.processes:
            if proc.is_alive():
                log.warning(
                    "Unable to shutdown process %s via %s, forcefully exiting via %s",
                    proc.pid, death_sig, _get_kill_signal()
                )
                try:
                    os.kill(proc.pid, _get_kill_signal())
                except ProcessLookupError:
                    # If the process exited because of some reason,
                    # `ProcessLookupError` will be raised, it is safe to ignore it.
                    pass
            proc.join()

class SubprocessContext(PContext):
    """``PContext`` holding worker processes invoked as a binary."""

    def __init__(
        self,
        name: str,
        entrypoint: str,
        args: Dict[int, Tuple],
        envs: Dict[int, Dict[str, str]],
        logs_specs: LogsSpecs,
        log_line_prefixes: Optional[Dict[int, str]] = None,

    ):
        super().__init__(
            name,
            entrypoint,
            args,
            envs,
            logs_specs,
            log_line_prefixes,
        )

        # state vector; _vdone[local_rank] -> is local_rank finished or not
        self._running_local_ranks: Set[int] = set(range(self.nprocs))
        self._failures: Dict[int, ProcessFailure] = {}
        self.subprocess_handlers: Dict[int, SubprocessHandler] = {}

    def _start(self):
        if self.subprocess_handlers:
            raise ValueError(
                "The subprocess handlers already initialized. Most likely the start method got called twice."
            )
        self.subprocess_handlers = {
            local_rank: get_subprocess_handler(
                entrypoint=self.entrypoint,  # type: ignore[arg-type] # entrypoint is always a str
                args=self.args[local_rank],
                env=self.envs[local_rank],
                stdout=self.stdouts[local_rank],
                stderr=self.stderrs[local_rank],
                local_rank_id=local_rank,
            )
            for local_rank in range(self.nprocs)
        }

    def _poll(self) -> Optional[RunProcsResult]:
        done_local_ranks = set()
        for local_rank in self._running_local_ranks:
            handler = self.subprocess_handlers[local_rank]
            exitcode = handler.proc.poll()
            if exitcode is not None:
                done_local_ranks.add(local_rank)
                if exitcode != 0:  # failed or signaled
                    self._failures[local_rank] = ProcessFailure(
                        local_rank=local_rank,
                        pid=handler.proc.pid,
                        exitcode=exitcode,
                        error_file=self.error_files[local_rank],
                    )
                # else: --> succeeded; nothing to do

        self._running_local_ranks.difference_update(done_local_ranks)

        # if ALL procs are finished or ANY have failed
        if not self._running_local_ranks or self._failures:
            self.close()  # terminate all running procs
            result = RunProcsResult(
                failures=self._failures,
                stdouts=self.stdouts,
                stderrs=self.stderrs,
            )
            if result.is_failed():
                first_failure = min(result.failures.values(), key=lambda f: f.timestamp)
                log.error(
                    "failed (exitcode: %s)"
                    " local_rank: %s (pid: %s)"
                    " of binary: %s",
                    first_failure.exitcode, first_failure.local_rank, first_failure.pid, self.entrypoint
                )
            else:
                # Populate return with dummy values. This provides consistency with MultiprocessingHandler
                result.return_values = dict.fromkeys(range(self.nprocs))

            return result
        else:  # there are no failures and procs still running
            return None

    def pids(self) -> Dict[int, int]:
        return {
            local_rank: sh.proc.pid
            for local_rank, sh in self.subprocess_handlers.items()
        }

    def _close(self, death_sig: signal.Signals, timeout: int = 30) -> None:
        if not self.subprocess_handlers:
            return
        for handler in self.subprocess_handlers.values():
            if handler.proc.poll() is None:
                log.warning(
                    "Sending process %s closing signal %s", handler.proc.pid, death_sig.name
                )
                handler.close(death_sig=death_sig)
        end = time.monotonic() + timeout
        for handler in self.subprocess_handlers.values():
            time_to_wait = end - time.monotonic()
            if time_to_wait <= 0:
                break
            try:
                handler.proc.wait(time_to_wait)
            except subprocess.TimeoutExpired:
                # Ignore the timeout expired exception, since
                # the child process will be forcefully terminated via SIGKILL
                pass
        for handler in self.subprocess_handlers.values():
            if handler.proc.poll() is None:
                log.warning(
                    "Unable to shutdown process %s via %s, forcefully exiting via %s",
                    handler.proc.pid, death_sig, _get_kill_signal()
                )
                handler.close(death_sig=_get_kill_signal())
                handler.proc.wait()<|MERGE_RESOLUTION|>--- conflicted
+++ resolved
@@ -49,10 +49,6 @@
     "PContext",
     "get_std_cm",
     "MultiprocessContext",
-<<<<<<< HEAD
-    "SubprocessHandler",
-=======
->>>>>>> 5b900745
     "SubprocessContext",
 ]
 

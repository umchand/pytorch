import builtins
import collections
import functools
import inspect
import itertools
import logging
import math
import operator
import re
import sys
import threading
import traceback
from collections import defaultdict
from contextlib import contextmanager
from dataclasses import dataclass, field
from enum import Enum
from functools import lru_cache
from typing import Any, cast, Callable, Dict, List, Optional, Sequence, Set, Tuple, Type, Union, Iterable

import torch
import torch.fx
import torch.fx.traceback as fx_traceback
from torch.fx.experimental import _config as config

from torch.fx.experimental.recording import (
    FakeTensorMeta,
    ShapeEnvEvent,
    record_shapeenv_event,
    replay_shape_env_events,
    shape_env_check_state_equal
)
from torch.fx.experimental.sym_node import SymNode, SymTypes

# NB: The sym_* functions are used via getattr() and must be imported here.
from torch import SymBool, SymFloat, SymInt
from torch._guards import ShapeGuard, Source, TracingContext
from torch.utils._python_dispatch import is_traceable_wrapper_subclass
from torch.utils._sympy.functions import FloorDiv, Mod, IsNonOverlappingAndDenseIndicator
from torch.utils._sympy.solve import try_solve
from torch.utils._sympy.value_ranges import bound_sympy, SymPyValueRangeAnalysis, ValueRanges, ValueRangeError
from torch.utils._sympy.singleton_int import SingletonInt
from torch.utils._traceback import format_frame, CapturedTraceback
from torch._utils_internal import signpost_event

from torch._logging import LazyString

InputList = List
DimList = List

log = logging.getLogger(__name__)

class GuardOnDataDependentSymNode(RuntimeError):
    pass

import sympy
from sympy.printing.str import StrPrinter
from sympy.printing.precedence import precedence, PRECEDENCE

aten = torch._ops.ops.aten  # type: ignore[has-type]

__all__ = [
    "has_symbolic_sizes_strides", "create_contiguous", "ShapeEnv", "is_concrete_int",
    "guard_int", "guard_float", "guard_scalar",
    "hint_int", "SYMPY_INTERP", "free_symbols", "is_symbol_binding_fx_node",
    "is_concrete_bool", "is_singleton", "SHAPEENV_EVENT_KEY", "CURRENT_NODE_KEY",
    "has_free_symbols", "sym_eq", "CreateSymbolicPolicy", "FreshCreateSymbolicPolicy",
]

# FX node metadata keys for symbolic shape FX graph.
SHAPEENV_EVENT_KEY = "shapeenv_event"
CURRENT_NODE_KEY = "current_node"

# These are modules that contain generic code for interacting with ShapeEnv
# which are unlikely to identify a particular interesting guard statement
@lru_cache(None)
def uninteresting_files():
    import torch._inductor.sizevars
    import torch._library.abstract_impl
    mods = [
        sys.modules[__name__],
        torch.fx.experimental.recording,
        torch.fx.experimental.sym_node,
        torch,
        torch._inductor.sizevars,
        torch._library.abstract_impl,
    ]
    return {inspect.getfile(m) for m in mods}

# We don't bother with the metaclass as all of the dispatching logic happens
# entirely from Python
#
# Didn't bother with ancestors for now, unlikely to have multiple modes for
# symints right now

class ConstraintViolationError(RuntimeError):
    pass

def has_symbolic_sizes_strides(elem):
    return elem._has_symbolic_sizes_strides

def create_contiguous(shape):
    strides = [1]
    for dim in reversed(shape[:-1]):
        strides.append(dim * strides[-1])
    return list(reversed(strides))

def hint_int(a, fallback=None):
    """
    Retrieve the hint for an int (based on the underlying real values as observed
    at runtime).  If no hint is available (e.g., because data dependent shapes),
    if fallback is not None, use that instead (otherwise raise an error).
    """
    if isinstance(a, torch.SymInt):
        return a.node.require_hint(fallback)
    assert type(a) is int, a
    return a

def has_hint(a):
    if isinstance(a, SymTypes):
        return a.node.has_hint()
    return True

def is_concrete_int(a: Union[int, SymInt]):
    r""" Utility to check if underlying object
    in SymInt is concrete value. Also returns
    true if integer is passed in.

    Args:
        a (SymInt or int): Object to test if it int
    """
    assert isinstance(a, (SymInt, int))

    if isinstance(a, int):
        return True

    if isinstance(a.node.expr, sympy.core.numbers.Integer):
        return True

    return False

def is_concrete_bool(a: Union[bool, SymBool]):
    r""" Utility to check if underlying object
    in SymBool is concrete value. Also returns
    true if integer is passed in.
    Args:
        a (SymBool or bool): Object to test if it bool
    """
    assert isinstance(a, (SymBool, bool))

    if isinstance(a, bool):
        return True

    if isinstance(a.node.expr, (sympy.logic.boolalg.BooleanTrue, sympy.logic.boolalg.BooleanFalse)):
        return True

    return False

<<<<<<< HEAD
def is_singleton(s):
    # check for SingletonSymNode
    if not isinstance(s, torch.SymInt):
        return False
    if s.node.singleton_int() is not None:
        return True

    # check for SymInt wrapping a SingletonSymNode (fake-ifying causes this)
    return (
        s.node.is_symbolic()
        and s.node.hint is not None
        and isinstance(s.node.hint, torch.SymInt)
        and s.node.hint.node.singleton_int() is not None
    )

# Returns True if every size dim on the tensor has a hint
# TODO: Should this include strides too?  For now it doesn't matter,
# that's quite an obscure case
def tensor_has_hints(t):
    return all(has_hint(s) for s in t.size())

def _iterate_exprs(val: Union[SymInt, torch.Tensor]) -> Iterable[sympy.Expr]:
=======
def _iterate_exprs(val: Union[SymInt, torch.Tensor]) -> Iterable[sympy.Basic]:
>>>>>>> d7f69810
    if isinstance(val, SymTypes):
        # This allow applies to the jagged layout NestedTensor case as
        # singleton ints are not symbolic
        if is_symbolic(val):
            yield val.node.expr
    elif isinstance(val, sympy.Basic):
        yield val
    elif isinstance(val, (int, float, bool)):
        pass
    elif isinstance(val, torch.Tensor):
        yield from _iterate_exprs(val.size())
        yield from _iterate_exprs(val.stride())
        yield from _iterate_exprs(val.storage_offset())
    elif isinstance(val, (tuple, list)):
        for s in val:
            yield from _iterate_exprs(s)
    else:
        raise AssertionError(f"cannot extract sympy expressions from {val} {type(val)}")

def free_symbols(val: Union[SymInt, torch.Tensor]) -> Set[sympy.Symbol]:
    itr = _iterate_exprs(val)
    # we need at least 1 to call union, so we hand code the identity
    try:
        first_expr = next(itr)
    except StopIteration:
        return set()

    return first_expr.free_symbols.union(*(e.free_symbols for e in itr))

def has_free_symbols(val: Union[SymInt, torch.Tensor]) -> bool:
    """Faster version of bool(free_symbols(val))"""
    return not all(e.is_number for e in _iterate_exprs(val))

# Like free_symbols, but filtered to only report unbacked symbols
def free_unbacked_symbols(x):
    # NB: keep synced with is_unbacked_symint
    return {s for s in free_symbols(x) if s.name.startswith(("i", "f"))}

# WARNING: Don't use this on Dynamo produced graphs, they don't have meta
# setup!
def is_symbol_binding_fx_node(node) -> Optional[sympy.Symbol]:
    if (
        node.op == "placeholder" and
        "val" in node.meta and
        isinstance(node.meta["val"], torch.SymInt) and
        isinstance(node.meta["val"].node.expr, sympy.Symbol)
    ):
        return node.meta["val"].node.expr
    return None

def find_symbol_binding_fx_nodes(graph):
    return {
        node.meta["val"].node.expr: node
        for node in graph.nodes
        if is_symbol_binding_fx_node(node)
    }

def definitely_true(a):
    """
    Returns True only if we can tell that a is True, possibly introducing
    a guard in the process.  If a depends on some unbacked SymInt, we may
    return False even though there may exist a possible value of the SymInt
    that would cause the expression to return True.

    When is it appropriate to use definitely_true?  First, if you can use
    a higher level combinator like parallel_or/parallel_and, prefer using
    those instead, they are definitely safe (modulo short-circuiting).
    Second, it can be used if the program would behave equivalently if
    definitely_true always returned False (parallel_or/parallel_and are
    examples of this pattern, modulo short-circuiting).  Finally, it even
    be OK if the program wouldn't behave equivalently, so long as the
    change is semantics preserving.  It can be semantics preserving if
    the program errors in more cases than it did previously (but otherwise
    behaves identically), or if it changes some quantity in a way that
    doesn't matter (e.g., strides often fall in this bucket.)
    """
    if isinstance(a, SymBool):
        if a.node.has_hint():
            return guard_bool(a)
        else:
            return False
    return bool(a)

def definitely_false(a):
    """
    Returns True only if we can tell that a is False, possibly introducing
    a guard in the process.  If a depends on some unbacked SymInt, we may
    return False even though there may exist a possible value of the SymInt
    that would cause the expression a to be False.  See definitely_true
    for more usage guidance.
    """
    if isinstance(a, SymBool):
        if a.node.has_hint():
            return not guard_bool(a)
        else:
            return False
    return not bool(a)

# TODO: could improve parallel_or/parallel_and by avoiding guards
# if there exists a quantity that can be handled un-guardedly.  However,
# for backed SymInts, avoiding guards doesn't really matter in practice,
# so I chose not to do it.

def parallel_or(*args):
    """
    Evaluate the logical OR of several arguments, avoiding guarding on
    unbacked SymInts if another argument is definitely True.
    """
    if any(definitely_true(a) for a in args):
        return True
    return any(args)

def parallel_and(*args):
    """
    Evaluate the logical FALSE of several arguments, avoiding guarding on
    unbacked SymInts if another argument is definitely False.
    """
    if any(definitely_false(a) for a in args):
        return False
    return all(args)

def sym_eq(x, y):
    """
    Like ==, but when run on list/tuple, it will recursively test equality
    and use sym_and to join the results together, without guarding.
    """
    if (isinstance(x, tuple) and isinstance(y, tuple)) or (isinstance(x, list) and isinstance(y, list)):
        if len(x) != len(y):
            return False
        return functools.reduce(operator.and_, map(sym_eq, x, y), True)
    elif isinstance(x, (int, torch.SymInt)) and isinstance(y, (int, torch.SymInt)):
        return x == y
    else:
        raise AssertionError(f"unexpected sym_eq between {type(x)} {type(y)}")

def guard_scalar(a):
    if isinstance(a, (SymBool, bool)):
        return guard_bool(a)
    elif isinstance(a, (SymInt, int)):
        return guard_int(a)
    elif isinstance(a, (SymFloat, float)):
        return guard_float(a)
    else:
        raise AssertionError(f"unrecognized scalar {a}")


@record_shapeenv_event()
def _constrain_symbol_range(shape_env, s: sympy.Symbol, compiler_min: int, compiler_max: int, runtime_min: int, runtime_max: int):
    log.debug("_constrain_symbol_range %s [%s, %s] [%s, %s]", s, compiler_min, compiler_max, runtime_min, runtime_max)
    if r := shape_env.var_to_range.get(s, None):
        shape_env.var_to_range[s] = ValueRanges(
            builtins.max(r.lower, compiler_min), builtins.min(r.upper, compiler_max)
        )
    else:
        shape_env.var_to_range[s] = ValueRanges(compiler_min, compiler_max)

    if r := shape_env.runtime_var_to_range.get(s, None):
        shape_env.runtime_var_to_range[s] = ValueRanges(
            builtins.max(r.lower, runtime_min), builtins.min(r.upper, runtime_max)
        )
    else:
        shape_env.runtime_var_to_range[s] = ValueRanges(runtime_min, runtime_max)


def _advise_is_size(a):
    """
    Don't use this directly; use torch._check_is_size instead.

    This is a softer version of _constrain_range_for_size (with min=0,
    max=Inf).  Instead of forcibly constraining a variable (and erroring if we
    failed to constrain it), it will simply advise us that a size is
    constrained in some way.  We will always defer a runtime assert for this
    constraint if we cannot prove it at compile-time, but we we only
    *sometimes* learn useful extra information at compile-time with this
    information.  This is in contrast to constrain_range_for_size, where if
    you don't call that on a fresh unbacked symint, chances are we will choke.

    TODO: Make Dynamo handle this appropriately if this is seen in Dynamo-ed
    code.  Right now this is only really used in code with AOTAutograd trace
    through, so it is not a big problem that this isn't supported, but in
    principle all of this code should be Dynamo'able too.

    TODO: I didn't support min/max because I didn't have a use case where this
    actually helped.  In principle we can support it, it just makes the
    implementation below more complicated.
    """

    # This must always succeed, because the sole allowed caller _check_is_size
    # was responsible for expect_true'ing this
    assert a >= 0

    # NB: it's important not to constrain range for size for *hinted* SymInts,
    # because it is not only unsound, it will immediately trip our asserts
    # that hints have to be consistent with static analysis!  If you somehow
    # have an unbounded SymInt that later constrains to 1, this will be
    # inconsistent with the range
    if (
        isinstance(a, SymInt)
        and isinstance(a.node, SymNode)
        and not a.node.has_hint()
        and isinstance(a.node.expr, sympy.Symbol)
    ):
        _constrain_range_for_size(a)

@record_shapeenv_event()
def _constrain_range_for_size(a, min: Optional[int] = None, max: Optional[int] = None):
    """
    This function is NOT INTENDED to be used by itself.
    """

    if isinstance(a, (SymFloat, SymBool)):
        raise ValueError("Constraining SymFloat/SymBool is nyi")

    assert isinstance(a, SymInt), "can only constrain range for SymInt"
    assert isinstance(a.node.expr, sympy.Symbol), "constraining non-Symbols NYI"

    if min is None:
        min = 0
    if max is None:
        max = sympy.oo

    if max <= 2:
        raise ValueError(f"Maximum value to constrain_as_size must be greater than 2, but was {max}")

    if max < min:
        raise ValueError(
            "Maximum value to constrain_as_size can't be less than the specified min value, "
            "received min={min} and max={max}"
        )

    compiler_min = 2 if min < 2 else min

    _constrain_symbol_range(
        a.node.shape_env,
        a.node.expr,
        compiler_min=compiler_min,
        compiler_max=max,
        runtime_min=min,
        runtime_max=max
    )


# inclusive both ways
@record_shapeenv_event()
def constrain_range(a, *, min: Optional[int], max: Optional[int] = None):
    """
    Applies a constraint that the passed in SymInt must lie between min-max
    inclusive-inclusive, WITHOUT introducing a guard on the SymInt (meaning
    that it can be used on unbacked SymInts).  If min/max are None, we assume
    that the dimension is unbounded in that direction.  Repeated application
    of constrain_range intersects the ranges.  This is a fairly low level API
    that doesn't have a lot of safety guarantees (TODO: provide higher level
    APIs).

    Currently, we use this API in the following circumstance: when we allocate
    an unbacked SymInt, denoting an integer quantity which is data dependent,
    we ordinarily do not know anything about what values it may take.  This
    means that any sort of guard on it will immediately fail.  However, in
    many cases, we know something about the unbacked SymInt: for example, we
    know that nonzero(x).size(0) must be >= 0.  We use constrain_range to
    narrow the possible range, declaring that negative symbols are impossible.
    This permits to definitely answer True to queries like 'nnz >= 0', even if
    we don't know what the actual (hinted) value of 'nnz' is.  In fact, we
    actually use constrain_range to unsoundly discharge common guards: for an
    unbacked SymInt produced by nonzero, we will also assume that it is not
    equal to 0/1 (even though these are perfectly possible values at runtime),
    because we generally expect graphs that are valid for N=2 to also be valid
    for N=1.

    .. warning::
        If you use constrain_range in the context of tracing, we do NOT check
        that the constraint was actually valid at runtime!  In fact, we
        cannot (easily) do so, as we currently unsoundly assume that unbacked
        SymInt can never be zero/one, even if it may actually take on these
        values at runtime (we assume that a graph that is valid for N=2 will
        also be valid for N=1).
    """
    if min is None:
        min = -sympy.oo
    if max is None:
        max = sympy.oo

    if max < min:
        raise ValueError(
            "Maximum value to constrain_as_size can't be less than the specified min value, "
            "received min={min} and max={max}"
        )

    if isinstance(a, int):
        if not (min <= a <= max):
            raise ValueError(f"Invalid value {a} for range [{min}:{max}]")
        return

    if isinstance(a.node.expr, sympy.Integer):
        if not (min <= int(a.node.expr) <= max):
            raise ValueRangeError(f"Invalid value {int(a.node.expr)} for range [{min}:{max}]")
        return
    assert isinstance(a.node.expr, sympy.Symbol), "constraining non-Symbols NYI"

    # TODO: Shouldn't we install a guard if the symbol is backed?  Or is the
    # semantics that this is an "unchecked" assert (but it this actually
    # something useful?  Might be better to restrict only for unbacked
    # SymInt).
    _constrain_symbol_range(
        a.node.shape_env,
        a.node.expr,
        compiler_min=min,
        compiler_max=max,
        runtime_min=min,
        runtime_max=max
    )


@record_shapeenv_event()
def constrain_unify(a, b):
    """
    Given two SymInts, constrain them so that they must be equal.  NB:
    this will not work with SymInts that represent nontrivial expressions
    (yet!)
    """
    # TODO: Maybe dedupe this with _maybe_guard_eq?
    if not isinstance(a, SymInt):
        if not isinstance(b, SymInt):
            assert a == b
        else:
            assert isinstance(b.node.expr, sympy.Symbol), "constraining non-Symbols NYI"
            shape_env = b.node.shape_env
            shape_env.replacements[b.node.expr] = sympy.Integer(a)
    else:
        # TODO: Actually, we can support this as long as one of them is a symbol.
        # NB: We can't actually do "unification" as our operators are not
        # injective
        assert isinstance(a.node.expr, sympy.Symbol), "constraining non-Symbols NYI"
        shape_env = a.node.shape_env
        if not isinstance(b, SymInt):
            shape_env.replacements[a.node.expr] = sympy.Integer(b)
        else:
            assert a.node.shape_env is b.node.shape_env
            assert isinstance(b.node.expr, sympy.Symbol), "constraining non-Symbols NYI"
            new_var = shape_env._find(a.node.expr)
            shape_env.replacements[b.node.expr] = new_var

# Assume that a boolean is true for the purposes of subsequent symbolic
# reasoning.  This will keep track of corresponding runtime checks to verify
# that the result is upheld: either as a regular guard, or as a special set
# of asserts which are triggered when an unbacked SymInt is allocated.
#
# DO NOT use this function for these cases:
#
#  - This is inappropriate for "branching" conditions (where both
#    true and false result in valid programs).  We will always assume
#    the condition evaluates true, and so it will never be possible
#    to trace the false condition when you use it.  For true branching
#    on unbacked SymInts, you must use torch.cond; if you incorrectly
#    use expect_true in this case, you will make the false branch
#    unreachable (as we will simply assume that only the true branch
#    is ever exercised).
#
#  - This is inappropriate for situations where you know some other system
#    invariant guarantees that this property holds, since you don't
#    really need to insert a runtime check in that case.  Use something
#    like constrain_range in that case.
#
# This API has a hitch.  To avoid having to reimplement error reporting
# capabilities, this function CAN return False.  The invariant is that
# the surrounding code must raise an error when this function returns
# False.  This is quite low level, so we recommend using other functions
# like check() which enforce this in a more intuitive way.
#
# By the way, this name is a nod to the __builtin_expect macro,
# which is used similarly (but unlike __builtin_expect, you MUST fail
# in the unlikely branch.)  (I think expect is a good name; in recent
# versions of C++, this is replaced with [[likely]], which is weaker
# and not accurate for this function!)
def expect_true(a, skip: int = 0):
    if isinstance(a, SymBool):
        # TODO: check perf implications of this
        frame = inspect.currentframe()
        for _ in range(skip + 1):  # always run this loop at least once
            frame = frame.f_back
        return a.node.expect_true(frame.f_code.co_filename, frame.f_lineno)
    assert type(a) is bool, a
    return a

def guard_bool(a):
    if isinstance(a, SymBool):
        return a.node.guard_bool("", 0)  # NB: uses Python backtrace
    assert type(a) is bool, a
    return a

def guard_int(a):
    if isinstance(a, SymInt):
        return a.node.guard_int("", 0)  # NB: uses Python backtrace
    assert type(a) is int, a
    return a

def guard_float(a):
    if isinstance(a, SymFloat):
        return a.node.guard_float("", 0)  # NB: uses Python backtrace
    assert isinstance(a, float), a
    return a

# Given a GraphModule, return all the FakeTensors for all the placeholders
def fx_placeholder_vals(gm):
    return [n.meta['val'] for n in gm.graph.nodes if n.op == "placeholder"]

def fx_placeholder_targets(gm):
    return [n.target for n in gm.graph.nodes if n.op == "placeholder"]

# Given a GraphModule and arguments to run it with, evaluate that the guards
# for its associated ShapeEnv are satisfied by the passed arguments.  This
# WILL check for duck sizing.
def eval_guards(gm, *args, ignore_static=True):
    return gm.shape_env.evaluate_guards_for_args(fx_placeholder_vals(gm), args, ignore_static=ignore_static)

def bind_symbols(gm, *args):
    return gm.shape_env.bind_symbols(fx_placeholder_vals(gm), args)

def _assert_bound_is_rational(expr: sympy.Expr, bound: ValueRanges):
    """
    We assert that the bounds are either Boolean, or not finite, or can be computed
    in exact prevision via rational arithmetic.
    The only exception to this is the rare case when the user calls `sqrt(s0)`
    sqrt is turned into sympy.Pow so we just match for that (it matches more things, but still)
    """
    assert bound.lower.is_rational or bound.lower.is_Boolean or not bound.lower.is_finite or expr.has(sympy.Pow), (bound, expr)
    assert bound.upper.is_rational or bound.upper.is_Boolean or not bound.upper.is_finite or expr.has(sympy.Pow), (bound, expr)

class DimDynamic(Enum):
    """
    Controls how to perform symbol allocation for a dimension.  It is always
    sound to default this to DYNAMIC, but the policies DUCK and STATIC can
    result in better trace-time and compile-time performance, as they reduce
    the number of allocated symbols and generally make your graph more static.

    NB: If we notice you've applied a constraint to the dimension, we will
    force it to DYNAMIC for simplicity.

    DimDynamic is controlled by a variety of higher level UX features.
    Currently:

    - In eager mode, the default policy is DUCK.
        - The default is changed to STATIC with assume_static_by_default.
        - An individual dim is marked DYNAMIC if you mark_dynamic_dim.
    - In export mode, the default policy is STATIC.
        - An individual dim is marked DYNAMIC if you mention it as dynamic_dim
          in the constraints kwarg.
    """
    # Treat the dimension symbolically
    DYNAMIC = 0
    # Treat the dimension symbolically, but if its hint matches another
    # dynamic dimension, unify the two symbols ("duck sizing")
    DUCK = 1
    # Treat the dimension statically based on its hint
    STATIC = 2


# NB: These constraints affect both clients and backends: given some
# constraint C, the client must pass inputs that satisfy the constraint,
# while a backend must not introduce guards BEYOND this constraint.
# For clarity, we document the implications on both sides for both the client
# and the backend.
#
# NB: These constraints are on a *single* dimension.  In principle, we could
# also have multi-dimension constraints, but our guess is that this is not
# actually useful and so we are not supporting it right now.
#
# NB: Strict constraints are typically only suitable for export, as in eager
# a backend like inductor may validly introduce extra, discretionary guards
# to improve performance of code.  A StrictMinMaxConstraint would be brittle
# under future optimizations performed by inductor; we don't guarantee
# eager code with StrictMinMaxConstraint will keep working in the future!

@dataclass(frozen=True)
class Constraint:
    warn_only: bool

@dataclass(frozen=True)
class StrictMinMaxConstraint(Constraint):
    """
    For clients: the size at this dimension must be within 'vr' (which
    specifies a lower and upper bound, inclusive-inclusive) AND it
    must be non-negative and should not be 0 or 1 (but see NB below).

    For backends: there must not be any guards on this dimension which
    are not implied by the given lower and upper bound.  Regardless of
    the lower bound, the backend can assume the size is non-negative
    and that it is not 0 or 1.

    An unbounded StrictMinMaxConstraint can be thought of as a strict version
    of "RelaxedUnspecConstraint".

    NB: Export will often unsoundly assume that a graph works for 0/1, even
    though at trace time we assumed size is not 0 or 1.  The idea is that
    if we produce a graph that works for a range of values, it will be OK
    for N=0/1 too.
    """
    vr: ValueRanges

    def render(self, source: Source):
        # TODO: better printing for -oo and oo
        return f"{self.vr.lower} <= {source.name()} <= {self.vr.upper}"

@dataclass(frozen=True)
class RelaxedUnspecConstraint(Constraint):
    """
    For clients: no explicit constraint; constraint is whatever is implicitly
    inferred by guards from tracing.

    For backends: there must exist at least TWO possible values for the
    size at this dimension which satisfy the guards for this dimension.

    In other words, this constraint helps us distinguish between "we don't
    care if this dimension specializes or not" versus "this dimension must be
    unspecialized."  However, this constraint doesn't say very much about what
    specialization is permitted; for example, if we guard on a size being
    even, this would still be acceptable under an unspec constraint.  This
    makes RelaxedUnspecConstraint useful for eager mode, where your backend compiler
    may add constraints to otherwise dynamic dimensions; we can't assert that
    there are NO guards as this is brittle because compilers should be able to
    add extra constraints.  If you want to assert that there are no guards,
    use StrictMinMaxConstraint with an unbounded ValueRanges.
    """
    def render(self, source: Source):
        return f"RelaxedUnspecConstraint({source.name()})"

# NB: None here indicates the client constraint is whatever is implicitly
# inferred by guards from tracing, and that a backend can add whatever guards
# it wants (including fully specializing the value).
DimConstraint = Union[StrictMinMaxConstraint, RelaxedUnspecConstraint, None]

@dataclass(frozen=True)
class EqualityConstraint(Constraint):
    """
    Given pairs of sources corresponding to pairs of dynamic dimensions that
    are specified equal, represent them in a union-find data structure so that
    we can efficiently check whether two such sources are transitively equal.
    """
    source_pairs: List[Tuple[Source, Source]]

    def __post_init__(self):
        object.__setattr__(self, "_parents", {})
        for source1, source2 in self.source_pairs:
            self._union(self._find(source1), self._find(source2))

    def _find(self, source):
        if source in self._parents:
            return self._find(self._parents[source])
        else:
            return source

    def _union(self, root1, root2):
        if root1 != root2:
            self._parents[root1] = root2

    def render(self):
        buf = ", ".join(
            f"{source1.name()} == {source2.name()}"
            for (source1, source2) in self.source_pairs
        )
        return "{" + buf + "}"

    def is_equal(self, source1, source2):
        return self._find(source1) == self._find(source2)

@dataclass(frozen=True)
class CreateSymbolicPolicy:
    """
    Data structure specifying how we should create symbols in
    ``create_symbolic_sizes_strides_storage_offset``; e.g., should
    they be static or dynamic.

    This is an abstract base class because we are probably going to add
    another version of this that says "use exactly these SymInts, don't
    allocate fresh symbols."
    """
    pass


@dataclass(frozen=True)
class FreshCreateSymbolicPolicy(CreateSymbolicPolicy):
    """
    Create symbols in ``create_symbolic_sizes_strides_storage_offset`` via
    a policy determination as given by ``DimDynamic`` and ``DimConstraint``.
    This will cause fresh symbols to be allocated
    """
    dynamic_sizes: DimList[DimDynamic]
    constraint_sizes: DimList[DimConstraint] = None
    # TODO: add storage offset and stride policy

    def __post_init__(self):
        if self.constraint_sizes is None:
            object.__setattr__(self, 'constraint_sizes', [None] * len(self.dynamic_sizes))


@dataclass(frozen=True)
class SubclassCreateSymbolicPolicy(CreateSymbolicPolicy):
    """
    The correct policy for a given inner tensor of a traceable tensor subclass
    may differ from that of the outer policy. This structure allows for this
    flexibility, with inner policies mapped via attr -> policy.
    """
    outer_policy: CreateSymbolicPolicy
    inner_policies: Dict[str, CreateSymbolicPolicy]

    # Convenience properties for call-sites that expect these.
    @property
    def dynamic_sizes(self):
        return self.outer_policy.dynamic_sizes

    @property
    def constraint_sizes(self):
        return self.outer_policy.constraint_sizes


def is_symbolic(val: Union[int, SymInt, float, SymFloat, bool, SymBool]) -> bool:
    if isinstance(val, (int, float, bool)):
        return False
    return val.node.is_symbolic()

IndicatorTypes = (IsNonOverlappingAndDenseIndicator,)

@lru_cache(256)
def safe_expand(r):
    if hasattr(r, 'expand'):
        try:
            return sympy.expand(r)
        except RecursionError:
            log.warning("RecursionError in sympy.expand(%s)", r)
            return r
    else:
        return r

def error():
    raise AssertionError("shouldn't be hit")


# TODO: Deduplicate this with torch/_prims_common/__init__.py
def eval_is_non_overlapping_and_dense(sizes, strides):
    return int(guard_bool(_eval_is_non_overlapping_and_dense(sizes, strides)))

def _eval_is_non_overlapping_and_dense(sizes, strides):
    dim = len(sizes)

    # Short-circuits for tensors of rank one, which are
    # non-overlapping and "dense" if their stride is one
    # or it is a 0/1 element tensor
    if dim == 1:
        return strides[0] == 1 or sizes[0] < 2

    # Checks that there exists a permutation of the strides s.t. the tensor would be contiguous
    # Sorts (length, stride) pairs by stride
    lengths_and_strides = sorted(
        zip(sizes, strides), key=operator.itemgetter(1)
    )

    # Unlike the C++ code, we don't move the 0/1 size dimensions to the
    # end.  So we have to keep going for this code.
    expected_stride = 1
    for length, stride in lengths_and_strides:

        if length == 1:
            continue

        if stride != expected_stride:
            return False

        expected_stride *= length

    return True


def cast_symbool_to_symint_guardless(symbool: torch.SymBool) -> torch.SymInt:
    int_sym = sympy.Piecewise((1, symbool.node.expr), (0, True))
    return symbool.node.shape_env.create_symintnode(int_sym, hint=int(symbool.node.require_hint()))

SYMPY_INTERP = {
    'Abs': operator.abs,
    'Eq': operator.eq,
    'Ne': operator.ne,
    'Gt': operator.gt,
    'Lt': operator.lt,
    'Le': operator.le,
    'Ge': operator.ge,
    'Min': min,
    'Max': max,
    'Mod': operator.mod,
    'FloorDiv': operator.floordiv,
    'TrueDiv': operator.truediv,
    'IsNonOverlappingAndDenseIndicator': eval_is_non_overlapping_and_dense,
    'floor': math.floor,
    'ceiling': math.ceil,
    'cast_symbool_to_symint_guardless': cast_symbool_to_symint_guardless,
}


def _lru_cache(fn, maxsize=None):
    """
    Wrapper around lru_cache that clears when new info about shapes has been
    updated.

    Use lru_cache if the output is always the same, regardless of the
    constraints we know now (i.e. evaluate_expr)

    Use _lru_cache otherwise.

    Also note that this depends on _update_version_counter being called on the
    shape environment whenever the constraints are updated, otherwise the cache
    will not be cleared.
    """
    fn_cache = lru_cache(maxsize)(fn)
    prior_version = 0

    if config.validate_shape_env_verison_key:
        prior_key = None

        @functools.wraps(fn)
        def wrapper(self, *args, **kwargs):
            nonlocal prior_version, prior_key
            if prior_key is None:
                prior_key = self._get_key()

            if prior_version != self._version_counter:
                fn_cache.cache_clear()
                prior_version = self._version_counter
                prior_key = self._get_key()
            else:
                assert prior_key == self._get_key(), \
                    "ShapeEnv cache key changed without version being updated!"

            return fn_cache(self, *args, **kwargs)

    else:

        @functools.wraps(fn)
        def wrapper(self, *args, **kwargs):
            nonlocal prior_version
            if prior_version != self._version_counter:
                fn_cache.cache_clear()
                prior_version = self._version_counter

            return fn_cache(self, *args, **kwargs)

    wrapper.cache_clear = fn_cache.cache_clear
    wrapper.cache_info = fn_cache.cache_info  # type: ignore[attr-defined]
    return wrapper


# This is pretty similar to ShapeGuard but it also comes with a message,
# and is exclusively used for things that MUST be true (unlike guards,
# which can evaluate False, in which case you just choose not to use
# a particular specialization)
@dataclass(frozen=True)
class RuntimeAssert:
    expr: sympy.Expr
    msg: str = field(repr=False)
    stack: str = field(repr=False)


class ShapeGuardPrinter(StrPrinter):
    def __init__(
        self,
        symbol_to_source,
        source_ref,
        var_to_sources,
    ):
        super().__init__()
        self.symbol_to_source = symbol_to_source
        self.source_ref = source_ref
        self.var_to_sources = var_to_sources

    def _print_Not(self, expr):
        return 'not %s' % (self.parenthesize(expr.args[0], PRECEDENCE["Not"]))

    def _print_And(self, expr):
        return self.stringify(expr.args, " and ", PRECEDENCE["And"])

    def _print_Or(self, expr):
        return self.stringify(expr.args, " or ", PRECEDENCE["Or"])

    def _print_Symbol(self, expr) -> str:
        assert isinstance(expr, sympy.Symbol), str(type(expr))

        def repr_symbol_to_source():
            return repr({
                symbol: [s.name() for s in sources]
                for symbol, sources in self.symbol_to_source.items()
            })

        assert self.symbol_to_source.get(expr), (
            f"{expr} (could be from {[s.name() for s in self.var_to_sources[expr]]}) "
            f"not in {repr_symbol_to_source()}.  If this assert is failing, it could be "
            "due to the issue described in https://github.com/pytorch/pytorch/pull/90665"
        )
        return self.source_ref(self.symbol_to_source[expr][0])


class LoggingShapeGuardPrinter(ShapeGuardPrinter):
    def __init__(self, var_to_sources):
        super().__init__(var_to_sources, lambda n: n.name(), var_to_sources)


class DynamicDimConstraintPrinter(StrPrinter):
    """
    Printer for dynamic dim constraints.
    - Instead of t.size()[d] it prints dynamic_dim(t, d)
    - Instead of Eq(_, _), Mod(_, _), etc. it prints _ == _, _ % _, etc.

    We use this to suggest code for specifying dynamic dim constraints.
    """
    def __init__(self, symbol_to_source, source_name_to_debug_name):
        super().__init__()
        self.symbol_to_source = symbol_to_source
        self.source_name_to_debug_name = source_name_to_debug_name

    def print_source(self, source) -> str:
        if self.source_name_to_debug_name:
            return source.name()
        return f"dynamic_dim({source.base.name()}, {source.idx})"

    def _print_Symbol(self, expr) -> str:
        assert isinstance(expr, sympy.Symbol), str(type(expr))

        return self.print_source(self.symbol_to_source[expr][0])

    def _print_Relational(self, expr):
        return '{} {} {}'.format(
            self.parenthesize(expr.lhs, precedence(expr)),
            expr.rel_op,
            self.parenthesize(expr.rhs, precedence(expr))
        )


class DimConstraints:
    """
    Custom solver for a system of constraints on symbolic dimensions.
    Solutions are "static" values or simplified "dynamic" constraints.
    """

    def __init__(self, symbol_to_source, var_to_val, marked_dynamic, source_name_to_debug_name):
        # We try to solve systems of inequalities with 1 free variable.
        self._univariate_inequalities: Dict[sympy.Symbol, Set[sympy.Expr]] = defaultdict(set)
        # Among them, we prioritize solving for a free variable that has equalities.
        # NOTE: _symbols_with_equalities is always a subset of _univariate_inequalities.keys()
        # and removing a symbol from the former => removing it from the latter.
        self._symbols_with_equalities: Set[sympy.Symbol] = set()
        # A solution of a free variable with equalities becomes a substitution.
        # We use these substitutions to simplify other constraints.
        # NOTE: removing a symbol from _symbols_with_equalities => adding it to _substitutions.
        self._substitutions: Dict[sympy.Symbol, sympy.Integer] = {}

        # In general, constraints may have // and % operations.
        # Of course, // can be expressed in terms of / and %.
        # Our inequality solver can handle / but not %. So we need to transform them away.
        # We do so by using the values of variables as hints to evaluate %.
        # For soundness we record additional congruence guards and solve them separately.
        self._var_to_val: Dict[sympy.Symbol, sympy.Integer] = var_to_val
        self._congruences: Set[sympy.Expr] = defaultdict(set)

        # We do not try to (directly) solve inequalities with > 1 free variables.
        # NOTE: free variables in these inequalities cannot also be in _substitutions.
        self._multivariate_inequalities: Set[sympy.Expr] = set()

        # We park external equalities between free variables here.
        self._symbolic_equivalences: List[Tuple[Source, sympy.Expr]] = []

        # Solutions come in two forms:
        # - (static) specializations
        # - (dynamic) inequalities / congruences
        self._static_results: Set[str] = set()
        self._dynamic_results: Set[str] = set()

        # printer for solutions
        self._dcp = DynamicDimConstraintPrinter(symbol_to_source, source_name_to_debug_name)

        # inconsistencies found on substituting with concrete values / static solutions
        self._inconsistencies: List[str] = []

        # symbols that are marked dynamic
        self._marked_dynamic = marked_dynamic

    def rewrite_with_congruences(self, s, expr):
        """
        Eliminate expressions of the form b // d and b % d while adding congruences of the form b % d == k.
        This leaves rational operators (in particular of the form b / d) that our inequality solver can handle.
        We solve the added congruences separately (using our congruence solver, see below).
        """
        def mod_handler(*args):
            # Suppose that we have an expression of the form b % d with free variable s.
            # Using the value of s as a "hint," we can evaluate b % d to a value k.
            # Then we can rewrite b % d to k while adding the guard b % d == k.

            # NOTE(avik): This abstraction is provably sound but, in general, incomplete. It is complete IFF
            # the original expression always evaluates to a constant value (i.e., it does not vary with s).
            # In other words,
            # - solutions of s with the rewritten expression are guaranteed to also be solutions of s with
            #   the original expression;
            # - while it may be possible to find solutions of s with the original expression that are not
            #   solutions with the rewritten expression, in that case the original expression cannot evaluate
            #   to the same value for all solutions of s.
            #
            # Should we be worried about this incompleteness? No, because of the following reasons:
            # 1. It unblocks dramatic simplification that would not be otherwise possible with current tech
            #    (i.e., "don't let perfect be the enemy of the good").
            # 2. We already have a tradition of using hints to add guards in the compiler for making progress.
            # 3. We have not yet seen a counterexample arise in practice! In particular, any congruence guards
            #    we generate (or simplify to) seem to be of the form b % d == k where k is a constant.
            #
            # Here's a theoretical counterexample: 3*s % (s + 1) == s - 2, that is satisfied by all s >= 2.
            # With any hint (say) s = k, we'd rewrite this to: 3*s % (s + 1) == k - 2. But, substituting, we
            # would then get k - 2 == s - 2, and thus s = k as the (only, constant) solution!
            base, divisor = args
            base, divisor = self.rewrite_with_congruences(s, base), self.rewrite_with_congruences(s, divisor)
            mod_reduced = base.subs(self._var_to_val) % divisor.subs(self._var_to_val)
            congruence = (base - mod_reduced) % divisor
            if congruence != 0:
                self._congruences[s].add(congruence)
            return mod_reduced

        def floor_div_handler(*args):
            # Suppose that we have an expression of the form b // d with free variable s.
            # Using the value of s, we can evaluate b % d to a value k.
            # Then we can rewrite b // d to (b - k) / d, while adding the guard b % d == k.

            # NOTE(avik): This is exactly equivalent to rewriting b // d as (b - (b % d)) / d
            # and eliminating b % d as above.
            base, divisor = args
            base, divisor = self.rewrite_with_congruences(s, base), self.rewrite_with_congruences(s, divisor)
            mod_reduced = base.subs(self._var_to_val) % divisor.subs(self._var_to_val)
            congruence = (base - mod_reduced) % divisor
            if congruence != 0:
                self._congruences[s].add(congruence)
            return (base - mod_reduced) / divisor

        if expr.has(Mod):
            expr = expr.replace(Mod, mod_handler)
        if expr.has(FloorDiv):
            expr = expr.replace(FloorDiv, floor_div_handler)
        return expr

    def add(self, expr) -> bool:
        # Add an expression to the set of constraints.
        # Return whether the expression is a trivial constraint (i.e., an obvious tautology).
        if expr == sympy.true:
            return True
        orig_expr = expr
        orig_reduced = orig_expr.subs(self._var_to_val)
        # TODO(avik): https://github.com/pytorch/pytorch/issues/101093
        # It is possible that `expr` will fail the consistency check because of
        # precision errors. Specifically, on substituting its free symbols with
        # their concrete values, we might end up comparing floats. Until we have
        # a fix for this issue, we delay raising such failures. See solve().
        if orig_reduced == sympy.false:
            self._inconsistencies.append(f"{orig_expr} is inconsistent!")
        free_symbols = expr.free_symbols
        assert free_symbols, f"Did not expect constraint with no free variables: {expr}"
        if len(free_symbols) > 1:
            # multivariate: record and move on
            self._multivariate_inequalities.add(expr)
        else:
            # univariate: can solve these immediately
            s = next(iter(free_symbols))
            # eliminate // and % (see documentation of `rewrite_with_congruences` above)
            expr = self.rewrite_with_congruences(s, expr)
            if expr == sympy.true:
                return True
            reduced = expr.subs(self._var_to_val)
            if reduced == sympy.false:
                self._inconsistencies.append(
                    f"{expr}, obtained by rewriting {orig_expr} with congruences, "
                    "is inconsistent!"
                )
            if isinstance(expr, sympy.Eq):
                # special status for symbols that have equalities (see `solve` below)
                self._symbols_with_equalities.add(s)
            self._univariate_inequalities[s].add(expr)
        return False

    def add_equality(self, source, expr):
        if expr.is_number:
            # specialization, right here
            self._static_results.add(f"{source.name()} == {expr}")
        else:
            # these will resolve to either specializations or dynamic equality constraints
            self._symbolic_equivalences.append((source, expr))

    def reduce_congruences(self):
        reduced_congruences = {}
        for s, congruences in self._congruences.items():
            remainder_modulus_pairs = []
            congruences_to_check = set()
            for congruence in congruences:
                base, divisor = congruence.args
                # We are given a congruence of the form base % divisor == 0 with a free variable s. So:
                # - we transform this into an equation of the form base = divisor * tmp;
                # - we solve this equation for s to get a linear solution with free variable tmp.
                tmp = sympy.Symbol("tmp", integer=True)
                symbol, solution = sympy.solve_linear(base - divisor * tmp, symbols=[s])
                # See https://docs.sympy.org/latest/modules/solvers/solvers.html#sympy.solvers.solvers.solve_linear
                # for how to interpret the results.
                if s == symbol:
                    # This means the solution is of the form s = modulus*tmp + remainder.
                    modulus, remainder = sympy.polys.polytools.div(solution, tmp)
                    if isinstance(modulus, sympy.Integer) and isinstance(remainder, sympy.Integer):
                        # Make sure 0 <= remainder <= modulus.
                        remainder = remainder % modulus
                        remainder_modulus_pairs.append((remainder, modulus))
                        continue
                # This means that we did not get a unique solution to the equation.
                # No problem, we will check it.
                congruences_to_check.add(congruence)
            # Finally we solve for a congruence s such that s = r_i mod m_i for each (r_i, m_i).
            # The solution will be a congruence of the form s = r mod m.
            # NOTE(avik): Since the given m_i may not be pairwise coprime, we can't just use CRT.
            if remainder_modulus_pairs:
                remainder, modulus = sympy.ntheory.modular.solve_congruence(*remainder_modulus_pairs)
                reduced_congruences[s] = {(s - remainder) % modulus}
                substitution = {s: modulus * sympy.Symbol("tmp", integer=True) + remainder}
                reduced_congruences[s].update(
                    congruence for congruence in congruences_to_check
                    if not sympy.checksol(congruence, substitution)
                )
            else:
                reduced_congruences[s] = congruences_to_check

        return reduced_congruences

    def raise_inconsistencies(self):
        if self._inconsistencies:
            msg = "\n".join(self._inconsistencies)
            self._inconsistencies.clear()
            raise ValueError(f"The following inconsistencies were found:\n{msg}")

    def _force_specialization(self, s):
        val = self._var_to_val[s]
        self._static_results.add(f"{self._dcp.symbol_to_source[s][0].name()} == {val}")
        self._substitutions[s] = val

    def specialize_divisor_symbols(self):
        for expr in self._multivariate_inequalities:
            for atom in expr.atoms(FloorDiv, Mod):
                _, divisor = atom.args
                for s in divisor.free_symbols:
                    self._force_specialization(s)

        multivariate_inequalities = self._multivariate_inequalities
        self._multivariate_inequalities = set()
        for expr in multivariate_inequalities:
            self.add(expr.subs(self._substitutions))
        self.raise_inconsistencies()
        self._univariate_inequalities = {
            s: exprs
            for s, exprs in self._univariate_inequalities.items()
            if s not in self._substitutions
        }
        self._congruences = {
            s: congruences
            for s, congruences in self._congruences.items()
            if s not in self._substitutions
        }

    def solve(self, disable_congruences=True, disable_equivalences=True):
        self.raise_inconsistencies()
        # as long as there are symbols with equalities, solve for them
        # NOTE(avik): this is guaranteed to terminate (#iterations <= #symbols)
        while(self._symbols_with_equalities):
            s = self._symbols_with_equalities.pop()
            exprs = self._univariate_inequalities.pop(s)
            solution = sympy.solvers.inequalities.reduce_inequalities(exprs, s)
            if isinstance(solution, sympy.And):
                solution = next((arg for arg in solution.args if isinstance(arg, sympy.Eq)), solution)
            assert isinstance(solution, sympy.Eq), f"Expected an equality constraint for {s}, got {solution}"
            symbol, val = solution.args
            assert symbol == s, f"Expected a constraint on {s} instead of on {symbol}"
            # because this is univariate, the solution is a specialization
            self._static_results.add(f"{self._dcp.symbol_to_source[s][0].name()} == {val}")
            # add this as a substitution to simplify other constraints
            self._substitutions[s] = val

            # simplify multivariate inequalities: some of them will now become univariate!
            multivariate_inequalities = self._multivariate_inequalities
            self._multivariate_inequalities = set()
            for expr in multivariate_inequalities:
                self.add(expr.subs(s, self._substitutions[s]))
            self.raise_inconsistencies()

        self.specialize_divisor_symbols()

        # solve linear congruences
        # NOTE(avik): We do not need to solve them for symbols that have already been specialized.
        reduced_congruences = self.reduce_congruences()
        for s, congruences in reduced_congruences.items():
            for congruence in congruences:
                # any congruence that cannot be checked becomes a dynamic constraint as well
                if s not in self._substitutions or not sympy.checksol(congruence, {s: self._substitutions[s]}):
                    if disable_congruences:
                        self._force_specialization(s)
                        self._univariate_inequalities.pop(s, None)
                    else:
                        self._dynamic_results.add(self._dcp.doprint(sympy.Eq(congruence, 0)))

        # remaining symbols have only pure inequalities (no equalities)
        for s, exprs in self._univariate_inequalities.items():
            try:
                solution = sympy.solvers.inequalities.reduce_inequalities(exprs, s)
                # because this is univariate, the solution is a dynamic (range) constraint
                if isinstance(solution, sympy.And):
                    for arg in solution.args:
                        self._dynamic_results.add(self._dcp.doprint(arg))
                else:
                    self._dynamic_results.add(self._dcp.doprint(solution))
            except NotImplementedError as e:
                log.warning("Failed to reduce inequalities: %s", e)
                for expr in exprs:
                    self._dynamic_results.add(self._dcp.doprint(expr))

        # simplify symbolic equivalences: some of them will now become specializations!
        symbolic_equivalences = self._symbolic_equivalences
        self._symbolic_equivalences = []
        for source, expr in symbolic_equivalences:
            if disable_equivalences and not isinstance(expr, sympy.Symbol):
                for s in expr.free_symbols:
                    self._force_specialization(s)
                    sexpr = self._dcp._print_Symbol(s)
                    self._dynamic_results = {r for r in self._dynamic_results if sexpr not in r}
            self.add_equality(source, expr.subs(self._substitutions))

        # remaining symbolic equivalences become dynamic equality constraints
        for source, expr in self._symbolic_equivalences:
            self._dynamic_results.add(f"{self._dcp.print_source(source)} == {self._dcp.doprint(expr)}")

    def forced_specializations(self):
        def debug_name(src):
            name = src.name()
            if self._dcp.source_name_to_debug_name:
                return f"{self._dcp.source_name_to_debug_name[name]} = {name}"
            else:
                return name

        return {
            debug_name(self._dcp.symbol_to_source[s][0]): val
            for s, val in self._substitutions.items()
            if s in self._marked_dynamic
        }

    def remove_redundant_dynamic_results(self):
        candidates_for_removal = []
        dynamic_results = set()
        for dc in self._dynamic_results:
            # Instead of 2 <= dynamic_dim(...) simply suggest dynamic_dim(...).
            # There is no change in behavior since 2 is the default lower bound.
            dc_ = re.sub(r"2 <= dynamic_dim(.+)", r"dynamic_dim\1", dc)
            if dc != dc_:
                candidates_for_removal.append(dc_)
            else:
                dynamic_results.add(dc_)
        for dc in candidates_for_removal:
            # remove dynamic_dim(t, 0) as a constraint when dynamic_dim(t, 0) also
            # appears as part of another constraint
            found = False
            for other_dc in dynamic_results:
                if dc in other_dc:
                    found = True
            if not found:
                dynamic_results.add(dc)
        self._dynamic_results = dynamic_results

    def prettify_results(
        self,
        original_signature: inspect.Signature,
        constraint_violation_error=None,
        forced_specializations=None,
    ):
        if self._dcp.source_name_to_debug_name:
            def transform(s):
                for k, v in self._dcp.source_name_to_debug_name.items():
                    s = s.replace(k, v)
                return s

            results = defaultdict(dict)

            def flip(op):
                if op == "<=":
                    return ">="
                if op == ">=":
                    return "<="
                if op == "<":
                    return ">"
                if op == ">":
                    return "<"
                assert op == "=="
                return op

            def relation_with_digit(expr, op, digit):
                if op == "<=":
                    results[expr]["max"] = digit
                elif op == "<":
                    results[expr]["max"] = digit - 1
                elif op == ">=":
                    results[expr]["min"] = digit
                elif op == ">":
                    results[expr]["min"] = digit + 1
                else:
                    assert op == "=="
                    results[expr]["eq"] = digit

            for s in self._static_results.union(self._dynamic_results):
                t = transform(s)
                if t == s:
                    continue
                left, op, right = t.split(" ")
                if op == "==" and left == right:
                    continue
                if right.isdigit():
                    relation_with_digit(left, op, int(right))
                elif left.isdigit():
                    relation_with_digit(right, flip(op), int(left))
                else:
                    assert op == "=="
                    results[left]["eq"] = right

            buf = ""
            debug_names = set()
            if forced_specializations:
                debug_names.update(k.split(" = ")[0] for k in forced_specializations.keys())
                buf += (
                    f"Specializations unexpectedly required ({', '.join(debug_names)})! "
                    "For more information, run with TORCH_LOGS=dynamic.\n"
                )
                for s, val in forced_specializations.items():
                    buf += f"  - {s} must be specialized to {val} because the guards generated for it are too complex.\n"

            dims = []
            others = []
            match = None
            if constraint_violation_error:
                match = re.search(r"Constraints violated \((.*)\)", constraint_violation_error.args[0])
            if match is not None:
                debug_names.update(match.expand(r'\1').split(', '))

            for k, c in results.items():
                if k not in debug_names:
                    continue
                if "eq" in c:
                    other = c["eq"]
                    if isinstance(other, int):
                        others.append(f"{k} = None  # {other}")
                    else:
                        others.append(f"{k} = {other}")
                else:
                    min_ = c.get("min", None)
                    if min_ == 2:
                        min_ = None
                    max_ = c.get("max", None)
                    if min_ is not None and max_ is not None:
                        dims.append(f"{k} = Dim('{k}', min={min_}, max={max_})")
                    elif min_ is not None:
                        dims.append(f"{k} = Dim('{k}', min={min_})")
                    elif max_ is not None:
                        dims.append(f"{k} = Dim('{k}', max={max_})")
                    else:
                        dims.append(f"{k} = Dim('{k}')")

            buf += "\nSuggested fixes:\n  "
            buf += "\n  ".join(dims + others)

            return buf

        # Note: Model inputs are wrapped as LocalSource in dynamo.
        # LocalSource.name() wraps the name with L[""]. We use regular
        # expression to do the replacement to avoid traversing up
        # the source hierarchy manually.
        def extract_and_rewrite_local(dc):
            match = re.search(r"L\['(.+?)'\]", dc)
            if match is None:
                return
            arg = match.expand(r'\1')
            dc = re.sub(r"L\['(.+?)'\]", r'\1', dc)
            return arg, dc

        def group(results, args_index):
            groups = defaultdict(list)
            for dc in results:
                local = extract_and_rewrite_local(dc)
                if local is None:
                    # This can happen, e.g., with `assume_constant_result`.
                    # In that case, we drop the constraint.
                    # TODO(avik) Maybe we should generate an assertion here?
                    continue
                arg, dc = local
                if arg in args_index:
                    groups[args_index[arg]].append(dc)
                else:
                    # This can happen, e.g., with decorators that change the signature.
                    # In that case, we drop the constraint. Seems hard to do better. :/
                    # TODO(avik) Maybe warn that `arg` in not in `signature`?
                    continue
            sorted_groups = []
            for idx, dcs in sorted(groups.items()):
                _, arg = idx
                sorted_groups.append((arg, sorted(dcs)))
            return sorted_groups

        signature = original_signature.replace(return_annotation=inspect.Signature.empty)
        args_index = {}
        for i, arg in enumerate(signature.parameters.keys()):
            args_index[arg] = (i, arg)

        def print_results(grouped, indent, result_fn):
            nonlocal buf

            space = False
            for arg, results in grouped:
                if space:
                    buf += "\n"
                else:
                    space = True
                buf += f"\n{indent}# {arg}:"
                for result in results:
                    buf += f"\n{indent}{result_fn(result)}"

        buf = ""
        if forced_specializations:
            buf += (
                "Some dynamic dimensions need to be specialized because "
                "the constraints inferred for them are too complex to specify.\n"
            )
            for s, val in forced_specializations.items():
                buf += f"  - {s}, which was marked dynamic, must be specialized to {val}.\n"
        indent = 4 * " "
        if self._static_results:
            grouped_static_results = group(self._static_results, args_index)
            buf += "\nThe following dimensions have been specialized and CANNOT be dynamic."
            buf += f"\n```\ndef specializations{str(signature)}:"
            print_results(
                grouped_static_results,
                indent,
                lambda result: f"assert {result}",
            )
            buf += "\n```\n"
        if self._dynamic_results:
            grouped_dynamic_results = group(self._dynamic_results, args_index)
            buf += "\nThe following dimensions CAN be dynamic."
            buf += "\nPlease use the following code to specify the constraints they must satisfy:"
            buf += f"\n```\ndef specify_constraints{str(signature)}:"
            buf += f"\n{indent}return ["
            print_results(
                grouped_dynamic_results,
                indent * 2,
                lambda result: f"{result},",
            )
            buf += f"\n{indent}]\n```\n"
        return buf



TLS = threading.local()


class ShapeEnv:
    # This is a wrapper over the actual __init__ function.
    #
    # Where to add a new constructor parameter to ShapeEnv?
    # =====================================================
    # This __init__ function should be used only for parameters related to event recording.
    # These are parameters that we don't wish to pass down the road to new ShapeEnv instances
    # created from replaying events.
    #
    # If you wish to add a parameter to the constructor of ShapeEnv, unrelated to event
    # recording, do so in the _init function.
    def __init__(
        self, *,
        should_record_events: Optional[bool] = None,
        tracked_fakes: Optional[List[Any]] = None,
        **kwargs
    ) -> None:
        self._init(**kwargs)

        # Disable event recording when replaying.
        kwargs["should_record_events"] = False

        from torch.fx.experimental.validator import translation_validation_enabled
        self._translation_validation_enabled = translation_validation_enabled()

        # If not specified, enable event recording if both:
        #   - Translation validation is on
        #   - Translation validation bisection is not disabled
        self.should_record_events = (
            should_record_events
            if should_record_events is not None
            else (
                self._translation_validation_enabled
                and not config.translation_validation_no_bisect
            )
        )

        # Enable event recording check if both:
        #   - It should record events
        #   - The recording check is enabled
        self.check_recorded_events = (
            self.should_record_events and config.check_shape_env_recorded_events
        )

        # This will make sure we only record the top-level function call.
        self.is_recording = not self.should_record_events
        # Keep track of the list of tracked fakes.
        self.tracked_fakes = tracked_fakes
        # List of events for reconstructing ShapeEnv at arbitrary points in time.
        self.events: List[ShapeEnvEvent] = (
            [ShapeEnvEvent(ShapeEnv, kwargs=kwargs)] if self.should_record_events else []
        )

    def _init(
        self, *,
        allow_scalar_outputs=True,
        allow_dynamic_output_shape_ops=True,
        # NB: These are legacy configuration that help us make good choices
        # when the constraint/dynamic dims are not explicitly passed to us.
        # Ideally we will fix all call sites to be explicit and not have
        # implicit choices, but this apparently was pretty involved.
        assume_static_by_default=False,
        # Note - On 0/1 specialization
        #
        # The following options affect decisions we make about eager
        # specialization.  Disabling them will increase trace time (as we do
        # more symbolic reasoning) and can also harm the quality of generated
        # code (because inductor may not be able to specialize for bounds
        # being equal--although if we later respecialize because of a guard,
        # your code may be just as good as it was before.)
        #
        # When True, eagerly specialize input sizes which have 0/1.
        specialize_zero_one=True,
        # When True, assume input sizes which have the same size are
        # symbolically equal.
        duck_shape=True,
        # For debugging
        co_fields=None,
    ):
        # Not directly used by ShapeEnv; indirectly used by FakeTensor
        self.allow_scalar_outputs = allow_scalar_outputs
        self.allow_dynamic_output_shape_ops = allow_dynamic_output_shape_ops
        self.guards: List[ShapeGuard] = []
        # Maps symbolic ints to their original concrete values
        # Currently populated from tensors
        self.var_to_val: Dict[sympy.Symbol, sympy.Integer] = {}
        # Maps symbolic ints to their min/max range.  These ranges
        # are conservative: the int MUST fall in the range, but the
        # range may contain ints which may not actually appear in
        # practice
        self.var_to_range: Dict[sympy.Symbol, ValueRanges] = {}
        self.source_name_to_debug_name: Dict[str, str] = {}
        # Maps symbolic ints to their min/max range for runtime checks.
        # This is because we assume a graph generated with N=2 is general enough
        # for N < 2. Therefore, it will be too strict to assert N=2 at runtime.
        self.runtime_var_to_range: Dict[sympy.Symbol, ValueRanges] = {}
        self.var_to_sources: Dict[sympy.Symbol, List[Source]] = {}
        self.var_to_stack: Dict[sympy.Symbol, CapturedTraceback] = {}
        # Maps symbolic ints to the guards that refine their lower/upper
        # bound. If one of them is None, it means that there are no guards
        # that refine that respective bound.
        self.var_to_guards: Dict[sympy.Symbol, Tuple[Optional[ShapeGuard], Optional[ShapeGuard]]] = {}
        # Maps from sympy ints to expressions representing them
        # Populated from equality guards (i.e. a.shape[0] == b.shape[0])
        self.replacements: Dict[sympy.Symbol, sympy.Expr] = {}  #
        # Set holds a % b expressions that evaluate to 0.
        self.divisible: Set[sympy.Expr] = set()
        # Duck-shaping says that if two input tensors have the same size,
        # they get assigned the same symbolic variable
        self.val_to_var: Dict[int, sympy.Expr] = {}
        if specialize_zero_one:
            self.val_to_var = {0: sympy.Integer(0), 1: sympy.Integer(1)}
        self.unbacked_symfloat_counter = itertools.count()
        self.unbacked_symint_counter = itertools.count()
        # Similar to guards, but these MUST evaluate to true and can
        # only be evaluated at runtime midway through (i.e., they always
        # involve unbacked symints)
        #
        # For efficiency reasons, we index in the following way.  Suppose you have
        # a runtime assert i0 + i1 <= s1.  We pick the most recently allocated
        # symbol in the source expression and add the assert to the list for
        # that symbol e.g., {i1: [i0 + i1 <= s1]}.
        #
        # We access the runtime asserts in two situations:
        #
        #   - When we are guarding on an expression, we will attempt to
        #     statically evaluate it, in case the unbacked SymInts can
        #     simplify away.  If we have a runtime assert, we may be able
        #     to discharge the guard entirely.  We only need to attempt
        #     runtime asserts that mention freevars of the expression in
        #     question.
        #
        #   - When we are performing codegen (in Inductor for eager, or
        #     when finalizing the export FX graph), we need to know what
        #     extra runtime asserts to insert.  Whenever an unbacked
        #     SymInt comes into scope, all runtime asserts involving it
        #     become eligible for insertion (so long as all of their other
        #     free unbacked symbols are also in scope).  We technically
        #     can handle any choice of key by kicking inexpressible asserts
        #     to the next unbacked symbol to wait on, but if we choose the
        #     latest key, an assert will only show up at the moment when
        #     we can actually codegen it.
        self.deferred_runtime_asserts: Dict[sympy.Symbol, List[RuntimeAssert]] = {}
        # This exists so we can efficiently invalidate the cache (it's used as
        # part of the cache key); otherwise we'd have to iterate through
        # deferred_runtime_asserts to compute its length
        self.num_deferred_runtime_asserts = 0
        self.assume_static_by_default = assume_static_by_default
        self.specialize_zero_one = specialize_zero_one
        self.duck_shape = duck_shape
        self.log = log
        self.log.info("create_env")
        self.frozen = False
        self.dim_constraints: Optional[DimConstraints] = None
        self.counter = collections.Counter()
        # A selection of important fields on co_field; solely used for
        # signpost_event
        self.co_fields = co_fields if co_fields else {}

        # Version counter used to invalidate cached values
        self._prev_cache_key = self._get_key()
        self._version_counter = 0

        # Cache for FX nodes.
        # Maps an already built node a tuple of:
        #   1. node's target
        #   2. list of arguments
        # This drastically reduces the size of the FX graph, avoiding
        # duplicated nodes.
        self.fx_node_cache: Dict[Tuple[Callable, Tuple[Any, ...]], torch.fx.Node] = {}
        self.source_to_symbol: Dict[str, sympy.Symbol] = {}

        from torch.fx.experimental.validator import translation_validation_enabled
        self._translation_validation_enabled = translation_validation_enabled()

        if self._translation_validation_enabled:
            from torch.fx.experimental.validator import TranslationValidator

            self.validator = TranslationValidator()
            self.graph = torch.fx.Graph()
            # Create an output graph and start inserting before that.
            # This is needed when 'deepcopy'-ing this object.
            self.graph.inserting_before(self.graph.output(None))

            # Mapping of each node name to the node itself.
            #
            # This is useful for matching an FX node from a recorded ShapeEnv.graph
            # to the FX node of the ShapeEnv we are running the event on.
            #
            # Whenever you add a node to self.graph, you must add a mapping to this
            # variable. Otherwise, the built FX graph on the replayed ShapeEnv will
            # not be valid.
            self.name_to_node: Dict[str, torch.fx.Node] = {}

    def check_equal(self, other: "ShapeEnv") -> None:
        # ShapeEnv fields that are not relevant for the outcome of
        # ShapeEnv.produce_guards call:
        #   - Debugging variables
        #   - Translation validation related variables
        #   - Events recording related variables
        non_state_variable_names = (
            "counter",
            "log",
            "var_to_stack",
            "fx_node_cache",
            "graph",
            "validator",
            "check_recorded_events",
            "should_record_events",
            "is_recording",
            "tracked_fakes",
            "events",
            "source_name_to_debug_name",
            "_prev_cache_key",
            "_version_counter",
        )

        # Mapping of the value of each to-be-compared field into the values that
        # should actually be compared.
        #
        # You should modify this if, for example, the field that holds state and
        # debugging information. e.g. ShapeGuard holds the actual guard (sympy.Expr)
        # and the stack when it was added to the set of guards. In order to compare
        # it, we throw away the stack information.
        def map_value(key: str, value: Any) -> Any:
            if key in ("unbacked_symfloat_counter", "unbacked_symint_counter"):
                from copy import copy

                # For itertools.count(), we compare the next integer returned
                # by the count iterators. Not that we need to copy the iterator
                # first. Otherwise we are mutating the object.
                return next(copy(value))
            elif key == "guards":
                # Transform the list of ShapeGuard into a list of expressions.
                return [g.expr for g in value]
            elif key == "var_to_guards":
                # Transform the tuple of optional ShapeGuards of each entry into
                # a tuple of optional expressions.
                return {
                    s: (
                        lb.expr if lb is not None else None,
                        ub.expr if ub is not None else None,
                    )
                    for s, (lb, ub) in value.items()
                }
            elif key == "deferred_runtime_asserts":
                # Transform the list of RuntimeAsserts into a list of expressions.
                return {s: [ra.expr for ra in ras] for s, ras in value.items()}
            elif key == "name_to_node":
                # Compare just the set of keys is the same.
                return set(value.keys())
            return value

        shape_env_check_state_equal(self, other, non_state_variable_names, map_value)

    def snapshot_tracked_fakes(self) -> Optional[List[Any]]:
        if self.tracked_fakes is None:
            return None

        from torch._dynamo.variables.builder import TrackedFake

        def maybe_transform_fake(fake: TrackedFake):
            inner_fake = fake.fake \
                if isinstance(fake.fake, torch.SymInt) \
                else FakeTensorMeta.from_fake(fake.fake)
            # Even though TrackedFake accepts either a Union[SymInt, FakeTensor], here we give it a
            # FakeTensorMeta for two reasons:
            #   1. this is all the information we need when recording ShapeEnvEvents.
            #   2. it works even if each TrackedFake changes its metadata.
            return TrackedFake(inner_fake, fake.source, fake.constraint_dims)  # type: ignore[arg-type]

        return [maybe_transform_fake(fake) for fake in self.tracked_fakes]

    def inc_tracked_fakes_length(self) -> None:
        self.tracked_fakes_length += 1

    def set_tracked_fakes_length(self, i: int) -> None:
        self.tracked_fakes_length = i

    def last_event_index(self) -> int:
        return len(self.events) - 1

    @contextmanager
    def recording(self):
        self.is_recording = True
        try:
            yield
        finally:
            self.is_recording = False

    @record_shapeenv_event()
    def freeze(self):
        self.frozen = True

    def _create_symbol_for_source(self, source: Source) -> Optional[sympy.Symbol]:
        if not self._translation_validation_enabled:
            return None
        srcname = source.name()
        if source not in self.source_to_symbol:
            self.source_to_symbol[srcname] = sympy.Symbol(srcname, integer=True)
        return self.source_to_symbol[srcname]

    def _add_z3var(self, symbol: sympy.Symbol, type: Type) -> None:
        if self._translation_validation_enabled:
            self.validator.add_var(symbol, type)

    def _add_target_expr(self, expr) -> None:
        if self._translation_validation_enabled:
            self.validator.add_target_expr(expr)

    def _add_assertion(self, expr) -> None:
        if self._translation_validation_enabled:
            self.validator.add_assertion(expr)

    def _check_translation_validate(self) -> None:
        if self._translation_validation_enabled:
            self.validator.validate()

    @record_shapeenv_event()
    def create_fx_call_function(
            self,
            op: Callable,
            args: Tuple,
    ) -> Tuple[Optional[torch.fx.Node], bool]:
        # Cache this tuple in order to avoid duplicated nodes.
        node_key = (op, args)
        # Flags whether the returned node was cached or not.
        fresh = False

        if self._translation_validation_enabled and node_key not in self.fx_node_cache:
            from torch.fx.experimental.validator import z3op

            # Presence of None in the arguments implies that we should ignore this operation.
            if any(a is None for a in args):
                # We check if we are not mixing SymNode that should not be ignored
                # (fx_node is not None) with those that should (fx_node is None).
                assert all(not isinstance(a, torch.fx.Node) for a in args)
                return None, fresh

            fresh = True
            lifted_op = z3op(op, self.validator)

            # If translation validation is enabled, all arguments must have its
            # own FX node.
            assert all(a is not None for a in args), f"missing arg in FX graph ({op.__name__}): {args}"
            node = self.fx_node_cache[node_key] = self.graph.call_function(lifted_op, args)
            self.name_to_node[node.name] = node

        return self.fx_node_cache.get(node_key, None), fresh

    def create_fx_placeholder_and_z3var(
            self,
            symbol: sympy.Symbol,
            type: Type,
    ) -> Optional[torch.fx.Node]:
        if not self._translation_validation_enabled:
            return None

        node_key = (self.graph.placeholder, (symbol,))

        # Check if we haven't added this symbol already.
        # If so, skip the placeholder creation, as it
        # generates invalid Python code.
        if node_key not in self.fx_node_cache:
            # Add a Z3 variable according to 'type'.
            self._add_z3var(symbol, type)
            # Create the FX placeholder out of a mangled name.
            mangled_name = re.sub(r'[^a-zA-Z0-9]', '_', re.sub(r'[()]', '', symbol.name))
            node = self.fx_node_cache[node_key] = self.graph.placeholder(mangled_name)
            self.name_to_node[node.name] = node
            # Attach the 'symbol' to the placeholder so that we can retrieve
            # the Z3 variable later.
            node.meta["symbol"] = symbol

        return self.fx_node_cache[node_key]

    def remove_fx_node(self, node: Optional[torch.fx.Node]) -> None:
        if self._translation_validation_enabled and node is not None:
            self.name_to_node.pop(node.name)
            self.graph.erase_node(node)

    def add_fx_node_metadata(self, node: torch.fx.Node) -> None:
        from torch._dynamo.utils import get_current_node

        if self.should_record_events:
            node.meta[SHAPEENV_EVENT_KEY] = self.last_event_index()
            node.meta[CURRENT_NODE_KEY] = get_current_node()

    def _suppress_guards_tls(self):
        return getattr(TLS, "suppress_guards", False)

    @record_shapeenv_event()
    def suppress_guards_enter(self):
        TLS.suppress_guards = True

    @record_shapeenv_event()
    def suppress_guards_exit(self):
        TLS.suppress_guards = False

    @contextmanager
    def suppress_guards(self):
        self.suppress_guards_enter()
        try:
            yield
        finally:
            self.suppress_guards_exit()

    def _get_key(self):
        """
        Defines the current "state" of the guards we've accumulated in this ShapeEnv.
        Determines when we need to invalidate our cache
        """
        return (len(self.replacements), len(self.divisible), self.num_deferred_runtime_asserts)

    def _update_version_counter(self):
        # The shape environment is queried orders of magnitude more often than
        # it is changed, so we summarise the cache key into a linearly
        # increasing version counter which is cheaper to check in _lru_cache

        # Only update version counter if the state actually changed
        cur_key = self._get_key()
        if self._prev_cache_key != cur_key:
            self._prev_cache_key = cur_key
            self._version_counter += 1

    def _produce_dyn_sizes(self,
                           ex_size: Sequence[int],
                           source: Source,
                           policy: CreateSymbolicPolicy
                           ) -> List[sympy.Expr]:
        return self._produce_dyn_sizes_from_int_tuple(tuple(ex.size()), source, policy)

    def _produce_dyn_sizes_from_int_tuple(self,
                                          tensor_size: Tuple[int],
                                          source: Source,
                                          policy: CreateSymbolicPolicy,
                                          ) -> List[sympy.Expr]:
        assert all(not is_symbolic(val) for val in tensor_size), f"Expect size to be a plain tuple of ints but got {tensor_size}"
        from torch._dynamo.source import TensorPropertySource, TensorProperty
        assert isinstance(policy, FreshCreateSymbolicPolicy)
        dynamic_dims = policy.dynamic_sizes
        constraint_dims = policy.constraint_sizes
        size = []
        for i, val in enumerate(tensor_size):
            size.append(self.create_symbol(
                val, TensorPropertySource(source, TensorProperty.SIZE, i), dynamic_dims[i], constraint_dims[i]
            ))
        return size

    def create_symbolic_sizes_strides_storage_offset(
        self,
        ex: torch.Tensor,
        source: Source,
        *,
        policy: Optional[CreateSymbolicPolicy] = None,
    ):
        """
        Returns a list of symbolic sizes and strides for the given tensor.
        We try our best to express stride in terms of the sizes, so as to not
        introduce new symbolic variables.
        """

        # Dynamo may want to wrap FakeTensors with SymInt sizes up e.g. make_fx(opt_f(), tracing_mode="symbolic").
        # We create symbols in shape_env using the backed hints behind SymInt.

        # Case 1: when SymInt is backed, dynamo can proceed with FakeTensors that have concrete shape.
        # produce_guards will trigger specializations on the outer stuff

        # Case 2: when the SymInt is unbacked, we will throw an data dependent error in require_hint().
        #
        # It's probably good for now but it's important to note that this approach has implications for
        # the original shape_env when checking guards in different order.

        # Example:
        # ---------
        # Consider a function "opt_f" as shown below:

        # @torch.compile()
        # def opt_f(x: bool, y: Tensor):
        #   if x == True:
        #     return y + torch.randn([4])
        #   else:
        #     return y
        # Depending on the sequence of calls, we might install two different sets of guards:

        # 1. opt_f(False, y):
        #    - "x == False" (always works for any size y)

        # 2. opt_f(True, y):
        #    - Triggers recompilation and results in guards like:
        #      - "x == True and y.size(0) == 4"
        #      - (or "y.size(0) == 4 and x == True")

        # The order of checking the guards matters. In this specific example:
        # If True branch guard check precedes False branch and for True branch, y.size(0) check precedes x == True,
        # we may have an unnessary shape speciliazation for y.
        def maybe_specialize_sym_int_with_hint(maybe_sym) -> int:
            assert isinstance(maybe_sym, (int, torch.SymInt))
            if is_symbolic(maybe_sym):
                assert maybe_sym.node.shape_env is not self, \
                    "expect the symbol is created from an shape env other than current one."
                return maybe_sym.node.require_hint()
            return maybe_sym

        ex_size = tuple(maybe_specialize_sym_int_with_hint(sz) for sz in ex.size())
        ex_stride = tuple(maybe_specialize_sym_int_with_hint(sd) for sd in ex.stride())
        ex_storage_offset = maybe_specialize_sym_int_with_hint(ex.storage_offset())

        return self._create_symbolic_sizes_strides_storage_offset(
            ex_size,
            ex_stride,
            ex_storage_offset,
            [_is_dim_dynamic(ex, i) for i in range(ex.dim())],
            source,
            policy=policy,
        )

    @record_shapeenv_event()
    def _create_symbolic_sizes_strides_storage_offset(
        self,
        ex_size: Sequence[int],
        ex_stride: Sequence[int],
        ex_storage_offset: int,
        is_dim_dynamic: Sequence[bool],
        source: Source,
        *,
        policy: Optional[CreateSymbolicPolicy] = None,
    ):
        dim = len(ex_size)

        # Reimplement the legacy behavior
        if policy is None:
            constraint_dims = [None] * dim
            dynamic_dims = []
            for i in range(dim):
                # NB: This is encapsulation breaking!  Legacy behavior was
                # bad.
                if is_dim_dynamic[i]:
                    r = DimDynamic.DYNAMIC
                elif self.assume_static_by_default:
                    r = DimDynamic.STATIC
                else:
                    r = DimDynamic.DUCK
                dynamic_dims.append(r)
            dynamic_dims = [DimDynamic.DUCK] * dim
            policy = FreshCreateSymbolicPolicy(dynamic_sizes=dynamic_dims, constraint_sizes=constraint_dims)

        assert isinstance(policy, FreshCreateSymbolicPolicy)
        constraint_dims = policy.constraint_sizes
        dynamic_dims = policy.dynamic_sizes

        # TODO: make this configurable from outside policy; we made a policy
        # decision here where if all sizes are static, we are going to
        # specialize all of the inner strides/offset too. We don't have to
        # do this.
        # TODO: This should be DYNAMIC, using DUCK for BC
        dynamic_strides = DimDynamic.STATIC if all(r == DimDynamic.STATIC for r in dynamic_dims) else DimDynamic.DUCK

        assert len(dynamic_dims) == dim, f"{len(dynamic_dims)} != {dim}"
        assert len(constraint_dims) == dim

        from torch._dynamo.source import TensorPropertySource, TensorProperty
        size: List[sympy.Expr] = self._produce_dyn_sizes_from_int_tuple(ex_size, source, policy)
        stride: List[Optional[sympy.Expr]] = [None] * len(size)
        for i, val in enumerate(ex_stride):
            if val in (0, 1):
                stride[i] = sympy.Integer(val)
        while any(x is None for x in stride):
            candidates = {
                ex_size[i] * ex_stride[i]: size[i] * stride[i]
                for i in range(len(size))
                if stride[i] is not None and ex_stride[i] >= 0
            }
            # iterate over unbound strides in sorted order
            val_list = sorted(
                [(ex_stride[i], i) for i in range(len(stride)) if stride[i] is None],
                key=lambda x: (sys.maxsize, x[1]) if is_singleton(x[0]) else x
            )
            for _, i in val_list:
                if stride[i] is None and ex_stride[i] in candidates:
                    stride[i] = candidates[ex_stride[i]]
                    candidates[ex_size[i] * ex_stride[i]] = size[i] * stride[i]

            if any(x is None for x in stride):
                # bind the smallest unbound stride to a new variable
                val, i = min(
                    [
                        (ex_stride[i], i)
                        for i in range(len(stride))
                        if stride[i] is None
                    ]
                )
                stride[i] = self.create_symbol(
                    val,
                    TensorPropertySource(source, TensorProperty.STRIDE, i),
                    dynamic_dim=dynamic_strides,
                    constraint_dim=None,
                )
        assert all(x is not None for x in stride)

        sym_sizes = [
            self.create_symintnode(sym, hint=hint, source=TensorPropertySource(source, TensorProperty.SIZE, i))
            for i, (sym, hint) in enumerate(zip(size, ex_size))
        ]
        sym_stride = []
        for i, stride_expr in enumerate(stride):
            # NB: Don't duck size the stride; instead use the expression
            # we computed
            assert stride_expr is not None
            sym_stride.append(self.create_symintnode(
                stride_expr, hint=ex_stride[i], source=TensorPropertySource(source, TensorProperty.STRIDE, i)
            ))
        sym_storage_offset = self.create_symintnode(self.create_symbol(
            ex_storage_offset,
            TensorPropertySource(source, TensorProperty.STORAGE_OFFSET),
            dynamic_dim=DimDynamic.DYNAMIC,
            constraint_dim=None,
        ), hint=ex_storage_offset, source=TensorPropertySource(source, TensorProperty.STORAGE_OFFSET))
        return tuple(sym_sizes), tuple(sym_stride), sym_storage_offset

    # If you know what the current hint value of the SymInt to be created
    # is, pass it into hint.  Otherwise, pass None and we will make our best
    # guess
    @record_shapeenv_event()
    def create_symintnode(
            self,
            sym: "sympy.Expr",
            *,
            hint: Optional[int],
            source: Optional[Source] = None,
    ):
        if self._translation_validation_enabled and source is not None:
            # Create a new symbol for this source.
            symbol = self._create_symbol_for_source(source)
            assert symbol is not None

            # Create a new FX placeholder and Z3 variable for 'symbol'.
            fx_node = self.create_fx_placeholder_and_z3var(symbol, int)

            # Add an equality assertion for the newly created symbol and 'sym'.
            self._add_assertion(sympy.Eq(symbol, sym))
        else:
            fx_node = None

        if isinstance(sym, sympy.Integer):
            if hint is not None:
                assert int(sym) == hint
            return int(sym)
        return SymInt(SymNode(sym, self, int, hint, fx_node=fx_node))

    @record_shapeenv_event()
    def create_unspecified_symint_and_symbol(self, value, source, dynamic_dim):
        return self.create_symintnode(
            self.create_unspecified_symbol(
                value,
                source=source,
                dynamic_dim=dynamic_dim,
            ),
            hint=value,
            source=source,
        )

    def create_symboolnode(self, sym: "sympy.Expr"):
        # This function is only being used in serialization, so we do not track it
        # for validation.
        return SymBool(SymNode(sym, self, bool, None))

    @record_shapeenv_event()
    def create_unbacked_symfloat(self):
        symbol: sympy.Symbol = sympy.Symbol(f"f{next(self.unbacked_symfloat_counter)}")
        self.counter["create_unbacked_symbol"] += 1
        self.var_to_stack[symbol] = CapturedTraceback.extract(skip=1)
        self.var_to_range[symbol] = ValueRanges.unknown()

        # Create a new FX placeholder and Z3 variable for 'symbol'.
        fx_node = self.create_fx_placeholder_and_z3var(symbol, float)

        return SymFloat(SymNode(symbol, self, float, None, fx_node=fx_node))

    @record_shapeenv_event()
    def create_unbacked_symint(self):
        symbol: sympy.Symbol = sympy.Symbol(f"i{next(self.unbacked_symint_counter)}", integer=True)
        self.counter["create_unbacked_symbol"] += 1
        self.var_to_stack[symbol] = CapturedTraceback.extract(skip=1)
        vr = self.var_to_range[symbol] = self._default_unspecified_value_range()

        # Create a new FX placeholder and Z3 variable for 'symbol'.
        fx_node = self.create_fx_placeholder_and_z3var(symbol, int)

        fsummary, user_tb, maybe_user_loc = self._get_stack_summary()
        log.info("create_unbacked_symbol %s [%s, %s]%s (%s)", symbol, vr.lower, vr.upper, maybe_user_loc, format_frame(fsummary))

        return SymInt(SymNode(symbol, self, int, None, fx_node=fx_node))

    def is_unbacked_symint(self, symbol: sympy.Symbol) -> bool:
        # NB: keep synced with free_unbacked_symbols
        return str(symbol).startswith("i")

    @record_shapeenv_event()
    def create_unbacked_symbool(self):
        symbol: sympy.Symbol = sympy.Symbol(f"i{next(self.unbacked_symint_counter)}", integer=True)
        self.counter["create_unbacked_symbol"] += 1
        self.var_to_stack[symbol] = CapturedTraceback.extract(skip=1)
        self.var_to_range[symbol] = ValueRanges(0, 1)

        # Create a new FX placeholder and Z3 variable for 'symbol'.
        fx_node = self.create_fx_placeholder_and_z3var(symbol, bool)

        return SymBool(SymNode(sympy.Eq(symbol, 1), self, bool, None, fx_node=fx_node))

    @record_shapeenv_event()
    def create_unspecified_symbol(
        self,
        val: Union[int, SymInt],
        source: Source,
        dynamic_dim: DimDynamic = DimDynamic.DUCK,
        constraint_dim: DimConstraint = None,  # NB: includes None
    ) -> "sympy.Expr":
        # 'positive' is None for unspecified symbols, since we can't
        # assume that it will be neither positive nor negative.

        # We don't want to specialize zero one val for unspecified symbol
        # so that we can always get a new symbol despite val.
        return self.create_symbol(val, source, dynamic_dim, constraint_dim, positive=None, do_not_specialize_zero_one=True)

    @record_shapeenv_event()
    def create_symbol(
        self,
        val: int,
        source: Source,
        dynamic_dim: DimDynamic = DimDynamic.DUCK,
        constraint_dim: DimConstraint = None,  # NB: includes None
        positive: Optional[bool] = True,
        do_not_specialize_zero_one: bool = False,
    ) -> "sympy.Expr":
        if do_not_specialize_zero_one:
            specialize_zero_one = False
        else:
            specialize_zero_one = self.specialize_zero_one

        assert isinstance(source, Source), f"{type(source)} {source}"
        assert not (positive and val < 0), f"positive set for negative value: {val}"
        # It's always sound to allocate a symbol as DYNAMIC.  If the user
        # constrained the symbol, force the policy to DYNAMIC, because our
        # constraint code will do weird stuff if, e.g., it's duck shaped
        if constraint_dim is not None:
            dynamic_dim = DimDynamic.DYNAMIC

        if dynamic_dim is DimDynamic.STATIC:
            # We don't expect to ever reach here even the user specifies
            # dynamic=False, because automatic_dynamic skipped for
            # nested tensors.
            return sympy.Integer(val)

        elif dynamic_dim is DimDynamic.DUCK:
            # duck_shape can be used to globally turn off duck shaping, even
            # if it was requested
            duck = self.duck_shape
        elif dynamic_dim is DimDynamic.DYNAMIC:
            duck = False
        else:
            raise AssertionError(f"unhandled dynamic_dim {dynamic_dim}")

        if val in (0, 1) and specialize_zero_one:
            r = self.val_to_var[val]
        elif not duck or val not in self.val_to_var:
            # If we're not duck shaping, we always create a new symbol
            # Even if we're duck shaping, if we haven't seen this particular
            # value before, we also create a new symbol
            sympy_expr = sympy.Symbol(f"s{len(self.var_to_val)}", positive=positive, integer=True)
            # We always associate vars to vals
            if isinstance(val, int):
                self.var_to_val[sympy_expr] = sympy.Integer(val)
            else:
                # Only used for jagged layout nested tensors
                self.var_to_val[sympy_expr] = SingletonInt(val.node.singleton_int(), coeff=val.node.singleton_coeff())

            # Do the appending later, because we always want to populate this
            self.var_to_sources[sympy_expr] = []
            # Create a Z3 variable for the new symbol.
            self._add_z3var(sympy_expr, int)

            if duck:
                # Make sure to reuse this symbol for subsequent duck shaping
                self.val_to_var[val] = sympy_expr

            if isinstance(val, int):
                if positive:
                    # Add assertions for the newly created symbols
                    self._add_assertion(sympy_expr > 1)

                    # Apply default range, which assumes not zero-one
                    self.var_to_range[sympy_expr] = self._default_value_range()
                else:
                    self.var_to_range[sympy_expr] = self._default_unspecified_value_range()

                # Small performance optimization: if we have a min-max constraint,
                # we can proactively narrow to that range
                if isinstance(constraint_dim, StrictMinMaxConstraint):
                    assert not duck
                    self.var_to_range[sympy_expr] &= constraint_dim.vr

                vr = self.var_to_range[sympy_expr]

                if val not in vr:
                    raise ConstraintViolationError(f"{val} not in range [{vr.lower}, {vr.upper}]")

                # Initialize default runtime range to match compile time range,
                # for backed SymInts (this is allowed to diverge for unbacked)
                self.runtime_var_to_range[sympy_expr] = vr

                range_str = f"[{vr.lower}, {vr.upper}]"
            else:
                # Skip var_range logic for SingletonInt
                # Only used for jagged layout nested tensors
                range_str = ""

            r = sympy_expr
            self.log.info("create_symbol %s = %s for %s %s", sympy_expr, val, source.name(), range_str)
            self.counter["create_symbol"] += 1
        else:
            # This implements duck-shaping: input sizes that match are assigned
            # the same symint
            r = self.val_to_var[val]
            self.log.debug("create_symbol %s duck sized %s", r, source.name())

        if isinstance(r, sympy.Symbol):
            self.var_to_sources[r].append(source)

        return r

    def debug_name(self, source):
        src_name = source.name()
        return self.source_name_to_debug_name.get(src_name, src_name)

    def render_range_for_constraint_violation(self, source, c):
        if isinstance(c, StrictMinMaxConstraint):
            lower, upper = c.vr.lower, c.vr.upper
            default = self._default_value_range()
            if lower <= default.lower:
                lower = None
            if upper >= default.upper:
                upper = None
            c_render = f"{self.debug_name(source)} = {source.name()} in the specified range"
            if lower is not None and upper is not None:
                c_render += f" {lower} <= {self.debug_name(source)} <= {upper}"
            elif lower is None and upper is not None:
                c_render += f" {self.debug_name(source)} <= {upper}"
            elif lower is not None and upper is None:
                c_render += f" {lower} <= {self.debug_name(source)}"
            return c_render
        return c.render(source)

    # Generates a list of guards strings which, when evaluated in a context that
    # defines tensors for all the sources, returns True or False depending
    # on if the guards in the list evaluated to True or not.  Primarily used by Dynamo,
    # but this is also helpful for manual testing of guards (see
    # evaluate_guards_for_args)
    #
    # For convenience in testing, a source is allowed to be a str,
    # in which case we will assume it is a LocalSource
    #
    # simplified lets you omit duck sizing, equality and 0/1 guards.
    # This is useful for testing when you don't care about the boilerplate
    # guards, and it may be helpful for user output too (be careful though;
    # some equality guards are nontrivial!  It would be nice to get simplified
    # output to print them too).  It's private because it's not
    # intended for normal use
    def produce_guards(
        self,
        placeholders,
        sources,
        source_ref=lambda n: n.name(),
        *,
        # An input is either a SymInt (in which case you directly have
        # DimConstraint) or a Tensor (in which case you have a
        # DimList[DimConstraint]).  Whenever Optional is accepted, that
        # just means there are no constraints
        constraint_inputs: Optional[InputList[Union[DimConstraint, Optional[DimList[DimConstraint]]]]] = None,
        equalities_inputs: Optional[Set[Tuple[Source, Source]]] = None,
        _simplified=False,
        # Indicates if we should produce guards for known static values.
        ignore_static=True,
    ) -> List[str]:
        self.log.info("produce_guards")

        # Check if we get to the same ShapeEnv state by replaying the recorded events.
        # This will create a new ShapeEnv instance, and call all recorded function
        # calls on this new instance. Finally, it will check whether this new instance
        # has equal state.
        #
        # It's important that we do it in the begining of this function, since it modifies
        # self.dim_constraints through its execution. Changes that happen in this method
        # aren't interesting, since this is the function call we wish to reproduce at the
        # end. If we wish to simply reproduce ShapeEnv instances even after this call,
        # this method should also be recorded.
        if self.check_recorded_events:
            shape_env = replay_shape_env_events(self.events)
            self.check_equal(shape_env)

        assert len(placeholders) == len(sources)
        Tensorlike = (torch.Tensor, FakeTensorMeta)

        # Expand optional inputs, or verify invariants are upheld
        if constraint_inputs is None:
            constraint_inputs = [
                [None] * t.dim() if isinstance(t, Tensorlike) else None for t in placeholders
            ]
        else:
            assert len(constraint_inputs) == len(placeholders)
            for i, (t, constraint) in enumerate(zip(placeholders, constraint_inputs)):
                if isinstance(t, Tensorlike):
                    if constraint is None:
                        constraint_inputs[i] = [None] * t.dim()
                    else:
                        assert len(constraint) == t.dim()
                else:
                    assert isinstance(t, (SymInt, int))
                    assert not isinstance(constraint, list)

        # It took a lot of sweat to figure out the algorithm here.  Let's
        # explain how it works.
        #
        # The ShapeEnv lifecycle looks something like this:
        #
        # - For each input, you either generate a fresh Sympy symbol (s0) to
        #   represent its value (a binding site), or you reuse some
        #   preexisting symbol or expression, skipping the symbol allocation
        #   (e.g., duck sizing to a preexisting symbol, or expressing a
        #   stride as a multiplication of a separate stride and size.)
        #   Naively, you might expect to bind a fresh Sympy symbol for
        #   every input, but this is fairly wasteful as most of these
        #   symbols immediately simplify away, and if you don't eagerly
        #   specialize, e.g., 0/1 symbols, you end up with very complicated
        #   expressions that are not optimizable in practice.
        #
        # - You perform some compute on these symbols, occasionally
        #   introducing guards on boolean expressions on these symbols.
        #   In particular, whenever we guard on equality (_maybe_guard_eq),
        #   we can simplify shapes; e.g., when s0 == s1 * 2, we can now
        #   replace all occurrences of s0 with s1 * 2.  Sometimes, a
        #   boolean expression evaluation doesn't introduce a guard, as
        #   the guard is already entailed by the simplifications we have
        #   applied.
        #
        # - In the end, you have a bunch of replacements (saying how to
        #   simplify shapes) and a bunch of guards (all the equality guards
        #   are trivial, because they're covered by the replacements).
        #
        # From the ShapeEnv, we must generate a Python expression that, when
        # evaluated on a set of inputs, tells us whether or not these boolean
        # expressions would have evaluated in the same way.  However,
        # we cannot easily compute this, as we elide recording boolean
        # expressions when we think they are vacuously true.  Thus, we seek
        # an approximation: we must generate an expression, if true, would have
        # produced an "equivalent" ShapeEnv, which would answer guard
        # expressions in the same way.
        #
        # Our notion of equivalence is a bit subtle.  For example, consider
        # the ShapeEnv created from an input of size (5, 4) versus (4, 4)
        # (no other guards.)  Duck sizing would generate (s0, s1) in the first
        # case but (s0, s0) in the second.  We do NOT assume that size
        # variables are disjoint; so in fact a graph that assumes the input
        # could be (s0, s1) subsumes (s0, s0) (setting s0 == s1), but not
        # vice versa.  However, consider an analogous case (1,) versus (2,).
        # Duck sizing generates (1,) and (s0,); the (s0,) graph does NOT
        # subsume the (1,) graph because we assume that any size variables
        # is NOT 0/1 (and make simplifications according to this; e.g., if
        # we queried s0 == 0, we would immediately return False without
        # returning a guard.)
        #
        # So, it is perhaps easier to flip things on their head: the guard
        # expressions we generate here say what simplifications are valid,
        # and what are not.  Below, we explain each of the guard expressions
        # we generate

        # TODO: Make this more efficient by binding all the size/stride/offsets
        # to locals before performing tests on them.

        from torch._dynamo.source import TensorPropertySource, TensorProperty, NegateSource

        # Actual codegen must be delayed as we don't necessarily know what
        # the symbol mapping is
        input_guards = []

        symbol_to_source = collections.defaultdict(list)
        symbol_to_constraints = collections.defaultdict(set)
        constraint_violations : List[Tuple[bool, Callable[[], str]]] = []

        def record_constraint_violation(warn_only, debug_name, msg, hint=None):
            constraint_violations.append(
                (warn_only, debug_name, lambda: f"{msg}{hint()}" if hint else msg)
            )

        def is_dim(src):
            return isinstance(src, TensorPropertySource) and src.prop is TensorProperty.SIZE

        if equalities_inputs:
            source_index = {}
            for i, src in enumerate(sources):
                source_index[src.name()] = i

            def get_symbol(tensor_dim_src):
                fake = placeholders[source_index[tensor_dim_src.base.name()]]
                symint = fake.shape[tensor_dim_src.idx]
                assert isinstance(symint, torch.SymInt)
                return symint.node.expr

            for src1, src2 in equalities_inputs.source_pairs:
                s1, s2 = get_symbol(src1), get_symbol(src2)
                concrete_val = self.evaluate_expr(sympy.Eq(s1, s2))
                if not concrete_val:
                    raise ConstraintViolationError(
                        f"{src1.name()} = {self.var_to_val[s1]}"
                        " is not equal to "
                        f"{src2.name()} = {self.var_to_val[s2]}"
                    )

        # How do we know what the value of s0 is?  Fresh variables can only be
        # bound by inputs, so there MUST be some other input which binds the
        # variable.  If there is no such input, this is an error in our
        # system.  We record where all symbols come from, to help you diagnose
        # why those symbols didn't occur.
        #
        # In fact, generally speaking it is only possible for the "outermost"
        # user of a ShapeEnv to evaluate the guards, because some inputs may
        # not be available to inner levels.  For example, Dynamo can guard on
        # tensors that never actually become graph arguments (they are
        # pruned).  In this case, only Dynamo knows about these arguments.
        def track_symint(source, val, constraint=None):
            log.debug("track_symint %s %s %s", LazyString(source.name), val, constraint)
            assert not isinstance(val, SymInt) or is_symbolic(val)

            if isinstance(val, SymInt) and val.node.maybe_as_int() is not None:
                val = val.node.maybe_as_int()

            if isinstance(val, SymInt):
                s = val.node.expr
                if isinstance(s, sympy.Symbol):
                    symbol_to_source[s].append(source)
                    if constraint is not None:
                        symbol_to_constraints[s].add(constraint)
                elif isinstance(-s, sympy.Symbol):
                    symbol_to_source[-s].append(NegateSource(source))
                else:
                    constraint_violated = False
                    if isinstance(constraint, StrictMinMaxConstraint):
                        # try inferring the ranges of the expr s
                        sym_vrs = {x: self.var_to_range.get(x, None) for x in s.free_symbols}
                        if all(vr is not None for vr in sym_vrs.values()):
                            expr_vr = bound_sympy(s, sym_vrs)
                            if (expr_vr != constraint.vr):
                                # the expr and constrain ranges don't match
                                constraint_violated = True
                        else:
                            # some of the free symbols in s don't have ranges
                            constraint_violated = True
                    elif isinstance(constraint, RelaxedUnspecConstraint):
                        if s.is_number:
                            i = int(s)
                            # Don't complain about 0/1 specialization, we
                            # expect to have to compile in this case anyway
                            if i not in (0, 1):
                                constraint_violated = True
                        else:
                            # TODO: Maybe non-strict constraint shouldn't error
                            # here?  Check what happens in practice
                            constraint_violated = True
                    if constraint_violated:
                        def hint(s):
                            sexpr = ShapeGuardPrinter(symbol_to_source, source_ref, self.var_to_sources).doprint(s)
                            return f"{sexpr}."

                        var_with_range = self.render_range_for_constraint_violation(source, constraint)
                        msg = (
                            f"Not all values of {var_with_range} are valid because "
                            f"{self.debug_name(source)} was inferred to be equal to "
                        )
                        record_constraint_violation(
                            constraint.warn_only,
                            self.debug_name(source),
                            msg,
                            hint=functools.partial(hint, s),
                        )

                input_guards.append((source, s))
            else:
                s = sympy.Integer(val)
                input_guards.append((source, s))
                constraint_violated = False
                if isinstance(constraint, StrictMinMaxConstraint):
                    constraint_violated = True
                elif isinstance(constraint, RelaxedUnspecConstraint):
                    # Don't complain about 0/1 specialization, we
                    # expect to have to compile in this case anyway
                    if val not in (0, 1):
                        constraint_violated = True
                if constraint_violated:
                    var_with_range = self.render_range_for_constraint_violation(source, constraint)
                    msg = (
                        f"Not all values of {var_with_range} are valid because "
                        f"{self.debug_name(source)} was inferred to be a constant ({val})."
                    )
                    record_constraint_violation(constraint.warn_only, self.debug_name(source), msg)

        for t, source, constraint in zip(placeholders, sources, constraint_inputs):
            if isinstance(source, str):
                from torch._dynamo.source import LocalSource
                source = LocalSource(source)
            assert isinstance(source, Source)
            if t is None:
                continue
            if isinstance(t, (SymInt, int)):
                track_symint(source, t)
                continue
            assert isinstance(t, Tensorlike)
            sources_and_tensors = [(source, t)]
            if is_traceable_wrapper_subclass(t):
                # If our placeholder is a tensor subclass, then the "true" symints
                # come from the subclass's inner tensors.
                attrs, _ = t.__tensor_flatten__()
                from torch._dynamo.source import AttrSource
                inner_sources_and_tensors = [(AttrSource(source, attr), getattr(t, attr)) for attr in attrs]
                if t.is_nested:
                    # For NestedTensors we need to track BOTH symints on the outer
                    # tensor and tensor because we'd like to guard on the ragged
                    # size but the symint representing ragged size is not in terms
                    # of the symints on the inner tensors.
                    sources_and_tensors.extend(inner_sources_and_tensors)
                else:
                    # For other tensor subclasses, only track the symints from
                    # the inner tensors
                    sources_and_tensors = inner_sources_and_tensors

            for src, curr_t in sources_and_tensors:
                for i, ss in enumerate(curr_t.size()):
                    property_source = TensorPropertySource(src, TensorProperty.SIZE, i)
                    track_symint(property_source, ss, constraint[i])
                is_strided_nt = (t.is_nested and t.layout == torch.strided)
                if not is_strided_nt:
                    for i, ss in enumerate(curr_t.stride()):
                        track_symint(TensorPropertySource(src, TensorProperty.STRIDE, i), ss)
                    track_symint(TensorPropertySource(src, TensorProperty.STORAGE_OFFSET), curr_t.storage_offset())

        # 1. Every input must equal the final simplified symbolic expression
        #    stored on the placeholder.  Given a placeholder (s0*2, s1),
        #    if we have an input (2, 3), we must show s0*2 == 2 and s1 == 3.
        #    This does a lot of work: it covers duck sizing and equality guards.
        exprs = []
        self.dim_constraints = DimConstraints(
            symbol_to_source,
            self.var_to_val,
            set(symbol_to_constraints.keys()),
            self.source_name_to_debug_name,
        )

        if not _simplified:
            for source, expr in input_guards:
                if self._translation_validation_enabled:
                    # Ignore sources that were not turned into SymInts.
                    srcname = source.name()
                    if srcname in self.source_to_symbol:
                        self._add_target_expr(sympy.Eq(self.source_to_symbol[srcname], expr))

                # Small optimization
                if (
                    isinstance(expr, sympy.Symbol) and
                    symbol_to_source.get(expr) and
                    source == symbol_to_source[expr][0]
                ):
                    continue

                # This logic excludes static values found on tensors from guarding, because
                # dynamo's check_tensor_fn does that (see guards.cpp).
                # However, for non tensor sources, we still need to guard here.
                if ignore_static and isinstance(source, TensorPropertySource):
                    if expr.is_number:
                        self.log.debug("Skipping guard %s", f"{source_ref(source)} == {expr}")
                        continue

                if is_dim(source):
                    self.dim_constraints.add_equality(source, expr)

                sexpr = ShapeGuardPrinter(symbol_to_source, source_ref, self.var_to_sources).doprint(expr)
                exprs.append(f"{source_ref(source)} == {sexpr}")
                if (
                    isinstance(expr, sympy.Symbol) and
                    expr in symbol_to_constraints and
                    isinstance(source, TensorPropertySource)
                    and source.prop is TensorProperty.SIZE
                    and equalities_inputs and
                    not equalities_inputs.is_equal(source, symbol_to_source[expr][0])
                ):
                    msg = (
                        f"The values of {self.debug_name(source)} = {source.name()} and "
                        f"{self.debug_name(symbol_to_source[expr][0])} = {symbol_to_source[expr][0].name()} "
                        "must always be equal."
                    )
                    record_constraint_violation(equalities_inputs.warn_only, self.debug_name(source), msg)
                # NB: Not necessary to report constraint violations here:
                # constraints are guaranteed to be on symbols (we've already
                # caught constants and non-atomic expressions), so we only
                # have relational constraints, but we don't support those
                # at the moment

        # 2. Every guard must evaluate to True (but remember many guards
        #    like s0 == s1*2 because trivial due to simplification)
        issued = set()

        def issue_guard(guard: ShapeGuard) -> None:
            expr = self.simplify(guard.expr)

            # Avoid re-issueing the same guard.
            if expr in issued:
                return

            issued.add(expr)

            try:
                is_trivial = False
                if any(is_dim(source) for s in expr.free_symbols for source in symbol_to_source[s]):
                    is_trivial = self.dim_constraints.add(expr)
                guard_expr = ShapeGuardPrinter(symbol_to_source, source_ref, self.var_to_sources).doprint(expr)
                exprs.append(guard_expr)
                self._add_target_expr(expr)
                # A non-relational constraint on a single sizevar can violate
                # a constraint
                if not is_trivial and len(expr.free_symbols) == 1:
                    symbol = next(iter(expr.free_symbols))
                    source = symbol_to_source[symbol][0]
                    constraints = symbol_to_constraints[symbol]
                    for c in constraints:
                        if isinstance(c, StrictMinMaxConstraint):
                            var_with_range = self.render_range_for_constraint_violation(source, c)
                            msg = (
                                f"Not all values of {var_with_range} "
                                f"satisfy the generated guard {guard_expr}."
                            )
                            record_constraint_violation(c.warn_only, self.debug_name(source), msg)
                        elif isinstance(c, RelaxedUnspecConstraint):
                            # This is fine, we allow guards here as long as it
                            # didn't constrain it to one value  (we don't
                            # actually know this; this depends on our
                            # ValueRanges reasoning capability)
                            pass
                        else:
                            raise AssertionError(f"unrecognized constraint {c}")
            except Exception:
                self.log.warning("Failing guard allocated at: \n%s", ''.join(guard.stack.format()))
                raise

        # First, issue all the non-trivial guards.
        for guard in self.guards:
            if self._maybe_evaluate_static(guard.expr) is not None:
                continue
            issue_guard(guard)

        # Then, issue the guards that refine the value range of tracked symbols.
        # We need to explicitly issue these guards, since they are the ones that
        # guarantee the symbol's value range. Plus, due to the updated value
        # range, they may be skipped in the previous step.
        for symbol, guards in self.var_to_guards.items():
            if symbol not in symbol_to_source:
                continue
            for guard in guards:
                if guard is not None:
                    issue_guard(guard)

        # 3. Every symbol must be within its value range (this handles 0/1
        # specialization too).  NB: because we never update value ranges
        # except in case of explicit user annotation, these are not included
        # in simplified.  However, when we start updating value ranges
        # these should probably get reported in tests too
        if not _simplified:
            for symbol, sources in symbol_to_source.items():
                r = self.runtime_var_to_range.get(symbol)
                if r is None:
                    if symbol not in self.var_to_range:
                        continue
                    r = self.var_to_range[symbol]

                assert sources
                assert symbol.is_integer
                g_lower, g_upper = self.var_to_guards.get(symbol, (None, None))
                bounds = []
                if r.lower != -sympy.oo and g_lower is None:
                    if any(is_dim(source) for source in sources):
                        self.dim_constraints.add(sympy.Ge(symbol, r.lower))
                    bounds.append(str(r.lower))
                bounds.append(source_ref(sources[0]))
                # NB: This looks like an off-by-one error but it's not: the
                # upper bound may be sys.maxsize - 1 because we intentionally
                # exclude sys.maxsize from our bounds to deal with direct
                # == INT_MAX guards, but it's still dumb to actually test it.
                # Note that you can be off by a pretty large constant and it
                # won't matter because sizes in practice will be no where near
                # the 64-bit limit.
                if r.upper != sympy.oo and r.upper < sys.maxsize - 1 and g_upper is None:
                    if any(is_dim(source) for source in sources):
                        self.dim_constraints.add(sympy.Le(symbol, r.upper))
                    bounds.append(str(r.upper))
                if len(bounds) > 1:
                    exprs.append(" <= ".join(bounds))

        if constraint_violations:
            warn_msgs = []
            error_msgs = []
            debug_names = set()
            for warn_only, debug_name, msg in constraint_violations:
                if warn_only:
                    msg = f"  {len(warn_msgs) + 1}. {msg()}"
                    warn_msgs.append(msg)
                else:
                    msg = f"  - {msg()}"
                    error_msgs.append(msg)
                    debug_names.add(debug_name)
            if len(error_msgs) > 0:
                debug_names = ', '.join(debug_names)
                err = '\n'.join(error_msgs)
                raise ConstraintViolationError(
                    f"Constraints violated ({debug_names})! "
                    "For more information, run with TORCH_LOGS=dynamic.\n"
                    f"{err}"
                )
            elif len(warn_msgs) > 0:
                log.debug("%s Warning only constraints violated", len(warn_msgs))

        signpost_event(
            "dynamic",
            "produce_guards",
            {
                **self.co_fields,
                **self.counter,
                "num_guards": len(exprs),
                "free_symbols": sum(1 for v in symbol_to_source.values() if v),
            },
        )

        if self._translation_validation_enabled:
            from torch.fx.experimental.validator import PopulateValidator

            # Add all deferred runtime assertions; these are not technically
            # handled by produce_guards but we need to put them in the target
            # set
            for ras in self.deferred_runtime_asserts.values():
                for ra in ras:
                    self._add_target_expr(ra.expr)

            # Add value range bound guards for all symbols with no trivial bounds.
            # Reason: '_maybe_evaluate_static' may eliminate guards based on the
            # refined value ranges.
            #
            # NB: do NOT use runtime var ranges, they're unsound!  You will
            # only get correct TV with the compile-time ranges.
            for sym, vr in self.var_to_range.items():
                if vr.lower != -sympy.oo:
                    self._add_target_expr(sympy.Le(vr.lower, sym))
                if vr.upper != sympy.oo:
                    self._add_target_expr(sympy.Le(sym, vr.upper))

            # Before validating, populate the input of the validator with the
            # built FX graph.
            with fx_traceback.preserve_node_meta():
                PopulateValidator(self.graph, self.validator).run()

        self._check_translation_validate()
        return exprs

    def produce_guards_expression(self, placeholders, ignore_static=True):
        """
        Expected to be used with evaluate_guards_expression(). Produces the guards
        for the given placeholders and returns a string expression to be evaluated
        by evaluate_guards_expression given concrete values for the placeholders.
        """
        from torch._dynamo.source import LocalSource
        arg_names = [f"t{i}" for i in range(len(placeholders))]
        guards = self.produce_guards(placeholders, [LocalSource(a) for a in arg_names], ignore_static=ignore_static)
        if guards:
            return " and ".join(guards)
        return None

    def evaluate_guards_expression(self, code, args):
        """
        Expected to be used with produce_guards_expression(). Evaluates an expression
        generated by produce_guards_expression for the given concrete args.
        """
        arg_names = [f"t{i}" for i in range(len(args))]
        return eval(code, SYMPY_INTERP, {"L": dict(zip(arg_names, args))})

    def evaluate_guards_for_args(self, placeholders, args, *, ignore_static=True):
        code = self.produce_guards_expression(placeholders, ignore_static=ignore_static)
        if code:
            return self.evaluate_guards_expression(code, args)
        return True

    def bind_symbols(self, placeholders, args):
        # Given a paired list of placeholders (fake tensors with
        # symbolic sizes) and concrete arguments (regular tensors
        # with real sizes), returns a dictionary mapping each
        # symbol to its real value.  So for example, if you
        # have a placeholder with size (s0, s1), binding
        # (2, 4) to it will give you {s0: 2, s1: 4}.  This is
        # not guaranteed to bind ALL symbols in the ShapeEnv;
        # we can't bind a symbol if it doesn't occur in any placeholder,
        # and symbols that already have replacements won't get bindings.

        # This is a little duplicative with evaluate_guards but
        # it's different enough that it seemed cleanest to make
        # another copy.  This assumes the guards are already checked,
        # though if it's cheap we'll check for shenanigans
        bindings: Dict[sympy.Symbol, int] = {}

        def bind_symint(arg, val):
            if isinstance(val, SymInt):
                s = val.node.expr

                if isinstance(s, sympy.Symbol):
                    if s in bindings:
                        assert bindings[s] == arg, f"{bindings[s]} != {arg}"
                    else:
                        bindings[s] = arg
                elif isinstance(-s, sympy.Symbol):
                    if -s in bindings:
                        assert bindings[-s] == -arg, f"{bindings[-s]} != {-arg}"
                    else:
                        bindings[-s] = -arg

        for t, arg in zip(placeholders, args):
            if t is None:
                continue
            if isinstance(t, SymInt):
                bind_symint(arg, t)
                continue
            assert isinstance(t, torch.Tensor)
            for i, s in enumerate(t.size()):
                bind_symint(arg.size(i), s)
            for i, s in enumerate(t.stride()):
                bind_symint(arg.stride(i), s)
            bind_symint(arg.storage_offset(), t.storage_offset())

        return bindings

    def get_nontrivial_guards(self):
        return [self.simplify(guard.expr) for guard in self.guards if self._maybe_evaluate_static(guard.expr) is None]

    def format_guards(self, verbose=False):
        def format_tb(tb):
            if not verbose:
                return ""
            return f"\n   Guarded at:\n{''.join('   ' + l for l in tb.format())}"

        return '\n'.join(f" - {guard.expr}{format_tb(guard.stack)}" for guard in self.guards)

    def get_shape_groups(self):
        shape_groups = collections.defaultdict(list)
        for k, v in self.replacements.items():
            shape_groups[v].append(k)
        return shape_groups

    @_lru_cache
    def _maybe_evaluate_static(
        self, expr: "sympy.Expr", *, unbacked_only: bool = False, compute_hint: bool = False,
        expect_rational=True,
    ) -> "Optional[sympy.Expr]":
        """
        Tries to evaluate expr without introducing guards

        If unbacked_only == True, then we only do substitutions on
        unbacked SymInts (leaving regular hinted integers alone).  This could
        result in an expression that still contains backed SymInts, which you
        could then potentially guard on.

        Use compute_hint == True if you are trying to compute a non-binding
        hint for the particular hint values of backed SymInts, e.g., if
        s0 happens to be 3 this run, compute_hint will subsitute s0 with 3.
        """
        expr = self.simplify(expr)

        if compute_hint:
            expr = expr.xreplace(self.var_to_val)

        symbols = list(expr.free_symbols)

        # Apply known runtime asserts
        for s in symbols:
            # Unbacked symints only
            if s in self.var_to_val:
                continue
            subst = {}
            if s in self.deferred_runtime_asserts:
                for ra in self.deferred_runtime_asserts[s]:
                    if compute_hint:
                        e = ra.expr.xreplace(self.var_to_val)
                    else:
                        e = ra.expr
                    subst[e] = sympy.true
                    subst[sympy.Not(e)] = sympy.false
                    # NB: this doesn't match relations if they're flipped; e.g.,
                    # if you have x < 5, we won't get 5 > x.  Holler if this is
                    # a problem
            # NB: this helps us deal with And/Or connectives
            expr = expr.subs(subst)

        # Simplify making use of value range lower bound
        new_shape_env = {}
        new_range_env = {}
        for idx, k in enumerate(symbols):
            if isinstance(self.var_to_val.get(k, None), SingletonInt):
                # Skip var_to_range logic for SingletonInt which is only used
                # for jagged layout NestedTensors today
                continue
            vr = self.var_to_range[k]
            # Don't do anything if we don't have a nontrivial lower bound
            # Also don't do anything if we asked only to simplify unbacked
            # SymInt
            if (
                vr.lower < (-sys.maxsize - 1) // 2 or
                (unbacked_only and k in self.var_to_val)
            ):
                new_range_env[k] = vr
                continue
            # Positive means >= 1
            # Positive - 1 means >= 0
            # Positive + lower - 1 means >= lower
            # The new symbol 's' is "too low", so when we substitute it in
            # we have to increase it by offset (and conversely, the new
            # variables have to have their value range bounds adjusted as
            # well)
            s = sympy.Symbol(f"shape_{idx}", positive=True, integer=True)
            offset = vr.lower - 1
            new_shape_env[k] = s + offset
            new_range_env[s] = SymPyValueRangeAnalysis.add(vr, -offset)

        def replace(expr, repl):
            return expr.xreplace(repl)

        try:
            new_expr = replace(expr, new_shape_env)
        except RecursionError:
            log.warning("RecursionError in sympy.xreplace(%s, %s)", expr, new_shape_env)
            self.counter["sympy_recursion_error"] += 1
            return None

        floor_div_replace = {}
        for atom in new_expr.atoms(FloorDiv):
            floor_div_replace[atom] = sympy.floor(atom.args[0] / atom.args[1])
        new_expr = safe_expand(new_expr.xreplace(floor_div_replace))
        # TODO: when unbacked_only, can sometimes early return even when there
        # are still free symbols
        if new_expr.is_number:
            return new_expr

        # Check if the range can solve it statically
        out = bound_sympy(new_expr, new_range_env)
        if expect_rational:
            _assert_bound_is_rational(new_expr, out)
            if out.is_singleton():
                return out.lower

        return new_expr if unbacked_only else None

    @_lru_cache
    def replace(self, expr: "sympy.Expr") -> "sympy.Expr":
        replacements = {s: self._find(cast(sympy.Symbol, s)) for s in expr.free_symbols}
        return safe_expand(expr.xreplace(replacements))

    @_lru_cache
    def _update_divisible(self):
        new_divisible = set()
        for k in self.divisible:
            res = self.replace(k)
            if not res.is_number:
                new_divisible.add(k)

        self.divisible = new_divisible
        self._update_version_counter()

    @_lru_cache
    def simplify(self, expr: "sympy.Expr") -> "sympy.Expr":
        expr = self.replace(expr)
        # TODO it would seem that this pass is not necessary given the
        # below replacement of // with /, but for nested FloorDivs
        # the non-recursive replacement doesn't work, and
        # recursive makes it hard to look up divisibility,
        # because existing divisibility info has FloorDiv in it, not /
        # for now just do a separate pass to catch common nested case
        if expr.has(FloorDiv):
            self._update_divisible()
            div_replacements = {}
            for atom in expr.atoms(FloorDiv):
                base, divisor = atom.args
                if isinstance(divisor, FloorDiv):
                    base1, divisor1 = divisor.args
                    if self.replace(Mod(base, divisor)) in self.divisible and \
                            base == base1 and self.replace(Mod(base1, divisor1)) in self.divisible:
                        div_replacements[atom] = divisor1
            expr = expr.xreplace(div_replacements)
            expr = safe_expand(expr)
        if expr.has(FloorDiv):
            div_replacements = {}
            pows = expr.atoms(sympy.Pow)
            rationals = expr.atoms(sympy.Rational).difference(expr.atoms(sympy.Integer))
            for fd in expr.atoms(FloorDiv):
                base, divisor = fd.args
                if self.replace(Mod(base, divisor)) in self.divisible:
                    div_replacements[fd] = base / divisor
            new_expr = expr.xreplace(div_replacements)
            new_expr = safe_expand(new_expr)
            new_pows = new_expr.atoms(sympy.Pow)
            new_rationals = new_expr.atoms(sympy.Rational).difference(new_expr.atoms(sympy.Integer))
            # divisions simplified away
            if new_pows.issubset(pows) and new_rationals.issubset(rationals):
                expr = new_expr
        return expr

    @lru_cache(256)
    def size_hint(self, expr: "sympy.Expr", *, allow_none=False):
        """
        Gets a size hint for a given expression from the underlying shapes we had.
        Does not introduce a guard, so only use this when you can guarantee that
        your code is still valid for arbitrary shapes (such as optimization decisions)
        """
        result_expr = safe_expand(expr).xreplace(self.var_to_val)
        if not result_expr.is_number:
            r = self._maybe_evaluate_static(result_expr, compute_hint=True)
            if r is not None:
                return r
            if allow_none:
                return None
            raise self._make_data_dependent_error(result_expr, expr)
        return result_expr

    # NB: keep in sync with size_hint
    @lru_cache(256)
    def has_hint(self, expr: "sympy.Expr"):
        result_expr = safe_expand(expr).xreplace(self.var_to_val)
        return result_expr.is_number or self._maybe_evaluate_static(result_expr) is not None

    def _make_data_dependent_error(self, expr, unhinted_expr):
        # TODO: in a Dynamo context, having user code, and having the
        # name of the local, will be much better
        for s in expr.free_symbols:
            stacktrace = ''.join(self.var_to_stack[s].format())
            self.log.debug("Data dependent variable '%s' allocated at:\n%s", s, stacktrace)
        return GuardOnDataDependentSymNode(
            "It appears that you're trying to get a value out of symbolic int/float "
            "whose value is data-dependent (and thus we do not know the true value.)  "
            f"The expression we were trying to evaluate is {expr} (unhinted: {unhinted_expr}).  "
            "Scroll up to see where each of these data-dependent accesses originally occurred."
            # TODO: Help text about how to use our runtime tests to fix this
            # problem
        )

    def _set_replacement(self, a: "sympy.Symbol", expr: "sympy.Expr") -> None:
        """
        Adds or updates a replacement for a symbol.
        Use this instead of `self.replacements[a] = expr`.
        """
        if config.print_specializations and isinstance(expr, (sympy.Integer, sympy.Float)):
            # specializing to a constant, which is likely unexpected

            # NOTE(avik): It is possible that we try logging the same specialization multiple times, e.g.,
            # when adding a to self.replacements, and again when simplifying an expression containing a.
            # Thus to avoid duplication, checking whether a is in self.replacements isn't enough; if it is,
            # it must not already map to `expr`. Fortunately this check is cheap because `expr` is a constant.
            if a not in self.replacements or expr != self.replacements[a]:
                self.log.warning("Specializing %s to %s", self.var_to_sources[a][0].name(), expr)
                self.log.debug("SPECIALIZATION", stack_info=True)
        log.info("set_replacement %s = %s", a, expr)
        self.replacements[a] = expr
        self._update_version_counter()

        # When specializing 'a == expr', the equality should be also conveyed to
        # Z3, in case an expression uses 'a'.
        self._add_target_expr(sympy.Eq(a, expr))

    def _add_divisible(self, expr: "sympy.Expr"):
        self.divisible.add(expr)
        self._update_version_counter()

    @_lru_cache
    @record_shapeenv_event()
    def _find(self, a: "sympy.Symbol") -> "sympy.Expr":
        """
        Implements a DSU-like algorithm to find the variable that represents a
        Also handles transitive non-identity replacements.

        a: b + c
        c: d
        """
        if a not in self.replacements:
            return a
        res = self.replacements[a]
        cur_replace = {s: self._find(s) for s in res.free_symbols}
        self._set_replacement(a, self.replacements[a].xreplace(cur_replace))
        return self.replacements[a]

    @lru_cache(256)
    def _maybe_guard_eq(self, expr: Union["sympy.Eq", "sympy.Ne"], concrete_bool: bool) -> None:
        """
        Evaluates the result of an eq call. If true, uses information to
        simplify shapes (i.e. a == b or a % 5 == 0)
        """
        assert type(concrete_bool) is bool
        if isinstance(expr, sympy.Eq):
            if not concrete_bool:
                return
        # NB: Apparently this is load bearing; to see what test fails if
        # you comment it out run:
        # python test/functorch/test_aotdispatch.py -k
        # test_aot_autograd_symbolic_module_exhaustive_nn_LazyConv3d_cpu_float32
        elif isinstance(expr, sympy.Ne):
            if concrete_bool:
                return
        free = list(expr.free_symbols)

        assert len(free) > 0, f"The expression should not be static by this point: {expr}"
        # In case of really gnarly expression, we don't blow up
        if len(free) > 5:
            return
        # NB: prioritize unbacked symints for solving by ordering them last
        free = sorted(free, key=lambda x: (self.size_hint(x, allow_none=True) or sys.maxsize, x.name), reverse=True)  # type: ignore[attr-defined]
        lhs = expr.lhs
        rhs = expr.rhs
        if not expr.has(Mod):
            try:
                floor_div_atoms = lhs.atoms(FloorDiv).union(rhs.atoms(FloorDiv))
                if len(floor_div_atoms) > 0 and any(a.divisor != 1 for a in floor_div_atoms):
                    raise NotImplementedError
                # short-circuit when no solving is needed
                if isinstance(lhs, sympy.Symbol) and free_unbacked_symbols(lhs):
                    self._set_replacement(lhs, self._find(rhs))
                elif isinstance(rhs, sympy.Symbol) and free_unbacked_symbols(rhs):
                    self._set_replacement(rhs, self._find(lhs))
                else:
                    r = try_solve(expr, free[0], floordiv_inequality=False)
                    if r is not None and all(t.is_integer for t in sympy.preorder_traversal(r[1])):
                        new_var = self._find(r[1])
                        ok = False
                        if self.is_unbacked_symint(free[0]):
                            # If you have i0 + i1 + i2 = s0, don't substitute i2 =
                            # s0 - i0 - i1.  Arguably this should be OK but the
                            # runtime assert machinery is very delicate right now
                            # so this causes things to fail e.g.,
                            # test_split_unbacked_sizes
                            ok = len(free_unbacked_symbols(new_var)) <= 1
                        else:
                            # Never substitute backed with unbacked
                            ok = len(free_unbacked_symbols(new_var)) == 0
                        if ok:
                            self._set_replacement(cast(sympy.Symbol, free[0]), new_var)
            except NotImplementedError:
                pass
        if expr.has(Mod):
            mod_expr = next(iter(expr.atoms(Mod)))
            try:
                r = try_solve(expr, mod_expr, floordiv_inequality=False)
                if r is not None and r[1] == 0:
                    self._add_divisible(mod_expr)
                    # This is a little bit of extra logic to make things like
                    # torch.empty(i0, q).view(c, -1, q) work out
                    p, q = mod_expr.args
                    if isinstance(q, sympy.Number) and isinstance(p, sympy.Mul) and len(p.args) == 2:
                        c, i0 = p.args
                        # Given Mod(c * i0, q) == 0
                        if (
                            isinstance(c, sympy.Number) and
                            isinstance(i0, sympy.Symbol) and
                            self.is_unbacked_symint(i0)
                        ):
                            # We have Mod(i0, q / c) == 0, which means we can
                            # rewrite i0 as (q / gcd(q, c)) * i1
                            d = q / sympy.gcd(q, c)
                            i1 = self.create_unbacked_symint().node.expr
                            # Propagate the value ranges.  It doesn't really
                            # matter if we use truediv or floordiv, because we
                            # have established divisibility.
                            self.var_to_range[i1] = SymPyValueRangeAnalysis.truediv(
                                self.var_to_range[i0], ValueRanges.wrap(d)
                            )
                            self.runtime_var_to_range[i1] = SymPyValueRangeAnalysis.truediv(
                                self.runtime_var_to_range[i0], ValueRanges.wrap(d)
                            )
                            self._set_replacement(i0, d * i1)

            except NotImplementedError:
                pass
        return

    # See: Note - On 0/1 specialization
    # NB: sys.maxsize is NOT allowed for sizes, because we use MAX_INT
    # as a sentinel sometimes.  Your sizevar isn't going to be
    # anywhere near the max 64-bit integer anyway.
    def _default_value_range(self) -> ValueRanges:
        lower = 2 if self.specialize_zero_one else 0
        return ValueRanges(lower, sys.maxsize - 1)

    def _default_unspecified_value_range(self) -> ValueRanges:
        return ValueRanges(-sys.maxsize - 1, sys.maxsize)

    @_lru_cache
    def _simplify_floor_div(self, expr):
        floor_divs = tuple(expr.atoms(FloorDiv))
        # we expect floor_divs to be exact,
        # and thus add the guards for the exact floordivs,
        # even if tracing doesn't require them otherwise
        for fd in reversed(floor_divs):
            base, divisor = fd.args
            mod_expr = Mod(base, divisor)
            eq_expr = sympy.Eq(mod_expr, 0)
            # add necessary mod guards
            self.evaluate_expr(eq_expr)
        return self.simplify(expr)

    # We're about to add a guard/runtime assert, check if the ShapeEnv is frozen
    # and if so issue a warning
    def _check_frozen(self, expr, concrete_val):
        if self.frozen:
            self.counter["ignored_backward_guard"] += 1
            signpost_event(
                "dynamic",
                "evaluate_expr_frozen",
                {
                    **self.co_fields,
                    "ignored_guard": f"{expr} == {concrete_val}",
                    # no version = original state (this signpost is expected)
                    # version 2 = dynamic backwards is eagerly compiled
                    "version": 2,
                },
            )
            log.warning("Ignored guard %s == %s, this could result in accuracy problems", expr, concrete_val)


    def _get_stack_summary(self):
        fsummary = None
        frame = inspect.currentframe()
        try:
            while frame is not None:
                if frame.f_code.co_filename not in uninteresting_files():
                    fsummary = traceback.FrameSummary(
                        frame.f_code.co_filename,
                        frame.f_lineno,
                        frame.f_code.co_name,
                    )
                    break
                frame = frame.f_back
        finally:
            del frame

        # NB: this stack is truncated, but it's fine because the main
        # stack_info will give you the rest of the info you need
        maybe_user_loc = ""
        user_tb = TracingContext.extract_stack()
        if user_tb:
            maybe_user_loc = " at " + format_frame(user_tb[-1])

        return fsummary, user_tb, maybe_user_loc

    def _log_guard(self, prefix: str, g):
        if self.log.isEnabledFor(logging.INFO):
            fsummary, user_tb, maybe_user_loc = self._get_stack_summary()

            # TODO: make this an artifact
            is_debug = False
            maybe_extra_debug = ""
            if is_debug and user_tb:
                maybe_extra_debug = (
                    '\nUser Stack (most recent call last):\n' +
                    '  (snipped, see stack below for prefix)\n' +
                    ''.join(traceback.format_list(user_tb))
                )
            self.log.info(
                "%s %s [guard added]%s (%s)%s",
                prefix,
                g,
                maybe_user_loc,
                format_frame(fsummary),
                maybe_extra_debug,
                stack_info=is_debug,
            )

    @lru_cache(256)
    @record_shapeenv_event(save_tracked_fakes=True)
    def evaluate_expr(self, orig_expr: "sympy.Expr", hint=None, fx_node=None,
                      expect_rational=True):
        """
        Given an expression, evaluates it, adding guards if necessary
        """
        if hint is None:
            concrete_val = self.size_hint(orig_expr)
        else:
            concrete_val = sympy.sympify(hint)

        # Check if:
        #   1. 'translation_validation' is set
        #   2. the corresponding 'fx_node' is not 'None'
        #   3. the guard should not be suppressed
        #
        # If all of the above check, we create an FX node representing the
        # actual expression to be guarded.
        node = None
        fresh = False
        if (
                self._translation_validation_enabled
                and fx_node is not None
                and not self._suppress_guards_tls()
        ):
            if concrete_val is sympy.true:
                node, fresh = self.create_fx_call_function(torch._assert, (fx_node,))
            elif concrete_val is sympy.false:
                neg, _ = self.create_fx_call_function(operator.not_, (fx_node,))
                node, fresh = self.create_fx_call_function(torch._assert, (neg,))
            else:
                eql, _ = self.create_fx_call_function(operator.eq, (fx_node, concrete_val))
                node, fresh = self.create_fx_call_function(torch._assert, (eql,))

            assert node is not None
            # If this is a fresh node, we have to remember the event index that
            # corresponds to this assertion node.
            # Reason: so that, given an assertion node, we can replay the ShapeEnv
            # events until the point where this assertion node was freshly created.
            if fresh:
                self.add_fx_node_metadata(node)

        # After creating the FX node corresponding to orig_expr, we must make sure that
        # no error will be raised until the end of this function.
        #
        # Reason: the translation validation may become invalid otherwise.
        #
        # If an error is raised before the end of this function, we remove the FX node
        # inserted, and re-raise the error.
        guard = None
        tb = None

        try:
            if orig_expr.is_number:
                self.log.debug("eval %s [trivial]", orig_expr)
                # NB: don't test float as there may be precision issues
                if isinstance(hint, (int, bool)):
                    assert orig_expr == hint, f"{orig_expr} != {hint}"
                return orig_expr

            expr = orig_expr

            static_expr = self._maybe_evaluate_static(expr,
                                                      expect_rational=expect_rational)
            if static_expr is not None:
                self.log.debug("eval %s == %s [statically known]", orig_expr, static_expr)
                # NB: don't test float as there may be precision issues
                if isinstance(hint, (int, bool)):
                    assert static_expr == hint, f"{static_expr} != {hint}"
                return static_expr

            if not (expr.free_symbols <= self.var_to_val.keys()):
                # TODO: dedupe this with _maybe_evaluate_static
                # Attempt to eliminate the unbacked SymInt
                new_expr = self._maybe_evaluate_static(expr, unbacked_only=True)
                if not (new_expr.free_symbols <= self.var_to_val.keys()):
                    raise self._make_data_dependent_error(expr.xreplace(self.var_to_val), expr)
                expr = new_expr

            self._check_frozen(expr, concrete_val)

            if (
                    config.inject_EVALUATE_EXPR_flip_equality_TESTING_ONLY
                    and isinstance(hint, bool)
                    and isinstance(expr, (sympy.Eq, sympy.Ne))
            ):
                expr = sympy.Not(expr)

            if isinstance(expr, (sympy.Eq, sympy.Ne)):
                self._maybe_guard_eq(expr, bool(concrete_val))
                # TODO: If we successfully eliminate a symbol via equality, it
                # is not actually necessary to save a guard for the equality,
                # as we will implicitly generate a guard when we match that
                # input against the symbol
            elif isinstance(concrete_val, sympy.Integer):
                # WARNING: we cannot actually do simplifications on guards
                # on floating point values, because Sympy generally does not
                # think expressions on integers can ever be equal to floating
                # point (e.g., sympy.Eq(s0/6, 0.5) evaluates to False).  Without
                # very clear algebraic laws that hold for floating point, such
                # simplifications are error prone anyway, so be sure not to
                # maybe_guard_eq in those cases.
                self._maybe_guard_eq(sympy.Eq(expr, concrete_val), True)

            if concrete_val is sympy.true:
                g = expr
            elif concrete_val is sympy.false:
                g = sympy.Not(expr)
            else:
                g = sympy.Eq(expr, concrete_val)  # type: ignore[arg-type]

            if not self._suppress_guards_tls():
                stack = CapturedTraceback.extract(skip=1)
                guard = ShapeGuard(g, stack)
                self.guards.append(guard)
        except Exception:
            if fresh:
                self.remove_fx_node(node)
            raise
        else:
            if not self._suppress_guards_tls():
                assert guard is not None

                self.refine_ranges(guard)

                self._log_guard("eval", g)
            else:
                self.log.debug("eval %s [guard suppressed]", g)

        return concrete_val

    def cleanup(self):
        # Break reference cycles.
        # This destroys the stacks. If you really want to keep them, we
        # just need some way to break references on code objects.
        for g in self.guards:
            g.stack.cleanup()
        for s in self.var_to_stack.values():
            s.cleanup()
        for ras in self.deferred_runtime_asserts.values():
            for ra in ras:
                ra.stack.cleanup()

    @record_shapeenv_event(save_tracked_fakes=True)
    def defer_runtime_assert(self, orig_expr: "sympy.Expr", msg, fx_node=None):
        expr = orig_expr

        static_expr = self._maybe_evaluate_static(expr)
        if static_expr is not None:
            self.log.debug("runtime_assert %s == %s [statically known]", orig_expr, static_expr)
            return static_expr

        # Attempt to eliminate the unbacked SymInt
        new_expr = self._maybe_evaluate_static(expr, unbacked_only=True)
        if new_expr.free_symbols <= self.var_to_val.keys():
            # Do a normal guard
            return self.evaluate_expr(new_expr, fx_node=fx_node)
        # NB: Don't use new_expr as expr; it could contain gunk like shape0
        # which we don't want to guard on

        # OK, we're definitely doing a runtime assert now
        if (
            self._translation_validation_enabled
            and fx_node is not None
            and not self._suppress_guards_tls()
        ):
            node, fresh = self.create_fx_call_function(torch._assert, (fx_node,))
            assert node is not None
            if fresh:
                self.add_fx_node_metadata(node)

        self._check_frozen(expr, sympy.true)

        # eliminate symbols on equality tests
        if isinstance(expr, sympy.Eq):
            self._maybe_guard_eq(expr, True)

        if not self._suppress_guards_tls():
            stack = CapturedTraceback.extract(skip=1)
            ra = RuntimeAssert(expr, msg, stack)
            # TODO: Do this in a way that is less janky than int(s.name[1:])
            cands = sorted([s for s in expr.free_symbols if s.name.startswith("i")], key=lambda s: int(s.name[1:]))
            self.deferred_runtime_asserts.setdefault(cands[-1], []).append(ra)
            self.num_deferred_runtime_asserts += 1
            self._update_version_counter()
            # TODO: refine ranges
            # Unfortunately, range refinement is probably going to not
            # work most of the time, because we don't support symbols
            # in ranges.  For example, i0 <= s0 is un-rangeable, because
            # we can't put s0 in the range.  So this is not very high
            # priority at the moment.
            self._log_guard("runtime_assert", expr)
        else:
            self.log.debug("runtime_assert %s [guard suppressed]", expr)

        return True

    # Refines the ranges of the variables present in 'guard'.
    #
    # This function tries to refine the range of the variables inside
    # 'guard' by reasoning about it. Specifically, when 'guard' is a
    # 'sympy.Relational' operation.
    #
    # It does mainly 3 things:
    #   1. Tries to isolate a variable in the left-hand side
    #   2. Compute the value range of the right-hand side
    #   3. Update the value range of the variable, if better
    def refine_ranges(self, guard: ShapeGuard) -> None:
        expr = self.simplify(guard.expr)

        for symbol in expr.free_symbols:
            assert isinstance(symbol, sympy.Symbol)

            if isinstance(self.var_to_val.get(symbol, None), SingletonInt):
                # Skip var_to_range logic for SingletonInt which is only used
                # for jagged layout NestedTensors today
                continue

            r = try_solve(expr, symbol)

            if r is None or not (symbol.is_integer and r[1].is_integer):
                # Range refinement only supports integer symbols for now.
                # There are lots of SymPy bugs when it comes to comparing
                # reals and integers, so we skip that for now.
                continue

            r_expr, rhs = r
            vr = self.var_to_range[symbol]
            lower, upper = vr.lower, vr.upper

            rhs_vr = bound_sympy(rhs, self.var_to_range)
            _assert_bound_is_rational(rhs, rhs_vr)
            lower_guard, upper_guard = self.var_to_guards.get(symbol, (None, None))

            # Let's suppose that we have a preexisting range for x [0, 100].
            # Now, we issue a guard x > y, where the range for y is [50, 150].
            # Then, lower = 0, rhs_vr.lower = 50 and therefore refinement can happen,
            # refining x to [51, 100], since x must be greater than y, but the lowest
            # y could be is 50.
            #
            # sympy.Eq may update both lower and upper bounds.
            # sympy.G{t,e} may update the lower bound, only.
            # sympy.L{t,e} may update the upper bound, only.
            if lower < rhs_vr.lower and isinstance(r_expr, (sympy.Eq, sympy.Ge, sympy.Gt)):
                # Strictly greater relations allow us to refine a bit more, since
                # x < y implies that the lower bound for x is: y + 1.
                lower = rhs_vr.lower + int(isinstance(r_expr, sympy.Gt))
                lower_guard = guard
            if upper > rhs_vr.upper and isinstance(r_expr, (sympy.Eq, sympy.Le, sympy.Lt)):
                upper = rhs_vr.upper - int(isinstance(r_expr, sympy.Lt))
                upper_guard = guard

            # Do nothing if the new value range is no better than what we already have.
            if vr == ValueRanges(lower, upper):
                continue

            # Updates the range and the guards corresponding to each bound of the symbol.
            self.var_to_range[symbol] = ValueRanges(lower, upper)
            self.var_to_guards[symbol] = (lower_guard, upper_guard)
            # Clears the cache, since this update can change the result.
            self._maybe_evaluate_static.cache_clear()

def _is_int(expr):
    return isinstance(expr, SymInt) and expr.node.expr.is_number

# WARNING: This is legacy, DO NOT USE
def _is_dim_dynamic(t, d):
    return hasattr(t, "_dynamo_dynamic_indices") and d in t._dynamo_dynamic_indices<|MERGE_RESOLUTION|>--- conflicted
+++ resolved
@@ -64,6 +64,7 @@
     "hint_int", "SYMPY_INTERP", "free_symbols", "is_symbol_binding_fx_node",
     "is_concrete_bool", "is_singleton", "SHAPEENV_EVENT_KEY", "CURRENT_NODE_KEY",
     "has_free_symbols", "sym_eq", "CreateSymbolicPolicy", "FreshCreateSymbolicPolicy",
+    "SubclassCreateSymbolicPolicy"
 ]
 
 # FX node metadata keys for symbolic shape FX graph.
@@ -155,7 +156,6 @@
 
     return False
 
-<<<<<<< HEAD
 def is_singleton(s):
     # check for SingletonSymNode
     if not isinstance(s, torch.SymInt):
@@ -163,7 +163,7 @@
     if s.node.singleton_int() is not None:
         return True
 
-    # check for SymInt wrapping a SingletonSymNode (fake-ifying causes this)
+    # check for symbolic variable wrapping a SingletonSymNode (fake-ifying causes this)
     return (
         s.node.is_symbolic()
         and s.node.hint is not None
@@ -171,16 +171,7 @@
         and s.node.hint.node.singleton_int() is not None
     )
 
-# Returns True if every size dim on the tensor has a hint
-# TODO: Should this include strides too?  For now it doesn't matter,
-# that's quite an obscure case
-def tensor_has_hints(t):
-    return all(has_hint(s) for s in t.size())
-
-def _iterate_exprs(val: Union[SymInt, torch.Tensor]) -> Iterable[sympy.Expr]:
-=======
 def _iterate_exprs(val: Union[SymInt, torch.Tensor]) -> Iterable[sympy.Basic]:
->>>>>>> d7f69810
     if isinstance(val, SymTypes):
         # This allow applies to the jagged layout NestedTensor case as
         # singleton ints are not symbolic
@@ -785,15 +776,6 @@
     """
     outer_policy: CreateSymbolicPolicy
     inner_policies: Dict[str, CreateSymbolicPolicy]
-
-    # Convenience properties for call-sites that expect these.
-    @property
-    def dynamic_sizes(self):
-        return self.outer_policy.dynamic_sizes
-
-    @property
-    def constraint_sizes(self):
-        return self.outer_policy.constraint_sizes
 
 
 def is_symbolic(val: Union[int, SymInt, float, SymFloat, bool, SymBool]) -> bool:
@@ -1809,7 +1791,7 @@
             # FakeTensorMeta for two reasons:
             #   1. this is all the information we need when recording ShapeEnvEvents.
             #   2. it works even if each TrackedFake changes its metadata.
-            return TrackedFake(inner_fake, fake.source, fake.constraint_dims)  # type: ignore[arg-type]
+            return TrackedFake(inner_fake, fake.source, fake.policy)  # type: ignore[arg-type]
 
         return [maybe_transform_fake(fake) for fake in self.tracked_fakes]
 
@@ -2116,7 +2098,12 @@
             # iterate over unbound strides in sorted order
             val_list = sorted(
                 [(ex_stride[i], i) for i in range(len(stride)) if stride[i] is None],
-                key=lambda x: (sys.maxsize, x[1]) if is_singleton(x[0]) else x
+                key=lambda tup: (
+                    # Order singletons by their coefficients.
+                    # 1 here to order singletons after non-singletons.
+                    (1, tup[0].node.singleton_coeff(), tup[1]) if is_singleton(tup[0])
+                    else (0, *tup)
+                )
             )
             for _, i in val_list:
                 if stride[i] is None and ex_stride[i] in candidates:
@@ -2418,7 +2405,7 @@
         # DimConstraint) or a Tensor (in which case you have a
         # DimList[DimConstraint]).  Whenever Optional is accepted, that
         # just means there are no constraints
-        constraint_inputs: Optional[InputList[Union[DimConstraint, Optional[DimList[DimConstraint]]]]] = None,
+        input_policies=None,
         equalities_inputs: Optional[Set[Tuple[Source, Source]]] = None,
         _simplified=False,
         # Indicates if we should produce guards for known static values.
@@ -2444,21 +2431,21 @@
         Tensorlike = (torch.Tensor, FakeTensorMeta)
 
         # Expand optional inputs, or verify invariants are upheld
-        if constraint_inputs is None:
-            constraint_inputs = [
+        if input_policies is None:
+            # TODO: does this work?
+            input_policies = [
                 [None] * t.dim() if isinstance(t, Tensorlike) else None for t in placeholders
             ]
         else:
-            assert len(constraint_inputs) == len(placeholders)
-            for i, (t, constraint) in enumerate(zip(placeholders, constraint_inputs)):
+            assert len(input_policies) == len(placeholders)
+            for i, (t, policy) in enumerate(zip(placeholders, input_policies)):
                 if isinstance(t, Tensorlike):
-                    if constraint is None:
-                        constraint_inputs[i] = [None] * t.dim()
-                    else:
-                        assert len(constraint) == t.dim()
+                    if policy is None:
+                        # TODO: does this work?
+                        policy_inputs[i] = [None] * t.dim()
                 else:
                     assert isinstance(t, (SymInt, int))
-                    assert not isinstance(constraint, list)
+                    assert not isinstance(policy, list)
 
         # It took a lot of sweat to figure out the algorithm here.  Let's
         # explain how it works.
@@ -2645,7 +2632,7 @@
                     )
                     record_constraint_violation(constraint.warn_only, self.debug_name(source), msg)
 
-        for t, source, constraint in zip(placeholders, sources, constraint_inputs):
+        for t, source, policy in zip(placeholders, sources, input_policies):
             if isinstance(source, str):
                 from torch._dynamo.source import LocalSource
                 source = LocalSource(source)
@@ -2656,33 +2643,34 @@
                 track_symint(source, t)
                 continue
             assert isinstance(t, Tensorlike)
-            sources_and_tensors = [(source, t)]
             if is_traceable_wrapper_subclass(t):
-                # If our placeholder is a tensor subclass, then the "true" symints
-                # come from the subclass's inner tensors.
+                from torch._dynamo.source import AttrSource
+
+                assert isinstance(policy, SubclassCreateSymbolicPolicy)
+
+                # For subclasses, we need to track symints on BOTH the outer
+                # and inner tensors.
+                sources_tensors_constraints = [
+                    (source, t, policy.outer_policy.constraint_sizes)
+                ]
                 attrs, _ = t.__tensor_flatten__()
-                from torch._dynamo.source import AttrSource
-                inner_sources_and_tensors = [(AttrSource(source, attr), getattr(t, attr)) for attr in attrs]
-                if t.is_nested:
-                    # For NestedTensors we need to track BOTH symints on the outer
-                    # tensor and tensor because we'd like to guard on the ragged
-                    # size but the symint representing ragged size is not in terms
-                    # of the symints on the inner tensors.
-                    sources_and_tensors.extend(inner_sources_and_tensors)
-                else:
-                    # For other tensor subclasses, only track the symints from
-                    # the inner tensors
-                    sources_and_tensors = inner_sources_and_tensors
-
-            for src, curr_t in sources_and_tensors:
+                for attr in attrs:
+                    inner_t = getattr(t, attr)
+                    sources_tensors_constraints.append((
+                        AttrSource(source, attr),
+                        inner_t,
+                        policy.inner_policies[attr].constraint_sizes
+                    ))
+            else:
+                sources_tensors_constraints = [(source, t, policy.constraint_sizes)]
+
+            for src, curr_t, constraint in sources_tensors_constraints:
                 for i, ss in enumerate(curr_t.size()):
                     property_source = TensorPropertySource(src, TensorProperty.SIZE, i)
                     track_symint(property_source, ss, constraint[i])
-                is_strided_nt = (t.is_nested and t.layout == torch.strided)
-                if not is_strided_nt:
-                    for i, ss in enumerate(curr_t.stride()):
-                        track_symint(TensorPropertySource(src, TensorProperty.STRIDE, i), ss)
-                    track_symint(TensorPropertySource(src, TensorProperty.STORAGE_OFFSET), curr_t.storage_offset())
+                for i, ss in enumerate(curr_t.stride()):
+                    track_symint(TensorPropertySource(src, TensorProperty.STRIDE, i), ss)
+                track_symint(TensorPropertySource(src, TensorProperty.STORAGE_OFFSET), curr_t.storage_offset())
 
         # 1. Every input must equal the final simplified symbolic expression
         #    stored on the placeholder.  Given a placeholder (s0*2, s1),
@@ -3164,6 +3152,11 @@
         """
         result_expr = safe_expand(expr).xreplace(self.var_to_val)
         if not result_expr.is_number:
+
+            from torch.utils._sympy.singleton_int import SingletonInt
+
+            if isinstance(result_expr, SingletonInt):
+                return None
             r = self._maybe_evaluate_static(result_expr, compute_hint=True)
             if r is not None:
                 return r

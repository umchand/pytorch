--- conflicted
+++ resolved
@@ -451,8 +451,8 @@
 def _constrain_symbol_range(shape_env, s: sympy.Symbol, compiler_min: int, compiler_max: int):
     upd_vr = ValueRanges(compiler_min, compiler_max)
     old_vr = shape_env.var_to_range.get(s, ValueRanges.unknown())
-    new_vr = shape_env.var_to_range[s] = old_vr & upd_vr
-    if new_vr != old_vr:
+    shape_env._update_var_to_range(s, upd_vr)
+    if (new_vr := shape_env.var_to_range[s]) != old_vr:
         log.info("_constrain_symbol_range %s [%s, %s]", s, new_vr.lower, new_vr.upper)
 
 
@@ -598,14 +598,10 @@
     """
     # TODO: this does not install a deferred runtime assert yet
 
-<<<<<<< HEAD
-    # TODO: Maybe dedupe this with _maybe_guard_eq?
+    # TODO: Maybe dedupe this with _maybe_guard_rel?
     # Update Feb 2024: this is extra important to do, this doesn't handle
     # unbacked replacements properly nor does it generate deferred runtime
     # asserts
-=======
-    # TODO: Maybe dedupe this with _maybe_guard_rel?
->>>>>>> ba027cb8
     if not isinstance(a, SymInt):
         if not isinstance(b, SymInt):
             assert a == b
@@ -675,6 +671,7 @@
 # we better not try to compute any asserts on it because we won't know how to
 # generate a reference to it in Inductor.  This is all very delicate, TODO
 # find a better way.
+@record_shapeenv_event()
 def rename_unbacked_to(orig: SymInt, new: SymInt):
     # orig is eliminated, new is preserved
     shape_env = orig.node.shape_env
@@ -1958,14 +1955,10 @@
         self.var_to_stack: Dict[sympy.Symbol, CapturedTraceback] = {}
         # Maps from sympy ints to expressions representing them
         # Populated from equality guards (i.e. a.shape[0] == b.shape[0])
-<<<<<<< HEAD
-        self.replacements: Dict[sympy.Symbol, sympy.Expr] = {}  #
+        self.replacements: Dict[sympy.Symbol, sympy.Expr] = {}
         # Eliminated unbacked symbols always get substituted, even when
         # resolved_unbacked is False
         self.eliminated_unbacked: Set[sympy.Symbol] = set()
-=======
-        self.replacements: Dict[sympy.Symbol, sympy.Expr] = {}
->>>>>>> ba027cb8
         # Set holds a % b expressions that evaluate to 0.
         self.divisible: Set[sympy.Expr] = set()
         # Set that holds "size-like" symbols.  When we perform
@@ -3495,6 +3488,16 @@
             # Clamp values of size-like variables
             for x in self.size_like & var_to_range.keys():
                 if var_to_range[x] is not None:
+                    # If this is failing because you have an invalid range
+                    # where lower > upper, this means that you had a
+                    # var_to_range for a size-like unbacked SymInt that was
+                    # too aggressive; aka max < 2.  We should never do this;
+                    # to fix, find where this assignment happened and update
+                    # it to use _update_var_to_range.  Note that this can also
+                    # happen if we find out a variable is size-like very late;
+                    # in that case, hitting the assert here is not great, but
+                    # the best fix is for the user to torch._check_is_size as
+                    # early as possible.
                     var_to_range[x] &= ValueRanges(2, sympy.oo)
         return bound_sympy(expr, var_to_range)
 
@@ -3531,17 +3534,6 @@
                 continue
 
             subst = {}
-<<<<<<< HEAD
-            for ra in self.deferred_runtime_asserts.get(s, ()):
-                # NB: simplify here is load bearing, as it ensures that we
-                # apply replacements from unbacked_replacements
-                e = self.simplify(ra.expr)
-                if compute_hint:
-                    e = canonicalize_bool_expr(e.xreplace(self.var_to_val))
-                # e is already canonical
-                subst[e] = sympy.true
-                subst[canonicalize_bool_expr(sympy.Not(e))] = sympy.false
-=======
 
             def add_expr(expr):
                 # Expr and negation
@@ -3554,12 +3546,13 @@
                     subst[canonicalize_bool_expr(sympy.Not(dual))] = sympy.false
 
             for e in itertools.chain(self.guards, self.deferred_runtime_asserts.get(s, ())):
-                e = e.expr
+                # NB: simplify here is load bearing, as it ensures that we
+                # apply replacements from unbacked_replacements
+                e = self.simplify(e.expr)
                 if compute_hint:
                     e = canonicalize_bool_expr(e.xreplace(self.var_to_val))
                 add_expr(e)
                 # Other relational expressions this expression implies
->>>>>>> ba027cb8
                 if isinstance(e, sympy.Eq):
                     add_expr(sympy.Le(e.lhs, e.rhs))
                     add_expr(sympy.Ge(e.lhs, e.rhs))
@@ -3761,6 +3754,22 @@
             # problem
         )
 
+    def _update_var_to_range(self, symbol, vr):
+        lower, upper = vr.lower, vr.upper
+
+        # If we have a size-like unbacked SymInt, refuse to refine the range to be
+        # less than two.  This is because when we intersect this range
+        # with [2, inf] for size oblivious tests, the range would be
+        # unsatisfiable.  In other words, once you have a size-like
+        # unbacked SymInt, we can never learn that it is exactly zero or one,
+        # because we would now give inconsistent results for all size
+        # oblivous tests!
+        if upper < 2 and symbol in self.size_like:
+            upper = 2
+
+        # Updates the range and the guards corresponding to each bound of the symbol.
+        self.var_to_range[symbol] &= ValueRanges(lower, upper)
+
     def _set_replacement(self, a: "sympy.Symbol", tgt: "sympy.Expr", msg: str) -> None:
         """
         Adds or updates a replacement for a symbol.
@@ -3793,7 +3802,7 @@
             # substitution in the end.  This might be a no-op, if a already has
             # a tighter bound
             tgt_bound = self.bound_sympy(tgt)
-            self.var_to_range[a] = src_bound & tgt_bound
+            self._update_var_to_range(a, tgt_bound)
 
             # Next, check if we can update the range of free symbols in tgt
             # based on the range in a. But only do it if:
@@ -3806,7 +3815,7 @@
                 r = try_solve(sympy.Eq(a, tgt), b, floordiv_inequality=False)
                 if r is not None:
                     b_bound = self.bound_sympy(r[1])
-                    self.var_to_range[b] = b_bound & self.var_to_range[b]
+                    self._update_var_to_range(b, b_bound)
                     tgt_bound = self.bound_sympy(tgt)
                     assert issubset(tgt_bound, src_bound)
 
@@ -4000,9 +4009,9 @@
                             # Propagate the value ranges.  It doesn't really
                             # matter if we use truediv or floordiv, because we
                             # have established divisibility.
-                            self.var_to_range[i1] = SymPyValueRangeAnalysis.truediv(
+                            self._update_var_to_range(i1, SymPyValueRangeAnalysis.truediv(
                                 self.var_to_range[i0], ValueRanges.wrap(d)
-                            )
+                            ))
                             # Propagate size-like-ness
                             if i0 in self.size_like:
                                 self.size_like.add(i1)
@@ -4414,8 +4423,8 @@
             if vr == ValueRanges(lower, upper):
                 continue
 
-            # Updates the range and the guards corresponding to each bound of the symbol.
-            self.var_to_range[symbol] = ValueRanges(lower, upper)
+            self._update_var_to_range(symbol, ValueRanges(lower, upper))
+
             # Clears the cache, since this update can change the result.
             self._maybe_evaluate_static.cache_clear()
 

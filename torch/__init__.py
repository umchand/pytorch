
r"""
The torch package contains data structures for multi-dimensional
tensors and defines mathematical operations over these tensors.
Additionally, it provides many utilities for efficient serializing of
Tensors and arbitrary types, and other useful utilities.

It has a CUDA counterpart, that enables you to run your tensor computations
on an NVIDIA GPU with compute capability >= 3.0.
"""

import os
import sys
import platform
import textwrap
import ctypes
import inspect
if sys.version_info < (3,):
    raise Exception("Python 2 has reached end-of-life and is no longer supported by PyTorch.")

from ._utils import _import_dotted_name, classproperty
from ._utils_internal import get_file_path, prepare_multiprocessing_environment, \
    USE_RTLD_GLOBAL_WITH_LIBTORCH, USE_GLOBAL_DEPS
# TODO(torch_deploy) figure out how to freeze version.py in fbcode build
if sys.executable == 'torch_deploy':
    __version__ = "torch-deploy-1.8"
else:
    from .torch_version import __version__ as __version__

from ._six import string_classes as _string_classes

from typing import Set, Type, TYPE_CHECKING, Union, Callable, Any
import builtins

__all__ = [
    'typename', 'is_tensor', 'is_storage', 'set_default_tensor_type',
    'set_rng_state', 'get_rng_state', 'manual_seed', 'initial_seed', 'seed',
    'save', 'load', 'set_printoptions', 'chunk', 'split', 'stack', 'matmul',
    'no_grad', 'enable_grad', 'rand', 'randn', 'inference_mode',
    'DoubleStorage', 'FloatStorage', 'LongStorage', 'IntStorage',
    'ShortStorage', 'CharStorage', 'ByteStorage', 'BoolStorage',
    'TypedStorage', 'UntypedStorage',
    'DoubleTensor', 'FloatTensor', 'LongTensor', 'IntTensor',
    'ShortTensor', 'CharTensor', 'ByteTensor', 'BoolTensor', 'Tensor',
    'lobpcg', 'use_deterministic_algorithms',
    'are_deterministic_algorithms_enabled',
    'is_deterministic_algorithms_warn_only_enabled',
    'set_deterministic_debug_mode', 'get_deterministic_debug_mode',
    'set_float32_matmul_precision', 'get_float32_matmul_precision',
    'set_warn_always', 'is_warn_always_enabled',
]

################################################################################
# Load the extension module
################################################################################

if sys.platform == 'win32':
    pfiles_path = os.getenv('ProgramFiles', 'C:\\Program Files')
    py_dll_path = os.path.join(sys.exec_prefix, 'Library', 'bin')
    th_dll_path = os.path.join(os.path.dirname(__file__), 'lib')

    # When users create a virtualenv that inherits the base environment,
    # we will need to add the corresponding library directory into
    # DLL search directories. Otherwise, it will rely on `PATH` which
    # is dependent on user settings.
    if sys.exec_prefix != sys.base_exec_prefix:
        base_py_dll_path = os.path.join(sys.base_exec_prefix, 'Library', 'bin')
    else:
        base_py_dll_path = ''

    dll_paths = list(filter(os.path.exists, [th_dll_path, py_dll_path, base_py_dll_path]))

    if all([not os.path.exists(os.path.join(p, 'nvToolsExt64_1.dll')) for p in dll_paths]):
        nvtoolsext_dll_path = os.path.join(
            os.getenv('NVTOOLSEXT_PATH', os.path.join(pfiles_path, 'NVIDIA Corporation', 'NvToolsExt')), 'bin', 'x64')
    else:
        nvtoolsext_dll_path = ''

    from .version import cuda as cuda_version
    import glob
    if cuda_version and all([not glob.glob(os.path.join(p, 'cudart64*.dll')) for p in dll_paths]):
        cuda_version_1 = cuda_version.replace('.', '_')
        cuda_path_var = 'CUDA_PATH_V' + cuda_version_1
        default_path = os.path.join(pfiles_path, 'NVIDIA GPU Computing Toolkit', 'CUDA', 'v' + cuda_version)
        cuda_path = os.path.join(os.getenv(cuda_path_var, default_path), 'bin')
    else:
        cuda_path = ''

    dll_paths.extend(filter(os.path.exists, [nvtoolsext_dll_path, cuda_path]))

    kernel32 = ctypes.WinDLL('kernel32.dll', use_last_error=True)
    with_load_library_flags = hasattr(kernel32, 'AddDllDirectory')
    prev_error_mode = kernel32.SetErrorMode(0x0001)

    kernel32.LoadLibraryW.restype = ctypes.c_void_p
    if with_load_library_flags:
        kernel32.AddDllDirectory.restype = ctypes.c_void_p
        kernel32.LoadLibraryExW.restype = ctypes.c_void_p

    for dll_path in dll_paths:
        if sys.version_info >= (3, 8):
            os.add_dll_directory(dll_path)
        elif with_load_library_flags:
            res = kernel32.AddDllDirectory(dll_path)
            if res is None:
                err = ctypes.WinError(ctypes.get_last_error())
                err.strerror += f' Error adding "{dll_path}" to the DLL directories.'
                raise err

    try:
        ctypes.CDLL('vcruntime140.dll')
        ctypes.CDLL('msvcp140.dll')
        ctypes.CDLL('vcruntime140_1.dll')
    except OSError:
        print('''Microsoft Visual C++ Redistributable is not installed, this may lead to the DLL load failure.
                 It can be downloaded at https://aka.ms/vs/16/release/vc_redist.x64.exe''')

    dlls = glob.glob(os.path.join(th_dll_path, '*.dll'))
    path_patched = False
    for dll in dlls:
        is_loaded = False
        if with_load_library_flags:
            res = kernel32.LoadLibraryExW(dll, None, 0x00001100)
            last_error = ctypes.get_last_error()
            if res is None and last_error != 126:
                err = ctypes.WinError(last_error)
                err.strerror += f' Error loading "{dll}" or one of its dependencies.'
                raise err
            elif res is not None:
                is_loaded = True
        if not is_loaded:
            if not path_patched:
                os.environ['PATH'] = ';'.join(dll_paths + [os.environ['PATH']])
                path_patched = True
            res = kernel32.LoadLibraryW(dll)
            if res is None:
                err = ctypes.WinError(ctypes.get_last_error())
                err.strerror += f' Error loading "{dll}" or one of its dependencies.'
                raise err

    kernel32.SetErrorMode(prev_error_mode)


# See Note [Global dependencies]
def _load_global_deps():
    if platform.system() == 'Windows' or sys.executable == 'torch_deploy':
        return

    lib_name = 'libtorch_global_deps' + ('.dylib' if platform.system() == 'Darwin' else '.so')
    here = os.path.abspath(__file__)
    lib_path = os.path.join(os.path.dirname(here), 'lib', lib_name)

    ctypes.CDLL(lib_path, mode=ctypes.RTLD_GLOBAL)


if (USE_RTLD_GLOBAL_WITH_LIBTORCH or os.getenv('TORCH_USE_RTLD_GLOBAL')) and \
        platform.system() != 'Windows':
    # Do it the hard way.  You might want to load libtorch with RTLD_GLOBAL in a
    # few circumstances:
    #
    #   1. You're in a build environment (e.g., fbcode) where
    #      libtorch_global_deps is not available, but you still need
    #      to get mkl to link in with RTLD_GLOBAL or it will just
    #      not work.
    #
    #   2. You're trying to run PyTorch under UBSAN and you need
    #      to ensure that only one copy of libtorch is loaded, so
    #      vptr checks work properly
    #
    # If you're using this setting, you must verify that all the libraries
    # you load consistently use the same libstdc++, or you may have
    # mysterious segfaults.
    #
    old_flags = sys.getdlopenflags()
    sys.setdlopenflags(os.RTLD_GLOBAL | os.RTLD_LAZY)
    from torch._C import *  # noqa: F403
    sys.setdlopenflags(old_flags)
    del old_flags

else:
    # Easy way.  You want this most of the time, because it will prevent
    # C++ symbols from libtorch clobbering C++ symbols from other
    # libraries, leading to mysterious segfaults.
    #
    # If building in an environment where libtorch_global_deps isn't available
    # like parts of fbsource, but where RTLD_GLOBAL causes segfaults, you will
    # want USE_RTLD_GLOBAL_WITH_LIBTORCH = False and USE_GLOBAL_DEPS = False
    #
    # See Note [Global dependencies]
    if USE_GLOBAL_DEPS:
        _load_global_deps()
    from torch._C import *  # noqa: F403

# Appease the type checker; ordinarily this binding is inserted by the
# torch._C module initialization code in C
if TYPE_CHECKING:
    import torch._C as _C

# Check to see if we can load C extensions, and if not provide some guidance
# on what the problem might be.
try:
    # _initExtension is chosen (arbitrarily) as a sentinel.
    from torch._C import _initExtension
except ImportError:
    import torch._C as _C_for_compiled_check

    # The __file__ check only works for Python 3.7 and above.
    if sys.version_info >= (3, 7) and _C_for_compiled_check.__file__ is None:
        raise ImportError(textwrap.dedent('''
            Failed to load PyTorch C extensions:
                It appears that PyTorch has loaded the `torch/_C` folder
                of the PyTorch repository rather than the C extensions which
                are expected in the `torch._C` namespace. This can occur when
                using the `install` workflow. e.g.
                    $ python setup.py install && python -c "import torch"

                This error can generally be solved using the `develop` workflow
                    $ python setup.py develop && python -c "import torch"  # This should succeed
                or by running Python from a different directory.
            ''').strip()) from None
    raise  # If __file__ is not None the cause is unknown, so just re-raise.

for name in dir(_C):
    if name[0] != '_' and not name.endswith('Base'):
        __all__.append(name)
        obj = getattr(_C, name)
        if (isinstance(obj, Callable) or inspect.isclass(obj)):  # type: ignore[arg-type]
            if (obj.__module__ != 'torch'):
                # TODO: fix their module from C++ side
                if name not in ['DisableTorchFunction', 'Generator']:
                    obj.__module__ = 'torch'

if not TYPE_CHECKING:
    # issue 38137 and python issue 43367. Submodules of a C extension are
    # non-standard, and attributes of those submodules cannot be pickled since
    # pickle expect to be able to import them as "from _C.sub import attr"
    # which fails with "_C is not a package
    for attr in dir(_C):
        candidate = getattr(_C, attr)
        if type(candidate) is type(_C):
            # submodule
            if f'torch._C.{attr}' not in sys.modules:
                sys.modules[f'torch._C.{attr}'] = candidate


################################################################################
# Define basic utilities
################################################################################


def typename(o):
    if isinstance(o, torch.Tensor):
        return o.type()

    module = ''
    class_name = ''
    if hasattr(o, '__module__') and o.__module__ != 'builtins' \
            and o.__module__ != '__builtin__' and o.__module__ is not None:
        module = o.__module__ + '.'

    if hasattr(o, '__qualname__'):
        class_name = o.__qualname__
    elif hasattr(o, '__name__'):
        class_name = o.__name__
    else:
        class_name = o.__class__.__name__

    return module + class_name


def is_tensor(obj):
    r"""Returns True if `obj` is a PyTorch tensor.

    Note that this function is simply doing ``isinstance(obj, Tensor)``.
    Using that ``isinstance`` check is better for typechecking with mypy,
    and more explicit - so it's recommended to use that instead of
    ``is_tensor``.

    Args:
        obj (Object): Object to test
    Example::

        >>> x=torch.tensor([1,2,3])
        >>> torch.is_tensor(x)
        True

    """
    return isinstance(obj, torch.Tensor)


def is_storage(obj):
    r"""Returns True if `obj` is a PyTorch storage object.

    Args:
        obj (Object): Object to test
    """
    return type(obj) in _storage_classes


def set_default_tensor_type(t):
    r"""Sets the default ``torch.Tensor`` type to floating point tensor type
    ``t``. This type will also be used as default floating point type for
    type inference in :func:`torch.tensor`.

    The default floating point tensor type is initially ``torch.FloatTensor``.

    Args:
        t (type or string): the floating point tensor type or its name

    Example::

        >>> # xdoctest: +SKIP("Other tests may have changed the default type. Can we reset it?")
        >>> torch.tensor([1.2, 3]).dtype    # initial default for floating point is torch.float32
        torch.float32
        >>> torch.set_default_tensor_type(torch.DoubleTensor)
        >>> torch.tensor([1.2, 3]).dtype    # a new floating point tensor
        torch.float64

    """
    if isinstance(t, _string_classes):
        t = _import_dotted_name(t)
    _C._set_default_tensor_type(t)


def set_default_dtype(d):
    r"""

    Sets the default floating point dtype to :attr:`d`. Supports torch.float32
    and torch.float64 as inputs. Other dtypes may be accepted without complaint
    but are not supported and are unlikely to work as expected.

    When PyTorch is initialized its default floating point dtype is torch.float32,
    and the intent of set_default_dtype(torch.float64) is to facilitate NumPy-like
    type inference. The default floating point dtype is used to:

    1. Implicitly determine the default complex dtype. When the default floating point
       type is float32 the default complex dtype is complex64, and when the default
       floating point type is float64 the default complex type is complex128.
    2. Infer the dtype for tensors constructed using Python floats or complex Python
       numbers. See examples below.
    3. Determine the result of type promotion between bool and integer tensors and
       Python floats and complex Python numbers.

    Args:
        d (:class:`torch.dtype`): the floating point dtype to make the default.
                                  Either torch.float32 or torch.float64.

    Example:
        >>> # xdoctest: +SKIP("Other tests may have changed the default type. Can we reset it?")
        >>> # initial default for floating point is torch.float32
        >>> # Python floats are interpreted as float32
        >>> torch.tensor([1.2, 3]).dtype
        torch.float32
        >>> # initial default for floating point is torch.complex64
        >>> # Complex Python numbers are interpreted as complex64
        >>> torch.tensor([1.2, 3j]).dtype
        torch.complex64

        >>> torch.set_default_dtype(torch.float64)

        >>> # Python floats are now interpreted as float64
        >>> torch.tensor([1.2, 3]).dtype    # a new floating point tensor
        torch.float64
        >>> # Complex Python numbers are now interpreted as complex128
        >>> torch.tensor([1.2, 3j]).dtype   # a new complex tensor
        torch.complex128

    """
    _C._set_default_dtype(d)

def use_deterministic_algorithms(mode, *, warn_only=False):
    r""" Sets whether PyTorch operations must use "deterministic"
    algorithms. That is, algorithms which, given the same input, and when
    run on the same software and hardware, always produce the same output.
    When enabled, operations will use deterministic algorithms when available,
    and if only nondeterministic algorithms are available they will throw a
    :class:`RuntimeError` when called.

    .. note:: This setting alone is not always enough to make an application
        reproducible. Refer to :ref:`reproducibility` for more information.

    .. note:: :func:`torch.set_deterministic_debug_mode` offers an alternative
        interface for this feature.

    The following normally-nondeterministic operations will act
    deterministically when ``mode=True``:

        * :class:`torch.nn.Conv1d` when called on CUDA tensor
        * :class:`torch.nn.Conv2d` when called on CUDA tensor
        * :class:`torch.nn.Conv3d` when called on CUDA tensor
        * :class:`torch.nn.ConvTranspose1d` when called on CUDA tensor
        * :class:`torch.nn.ConvTranspose2d` when called on CUDA tensor
        * :class:`torch.nn.ConvTranspose3d` when called on CUDA tensor
        * :func:`torch.bmm` when called on sparse-dense CUDA tensors
        * :func:`torch.Tensor.__getitem__` when attempting to differentiate a CPU tensor
          and the index is a list of tensors
        * :func:`torch.Tensor.index_put` with ``accumulate=False``
        * :func:`torch.Tensor.index_put` with ``accumulate=True`` when called on a CPU
          tensor
        * :func:`torch.Tensor.put_` with ``accumulate=True`` when called on a CPU
          tensor
        * :func:`torch.Tensor.scatter_add_` when called on a CUDA tensor
        * :func:`torch.gather` when called on a CUDA tensor that requires grad
        * :func:`torch.index_add` when called on CUDA tensor
        * :func:`torch.index_select` when attempting to differentiate a CUDA tensor
        * :func:`torch.repeat_interleave` when attempting to differentiate a CUDA tensor
        * :func:`torch.Tensor.index_copy` when called on a CPU or CUDA tensor

    The following normally-nondeterministic operations will throw a
    :class:`RuntimeError` when ``mode=True``:

        * :class:`torch.nn.AvgPool3d` when attempting to differentiate a CUDA tensor
        * :class:`torch.nn.AdaptiveAvgPool2d` when attempting to differentiate a CUDA tensor
        * :class:`torch.nn.AdaptiveAvgPool3d` when attempting to differentiate a CUDA tensor
        * :class:`torch.nn.MaxPool3d` when attempting to differentiate a CUDA tensor
        * :class:`torch.nn.AdaptiveMaxPool2d` when attempting to differentiate a CUDA tensor
        * :class:`torch.nn.FractionalMaxPool2d` when attempting to differentiate a CUDA tensor
        * :class:`torch.nn.FractionalMaxPool3d` when attempting to differentiate a CUDA tensor
        * :func:`torch.nn.functional.interpolate` when attempting to differentiate a CUDA tensor
          and one of the following modes is used:

          - ``linear``
          - ``bilinear``
          - ``bicubic``
          - ``trilinear``

        * :class:`torch.nn.ReflectionPad1d` when attempting to differentiate a CUDA tensor
        * :class:`torch.nn.ReflectionPad2d` when attempting to differentiate a CUDA tensor
        * :class:`torch.nn.ReflectionPad3d` when attempting to differentiate a CUDA tensor
        * :class:`torch.nn.ReplicationPad1d` when attempting to differentiate a CUDA tensor
        * :class:`torch.nn.ReplicationPad2d` when attempting to differentiate a CUDA tensor
        * :class:`torch.nn.ReplicationPad3d` when attempting to differentiate a CUDA tensor
        * :class:`torch.nn.NLLLoss` when called on a CUDA tensor
        * :class:`torch.nn.CTCLoss` when attempting to differentiate a CUDA tensor
        * :class:`torch.nn.EmbeddingBag` when attempting to differentiate a CUDA tensor when
          ``mode='max'``
        * :func:`torch.Tensor.put_` when ``accumulate=False``
        * :func:`torch.Tensor.put_` when ``accumulate=True`` and called on a CUDA tensor
        * :func:`torch.histc` when called on a CUDA tensor
        * :func:`torch.bincount` when called on a CUDA tensor
        * :func:`torch.kthvalue` with called on a CUDA tensor
        * :func:`torch.median` with indices output when called on a CUDA tensor
        * :func:`torch.nn.functional.grid_sample` when attempting to differentiate a CUDA tensor
        * :func:`torch.cumsum` when called on a CUDA tensor when dtype is floating point or complex

    A handful of CUDA operations are nondeterministic if the CUDA version is
    10.2 or greater, unless the environment variable ``CUBLAS_WORKSPACE_CONFIG=:4096:8``
    or ``CUBLAS_WORKSPACE_CONFIG=:16:8`` is set. See the CUDA documentation for more
    details: `<https://docs.nvidia.com/cuda/cublas/index.html#cublasApi_reproducibility>`_
    If one of these environment variable configurations is not set, a :class:`RuntimeError`
    will be raised from these operations when called with CUDA tensors:

        * :func:`torch.mm`
        * :func:`torch.mv`
        * :func:`torch.bmm`

    Note that deterministic operations tend to have worse performance than
    nondeterministic operations.

    .. note::

        This flag does not detect or prevent nondeterministic behavior caused
        by calling an inplace operation on a tensor with an internal memory
        overlap or by giving such a tensor as the :attr:`out` argument for an
        operation. In these cases, multiple writes of different data may target
        a single memory location, and the order of writes is not guaranteed.

    Args:
        mode (:class:`bool`): If True, makes potentially nondeterministic
            operations switch to a deterministic algorithm or throw a runtime
            error. If False, allows nondeterministic operations.

    Keyword args:
        warn_only (:class:`bool`, optional): If True, operations that do not
            have a deterministic implementation will throw a warning instead of
            an error. Default: ``False``

    Example::

        >>> torch.use_deterministic_algorithms(True)

        # Forward mode nondeterministic error
        >>> # xdoctest: +SKIP
        >>> torch.randn(10, device='cuda').kthvalue(0)
        ...
        RuntimeError: kthvalue CUDA does not have a deterministic implementation...

        # Backward mode nondeterministic error
        >>> torch.nn.AvgPool3d(1)(torch.randn(3, 4, 5, 6, requires_grad=True).cuda()).sum().backward()
        ...
        RuntimeError: avg_pool3d_backward_cuda does not have a deterministic implementation...
    """
    _C._set_deterministic_algorithms(mode, warn_only=warn_only)

def are_deterministic_algorithms_enabled():
    r"""Returns True if the global deterministic flag is turned on. Refer to
    :func:`torch.use_deterministic_algorithms` documentation for more details.
    """
    return _C._get_deterministic_algorithms()

def is_deterministic_algorithms_warn_only_enabled():
    r"""Returns True if the global deterministic flag is set to warn only.
    Refer to :func:`torch.use_deterministic_algorithms` documentation for more
    details.
    """
    return _C._get_deterministic_algorithms_warn_only()

def set_deterministic_debug_mode(debug_mode: Union[builtins.int, str]) -> None:
    r"""Sets the debug mode for deterministic operations.

    .. note:: This is an alternative interface for
        :func:`torch.use_deterministic_algorithms`. Refer to that function's
        documentation for details about affected operations.

    Args:
        debug_mode(str or int): If "default" or 0, don't error or warn on
            nondeterministic operations. If "warn" or 1, warn on
            nondeterministic operations. If "error" or 2, error on
            nondeterministic operations.
    """

    # NOTE: builtins.int is used here because int in this scope resolves
    # to torch.int
    if not isinstance(debug_mode, (builtins.int, str)):
        raise TypeError(f'debug_mode must be str or int, but got {type(debug_mode)}')

    if isinstance(debug_mode, str):
        if debug_mode == 'default':
            debug_mode = 0
        elif debug_mode == 'warn':
            debug_mode = 1
        elif debug_mode == 'error':
            debug_mode = 2
        else:
            raise RuntimeError(
                'invalid value of debug_mode, expected one of `default`, '
                f'`warn`, `error`, but got {debug_mode}')

    if debug_mode == 0:
        _C._set_deterministic_algorithms(False)
    elif debug_mode == 1:
        _C._set_deterministic_algorithms(True, warn_only=True)
    elif debug_mode == 2:
        _C._set_deterministic_algorithms(True)
    else:
        raise RuntimeError(
            'invalid value of debug_mode, expected 0, 1, or 2, '
            f'but got {debug_mode}')

def get_deterministic_debug_mode() -> builtins.int:
    r"""Returns the current value of the debug mode for deterministic
    operations. Refer to :func:`torch.set_deterministic_debug_mode`
    documentation for more details.
    """

    if _C._get_deterministic_algorithms():
        if _C._get_deterministic_algorithms_warn_only():
            return 1
        else:
            return 2
    else:
        return 0

def get_float32_matmul_precision() -> builtins.str:
    r"""Returns the current value of float32 matrix multiplication precision. Refer to
    :func:`torch.set_float32_matmul_precision` documentation for more details.
    """
    return _C._get_float32_matmul_precision()

def set_float32_matmul_precision(precision):
    r"""Sets the internal precision of float32 matrix multiplications.

    Running float32 matrix multiplications in lower precision may significantly increase
    performance, and in some programs the loss of precision has a negligible impact.

    Supports three settings:

        * "highest", float32 matrix multiplications use the float32 datatype for
          internal computations.
        * "high", float32 matrix multiplications use the TensorFloat32 or bfloat16_3x
          datatypes for internal computations, if fast matrix multiplication algorithms
          using those datatypes internally are available. Otherwise float32
          matrix multiplications are computed as if the precision is "highest".
        * "medium", float32 matrix multiplications use the bfloat16 datatype for
          internal computations, if a fast matrix multiplication algorithm
          using that datatype internally is available. Otherwise float32
          matrix multiplications are computed as if the precision is "high".

    .. note::

        This does not change the output dtype of float32 matrix multiplications,
        it controls how the internal computation of the matrix multiplication is performed.

    .. note::

        This does not change the precision of convolution operations. Other flags,
        like `torch.backends.cudnn.allow_tf32`, may control the precision of convolution
        operations.

    .. note::

        This flag currently only affects one native device type: CUDA.
        If "high" or "medium" are set then the TensorFloat32 datatype will be used
        when computing float32 matrix multiplications, equivalent to setting
        `torch.backends.cuda.matmul.allow_tf32 = True`. When "highest" (the default)
        is set then the float32 datatype is used for internal computations, equivalent
        to setting `torch.backends.cuda.matmul.allow_tf32 = False`.

    Args:
        precision(str): can be set to "highest" (default), "high", or "medium" (see above).

    """
    _C._set_float32_matmul_precision(precision)

def set_warn_always(b):
    r"""When this flag is False (default) then some PyTorch warnings may only
    appear once per process. This helps avoid excessive warning information.
    Setting it to True causes these warnings to always appear, which may be
    helpful when debugging.

    Args:
        b (:class:`bool`): If True, force warnings to always be emitted
                           If False, set to the default behaviour
    """
    _C._set_warnAlways(b)

def is_warn_always_enabled():
    r"""Returns True if the global warn_always flag is turned on. Refer to
    :func:`torch.set_warn_always` documentation for more details.
    """
    return _C._get_warnAlways()

################################################################################
# Define numeric constants
################################################################################

# For Python Array API (https://data-apis.org/array-api/latest/API_specification/constants.html) and
# NumPy consistency (https://numpy.org/devdocs/reference/constants.html)
from math import e , nan , inf , pi
__all__.extend(['e', 'pi', 'nan', 'inf'])

################################################################################
# Define Storage and Tensor classes
################################################################################

from ._tensor import Tensor
from .storage import _StorageBase, TypedStorage, _LegacyStorage, UntypedStorage

# NOTE: New <type>Storage classes should never be added. When adding a new
# dtype, use torch.storage.TypedStorage directly.

class ByteStorage(_LegacyStorage):
    @classproperty
    def dtype(self):
        return torch.uint8

class DoubleStorage(_LegacyStorage):
    @classproperty
    def dtype(self):
        return torch.double

class FloatStorage(_LegacyStorage):
    @classproperty
    def dtype(self):
        return torch.float

class HalfStorage(_LegacyStorage):
    @classproperty
    def dtype(self):
        return torch.half

class LongStorage(_LegacyStorage):
    @classproperty
    def dtype(self):
        return torch.long

class IntStorage(_LegacyStorage):
    @classproperty
    def dtype(self):
        return torch.int

class ShortStorage(_LegacyStorage):
    @classproperty
    def dtype(self):
        return torch.short

class CharStorage(_LegacyStorage):
    @classproperty
    def dtype(self):
        return torch.int8

class BoolStorage(_LegacyStorage):
    @classproperty
    def dtype(self):
        return torch.bool

class BFloat16Storage(_LegacyStorage):
    @classproperty
    def dtype(self):
        return torch.bfloat16

class ComplexDoubleStorage(_LegacyStorage):
    @classproperty
    def dtype(self):
        return torch.cdouble

class ComplexFloatStorage(_LegacyStorage):
    @classproperty
    def dtype(self):
        return torch.cfloat

class QUInt8Storage(_LegacyStorage):
    @classproperty
    def dtype(self):
        return torch.quint8

class QInt8Storage(_LegacyStorage):
    @classproperty
    def dtype(self):
        return torch.qint8

class QInt32Storage(_LegacyStorage):
    @classproperty
    def dtype(self):
        return torch.qint32

class QUInt4x2Storage(_LegacyStorage):
    @classproperty
    def dtype(self):
        return torch.quint4x2

class QUInt2x4Storage(_LegacyStorage):
    @classproperty
    def dtype(self):
        return torch.quint2x4

_storage_classes = {
    UntypedStorage, DoubleStorage, FloatStorage, LongStorage, IntStorage,
    ShortStorage, CharStorage, ByteStorage, HalfStorage, BoolStorage,
    QUInt8Storage, QInt8Storage, QInt32Storage, BFloat16Storage,
    ComplexFloatStorage, ComplexDoubleStorage, QUInt4x2Storage, QUInt2x4Storage,
    TypedStorage
}

# The _tensor_classes set is initialized by the call to _C._initialize_tensor_type_bindings()
_tensor_classes: Set[Type] = set()

# If you edit these imports, please update torch/__init__.py.in as well
from .random import set_rng_state, get_rng_state, manual_seed, initial_seed, seed
from .serialization import save, load
from ._tensor_str import set_printoptions

################################################################################
# Initialize extension
################################################################################

def manager_path():
    if platform.system() == 'Windows' or sys.executable == 'torch_deploy':
        return b""
    path = get_file_path('torch', 'bin', 'torch_shm_manager')
    prepare_multiprocessing_environment(get_file_path('torch'))
    if not os.path.exists(path):
        raise RuntimeError("Unable to find torch_shm_manager at " + path)
    return path.encode('utf-8')

from torch.amp import autocast

# Shared memory manager needs to know the exact location of manager executable
_C._initExtension(manager_path())
del manager_path

# Appease the type checker: it can't deal with direct setting of globals().
# Note that we will see "too many" functions when reexporting this way; there
# is not a good way to fix this problem.  Perhaps, try to redesign VariableFunctions
# so that this import is good enough
if TYPE_CHECKING:
    # Some type signatures pulled in from _VariableFunctions here clash with
    # signatures already imported. For now these clashes are ignored; see
    # PR #43339 for details.
    from torch._C._VariableFunctions import *  # type: ignore[misc] # noqa: F403

# Ops not to be exposed in `torch` namespace,
# mostly helper ops.
PRIVATE_OPS = (
    'unique_dim',
)

for name in dir(_C._VariableFunctions):
    if name.startswith('__') or name in PRIVATE_OPS:
        continue
    obj = getattr(_C._VariableFunctions, name)
    obj.__module__ = 'torch'
    globals()[name] = obj
    if not name.startswith("_"):
        __all__.append(name)

################################################################################
# Import interface functions defined in Python
################################################################################

# needs to be after the above ATen bindings so we can overwrite from Python side
from .functional import *  # noqa: F403


################################################################################
# Remove unnecessary members
################################################################################

del _StorageBase
del _LegacyStorage

################################################################################
# Define _assert
################################################################################

# needs to be before the submodule imports to avoid circular dependencies
def _assert(condition, message):
    r"""A wrapper around Python's assert which is symbolically traceable.
    """
    from .overrides import has_torch_function, handle_torch_function

    if type(condition) is not torch.Tensor and has_torch_function((condition,)):
        return handle_torch_function(_assert, (condition,), condition, message)
    assert condition, message

################################################################################
# Import most common subpackages
################################################################################

# Use the redundant form so that type checkers know that these are a part of
# the public API. The "regular" import lines are there solely for the runtime
# side effect of adding to the imported module's members for other users.
from torch import cuda as cuda
from torch import cpu as cpu
from torch import autograd as autograd
from torch.autograd import (
    no_grad as no_grad,
    enable_grad as enable_grad,
    set_grad_enabled as set_grad_enabled,
    inference_mode as inference_mode,
)
from torch import fft as fft
from torch import futures as futures
from torch import nested as nested
from torch import nn as nn
from torch import optim as optim
import torch.optim._multi_tensor
from torch import multiprocessing as multiprocessing
from torch import sparse as sparse
from torch import special as special
import torch.utils.backcompat
from torch import onnx as onnx
from torch import jit as jit
from torch import linalg as linalg
from torch import hub as hub
from torch import random as random
from torch import distributions as distributions
from torch import testing as testing
import torch.backends.cuda
import torch.backends.mps
import torch.backends.cudnn
import torch.backends.mkl
import torch.backends.mkldnn
import torch.backends.openmp
import torch.backends.quantized
import torch.utils.data
from torch import __config__ as __config__
from torch import __future__ as __future__
from torch import profiler as profiler

# Quantized, sparse, AO, etc. should be last to get imported, as nothing
# is expected to depend on them.
import torch.nn.intrinsic
from torch import ao as ao
# nn.quant* depends on ao -- so should be after those.
import torch.nn.quantizable
import torch.nn.quantized
import torch.nn.qat

_C._init_names(list(torch._storage_classes))

# attach docstrings to torch and tensor functions
from . import _torch_docs, _tensor_docs, _storage_docs
del _torch_docs, _tensor_docs, _storage_docs


def compiled_with_cxx11_abi():
    r"""Returns whether PyTorch was built with _GLIBCXX_USE_CXX11_ABI=1"""
    return _C._GLIBCXX_USE_CXX11_ABI


# Import the ops "namespace"
from torch._ops import ops
from torch._classes import classes

# Import from torch._decomp import decompositions_for_jvp to register
# decompositions for jvp to the jit registry
# (decompositions_for_jvp depends on torch.ops, so we place it after)
#
# FIXME: We specify that __debug__ must be True because
# if python is run with -OO or -O flags (i.e., __debug__ is False), we encounter the
# following error:
#
# Return value was annotated as having type Tuple[NoneType, NoneType] but is actually of
# type Tuple[Tensor, Tensor]:
#   File ".../torch/_decomp/__init__.py", line 1585
#     else:
#         buffer = z
#     return min - torch.log1p(z), buffer
#     ~~~~~~~~~~~~~~~~~~~~~~~~~~~~~~~~~~~ <--- HERE
if (os.environ.get("PYTORCH_JIT", "1") == "1" and
        __debug__ and
        not torch._C._is_deploy_enabled() and
        os.environ.get('PYTORCH_DISABLE_LIBRARY', "0") == "0"):
    from torch._decomp import decompositions_for_jvp
    del decompositions_for_jvp

# quantization depends on torch.fx
# Import quantization
from torch import quantization as quantization

# Import the quasi random sampler
from torch import quasirandom as quasirandom

# If you are seeing this, it means that this call site was not checked if
# the memory format could be preserved, and it was switched to old default
# behaviour of contiguous
legacy_contiguous_format = contiguous_format

# Register fork handler to initialize OpenMP in child processes (see gh-28389)
from torch.multiprocessing._atfork import register_after_fork
register_after_fork(torch.get_num_threads)
del register_after_fork

# Import tools that require fully imported torch (for applying
# torch.jit.script as a decorator, for instance):
from ._lobpcg import lobpcg as lobpcg

from ._vmap_internals import vmap as vmap

# These were previously defined in native_functions.yaml and appeared on the
# `torch` namespace, but we moved them to c10 dispatch to facilitate custom
# class usage. We add these lines here to preserve backward compatibility.
quantized_lstm = torch.ops.aten.quantized_lstm
quantized_gru = torch.ops.aten.quantized_gru

from torch.utils.dlpack import from_dlpack, to_dlpack

# Import experimental masked operations support. See
# [RFC-0016](https://github.com/pytorch/rfcs/pull/27) for more
# information.
from . import _masked

# Import removed ops with error message about removal
from ._linalg_utils import eig, solve


def _register_device_module(device_type, module):
    r"""Register an external runtime module of the specific :attr:`device_type`
    supported by torch.

    After the :attr:`module` is registered correctly, the user can refer
    the external runtime module as part of torch with attribute torch.xxx.
    """
    # Make sure the device_type represent a supported device type for torch.
    device_type = torch.device(device_type).type
    m = sys.modules[__name__]
    if hasattr(m, device_type):
        raise RuntimeError("The runtime module of '{}' has already "
                           "been registered with '{}'".format(device_type, getattr(m, device_type)))
    setattr(m, device_type, module)
    torch_module_name = '.'.join([__name__, device_type])
    sys.modules[torch_module_name] = module

# expose return_types
from . import return_types
if sys.executable != 'torch_deploy' and os.environ.get('PYTORCH_DISABLE_LIBRARY', "0") == "0":
    from . import library
    if not TYPE_CHECKING:
        from . import _meta_registrations

from . import patch_getitem

# Enable CUDA Sanitizer
if 'TORCH_CUDA_SANITIZER' in os.environ:
    import torch.cuda._sanitizer as csan

<<<<<<< HEAD
    csan.enable_cuda_sanitizer()

torch._C._set_python_dispatcher(True)
=======
    csan.enable_cuda_sanitizer()
>>>>>>> 652707ab
<|MERGE_RESOLUTION|>--- conflicted
+++ resolved
@@ -985,10 +985,4 @@
 if 'TORCH_CUDA_SANITIZER' in os.environ:
     import torch.cuda._sanitizer as csan
 
-<<<<<<< HEAD
-    csan.enable_cuda_sanitizer()
-
-torch._C._set_python_dispatcher(True)
-=======
-    csan.enable_cuda_sanitizer()
->>>>>>> 652707ab
+    csan.enable_cuda_sanitizer()
--- conflicted
+++ resolved
@@ -211,11 +211,8 @@
 def tuned_addmm(inp, mat1, mat2, *, alpha=1, beta=1, layout=None):
     ordered_kwargs_for_cpp_kernel = ("beta", "alpha")
     m, n, k, layout, mat1, mat2, inp_expanded = mm_args(mat1, mat2, inp, layout=layout)
-<<<<<<< HEAD
     static_shape, is_nonzero = _is_static_problem([inp, mat1, mat2], layout)
     if (not is_nonzero) or (not use_max_autotune()):
-=======
-    if m * n == 0 or not use_max_autotune():
         # Use a FlexibleLayout if we are not autotuning.
         # This allows padding strides for the output.
         from torch._inductor.ir import FixedLayout, FlexibleLayout
@@ -224,7 +221,6 @@
             layout = FlexibleLayout(
                 device=layout.device, dtype=layout.dtype, size=layout.size
             )
->>>>>>> 5cd7c58a
         choices = (
             [
                 aten_addmm.bind(

--- conflicted
+++ resolved
@@ -330,11 +330,6 @@
             A_size.insert(0, 1)
         while len(B_size) < len(A_size):
             B_size.insert(0, 1)
-<<<<<<< HEAD
-        if A_layout.dtype != B_layout.dtype:
-            return False
-=======
->>>>>>> 4945bce9
         K = max(A_size[-1], B_size[-2])
         M = A_size[-2]
         N = B_size[-1]
@@ -349,11 +344,6 @@
         if len(layouts) == 3:
             C_layout = layouts[2]
             C_size = [int(i) for i in C_layout.size]
-<<<<<<< HEAD
-            if A_layout.dtype != C_layout.dtype:
-                return False
-=======
->>>>>>> 4945bce9
             while len(C_size) < len(A_size):
                 C_size.insert(0, 1)
             # check batch dims

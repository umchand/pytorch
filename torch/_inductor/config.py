--- conflicted
+++ resolved
@@ -98,13 +98,10 @@
 # torch._inductor.config.post_grad_custom_post_pass = my_custom_post_pass
 post_grad_custom_pre_pass: Optional[Callable[[torch.fx.graph.Graph], None]] = None
 post_grad_custom_post_pass: Optional[Callable[[torch.fx.graph.Graph], None]] = None
-<<<<<<< HEAD
-=======
 
 # Registers a custom joint graph pass.
 joint_custom_pre_pass: Optional[Callable[[torch.fx.Graph], None]] = None
 joint_custom_post_pass: Optional[Callable[[torch.fx.Graph], None]] = None
->>>>>>> f34905f6
 
 # Registers a custom pregrad pass. Note that the pre-grad IR is 1.
 # non-functional, 2. non-normalized, and 3. prone to change. Ideally we should
@@ -222,14 +219,6 @@
 # enable slow autotuning passes to select gemm algorithms
 max_autotune_gemm = os.environ.get("TORCHINDUCTOR_MAX_AUTOTUNE_GEMM") == "1"
 
-# enable autotune local cache
-use_autotune_local_cache = True
-
-# enable autotune remote cache
-use_autotune_remote_cache = (
-    os.environ.get("TORCH_INDUCTOR_AUTOTUNE_REMOTE_CACHE") == "1"
-)
-
 # force cublas and triton to use the same precision; cublas supports TF32 for matmul operations
 # when m, n, k are multiples of 16, 16, 8, whereas triton supports TF32 for matmul operations
 # for any combinations of m, n, k, regardless of their alignment. setting this flag will ensure
@@ -314,11 +303,6 @@
 enabled_metric_tables = os.environ.get("TORCHINDUCTOR_ENABLED_METRIC_TABLES", "")
 
 benchmark_multi_templates = (
-<<<<<<< HEAD
-    os.environ.get("TORCHINDUCTOR_BENCHMARK_MULTI_TEMPLATES", "0") == "1"
-)
-
-=======
     os.environ.get(
         "TORCHINDUCTOR_BENCHMARK_MULTI_TEMPLATES", "0" if is_fbcode() else "1"
     )
@@ -328,7 +312,6 @@
 # Take how many of the top triton kernels to benchmark epilogue
 max_epilogue_benchmarked_choices = 3
 
->>>>>>> f34905f6
 # how many nodes to allow into a single fusion
 max_fusion_size = 64
 
@@ -539,11 +522,7 @@
     dynamic_threads = os.environ.get("TORCHINDUCTOR_CPP_DYNAMIC_THREADS", "0") == "1"
 
     simdlen: Optional[int] = None
-<<<<<<< HEAD
-    min_chunk_size = 4096
-=======
     min_chunk_size = int(os.environ.get("TORCHINDUCTOR_CPP_MIN_CHUNK_SIZE", "4096"))
->>>>>>> f34905f6
     cxx = (
         None,  # download gcc12 from conda-forge if conda is installed
         # "g++-12",
@@ -739,13 +718,10 @@
     # flag to decide whether to create a submodule for constant graph.
     use_runtime_constant_folding: bool = False
 
-<<<<<<< HEAD
-=======
     # flag to force weight to be appened to the shared library and mmaped  by the runtime
     # rather than embedded into the data section. Needed to support 1B+ parameter models
     force_mmap_weights: bool = False
 
->>>>>>> f34905f6
 
 class cuda:
     # CUDA arch to use for CUDA template kernel compilation.
@@ -794,12 +770,9 @@
     # 3）CUDA_HOME environment variable
     # 4) default system search PATH.
     cuda_cxx: Optional[str] = None
-<<<<<<< HEAD
-=======
 
     # Minimum value of M*N*K to consider the CUTLASS backend for GEMM ops.
     cutlass_backend_min_gemm_size: int = 1
->>>>>>> f34905f6
 
     # If set to True, it will ensure that only GEMM ops capable of
     # epilogue fusion via CUTLASS Epilogue Visitor Trees ( EVT )

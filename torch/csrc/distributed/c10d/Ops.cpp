--- conflicted
+++ resolved
@@ -18,8 +18,6 @@
           root_rank, root_tensor, std::chrono::milliseconds(timeout)});
 }
 
-<<<<<<< HEAD
-=======
 std::tuple<std::vector<at::Tensor>, c10::intrusive_ptr<Work>>
 allreduce_(
     at::TensorList tensors,
@@ -41,7 +39,6 @@
           std::move(tensor_vec), work);
 }
 
->>>>>>> 129184fc
 c10::intrusive_ptr<Work> allgather_(
     const std::vector<std::vector<at::Tensor>>& output_tensors,
     const std::vector<at::Tensor>& input_tensors,
@@ -168,11 +165,8 @@
   m.def(
       "broadcast_(Tensor[] tensors, __torch__.torch.classes.c10d.ProcessGroup process_group, int root_rank, int root_tensor, int timeout) -> __torch__.torch.classes.c10d.Work");
   m.def(
-<<<<<<< HEAD
-=======
       "reduce_(Tensor[] tensors, __torch__.torch.classes.c10d.ProcessGroup process_group, int reduce_op, int root_rank, int root_tensor, int timeout) -> __torch__.torch.classes.c10d.Work");
   m.def(
->>>>>>> 129184fc
       "allreduce_(Tensor[] tensors, __torch__.torch.classes.c10d.ProcessGroup process_group, int reduce_op, int timeout) -> __torch__.torch.classes.c10d.Work");
   m.def(
       "allgather_",

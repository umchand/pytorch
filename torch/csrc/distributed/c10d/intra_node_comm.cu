#include <torch/csrc/distributed/c10d/intra_node_comm.hpp>

#include <ATen/Dispatch.h>
#include <ATen/cuda/CUDAContext.h>
#include <c10/cuda/CUDAGuard.h>

namespace c10d {
namespace intra_node_comm {

static constexpr size_t kBytesPerThread = 16;
static constexpr size_t kMaxAllReduceBlocks = 24;
static constexpr size_t kThreadsPerBlock = 1024;
static constexpr size_t kWarpSize = 32;

static constexpr size_t kHcmThreshBytes = 256 * 1024;
static constexpr size_t kOneShotThreshBytes = 256 * 1024;
static constexpr size_t kTwoShotThreshBytes = 10 * 1024 * 1024;

#if defined(USE_ROCM)
using __nv_bfloat162 = uint32_t;
#endif

struct __align__(16) bf16x8 {
  __nv_bfloat162 vals[4];
};

#define DEVICE_INLINE __device__ inline __attribute__((always_inline))

DEVICE_INLINE __nv_bfloat162
bf16hadd2(const __nv_bfloat162 x, const __nv_bfloat162 y) {
#if defined(USE_ROCM)
  CUDA_KERNEL_ASSERT(false);
  return 0;
#elif (defined(__CUDA_ARCH__) && (__CUDA_ARCH__ < 800))
  CUDA_KERNEL_ASSERT(false);
  __nv_bfloat162 res;
  return res;
#else
  return __hadd2(x, y);
#endif
}

DEVICE_INLINE bf16x8 add_bf16x8(bf16x8 a, bf16x8 b) {
  bf16x8 c;
  c.vals[0] = bf16hadd2(a.vals[0], b.vals[0]);
  c.vals[1] = bf16hadd2(a.vals[1], b.vals[1]);
  c.vals[2] = bf16hadd2(a.vals[2], b.vals[2]);
  c.vals[3] = bf16hadd2(a.vals[3], b.vals[3]);
  return c;
}

/**
 * NOTE [cross device memory synchronization]
 *
 * The multi-stage algorithms (e.g. two-shot, hcm allreduce) require the writes
 * of a thread to be visible by threads with the same block/thread ID on other
 * devices. To satisfy CUDA's memory consistency model, every thread has to
 * release its writes at the system scope, and the consuming thread has to
 * acquire the writes at the system scope. This incurs high overhead and
 * attempts in optmizing this process can be prone to race condition.
 *
 * Instead, we go around caching by having each thread:
 *
 * - Directly write to global memory via st.cs (cache-streaming).
 * - Synchronize with threads within the block.
 * - Perform cross device synchronization at block level (via system scope
 *   atomic ops).
 * - Synchronize with threads within the block.
 * - Directly read from global memory via ld.nc (non-coherent/non-cached).
 */
template <typename T>
DEVICE_INLINE void streamLoad128(bf16x8& val, const T* addr) {
#if defined(USE_ROCM) || (defined(__CUDA_ARCH__) && (__CUDA_ARCH__ < 800))
  CUDA_KERNEL_ASSERT(false);
#else
  unsigned long long int low, high;
  asm("ld.global.nc.v2.u64 {%0, %1}, [%2];"
      : "=l"(low), "=l"(high)
      : "l"(addr));
  reinterpret_cast<unsigned long long int*>(&val)[0] = low;
  reinterpret_cast<unsigned long long int*>(&val)[1] = high;
#endif
}

__device__ inline void streamStore128(at::BFloat16* addr, const bf16x8& val) {
#if defined(USE_ROCM) || (defined(__CUDA_ARCH__) && (__CUDA_ARCH__ < 800))
  CUDA_KERNEL_ASSERT(false);
#else
  unsigned long long int low, high;
  low = reinterpret_cast<const unsigned long long int*>(&val)[0];
  high = reinterpret_cast<const unsigned long long int*>(&val)[1];
  asm("st.global.cs.v2.u64 [%0], {%1, %2};" : : "l"(addr), "l"(low), "l"(high));
#endif
}

template <typename T>
DEVICE_INLINE void load128(bf16x8& val, const T* addr) {
  *reinterpret_cast<uint4*>(&val) = reinterpret_cast<const uint4*>(addr)[0];
}

template <typename T>
DEVICE_INLINE void store128(T* addr, const bf16x8& val) {
  *reinterpret_cast<uint4*>(addr) = reinterpret_cast<const uint4*>(&val)[0];
}

DEVICE_INLINE void releaseSignal(uint32_t* addr) {
#if defined(USE_ROCM) || (defined(__CUDA_ARCH__) && (__CUDA_ARCH__ < 800))
  CUDA_KERNEL_ASSERT(false);
#else
  atomicAdd_system(addr, 1);
#endif
}

DEVICE_INLINE void acquireSignal(uint32_t* addr) {
#if defined(USE_ROCM) || (defined(__CUDA_ARCH__) && (__CUDA_ARCH__ < 800))
  CUDA_KERNEL_ASSERT(false);
#else
  volatile uint32_t* signal = addr;
  uint32_t val;
  do {
    val = *signal;
  } while (val == 0 || atomicCAS_system(addr, val, val - 1) != val);
#endif
}

////////////////////////////////////////////////////////////////////////////////
// Fully Connected Algos
////////////////////////////////////////////////////////////////////////////////

struct P2pState {
  uint32_t signals0[kMaxAllReduceBlocks][kMaxDevices];
  uint32_t signals1[kMaxAllReduceBlocks][kMaxDevices];
};

template <uint32_t kWorldSize, bool kAligned>
static __global__ void oneShotAllReduceKernel(
    at::BFloat16* input,
    size_t N,
    size_t N_aligned,
    P2pState** p2pStates,
    at::BFloat16** buffers,
    size_t rank,
    bool fuseInputCopy) {
  const size_t numelPerThread = kBytesPerThread / sizeof(at::BFloat16);
  const size_t offset =
      (blockDim.x * blockIdx.x + threadIdx.x) * numelPerThread;
  const size_t stride = blockDim.x * gridDim.x * numelPerThread;

  if (fuseInputCopy) {
    for (size_t i = offset; i < N_aligned; i += stride) {
      bf16x8 val;
      streamLoad128(val, &input[i]);
      streamStore128(&buffers[rank][i], val);
    }
  }

  // Wait for all other ranks to enter the kernel
  if (threadIdx.x < kWorldSize) {
    auto targetRank = threadIdx.x;
    releaseSignal(&p2pStates[targetRank]->signals0[blockIdx.x][rank]);
    acquireSignal(&p2pStates[rank]->signals0[blockIdx.x][targetRank]);
  }
  __syncthreads();

  // The source pointers. Distributed round-robin for the different warps
  const at::BFloat16* srcs[kWorldSize];
#pragma unroll kWorldSize
  for (int ii = 0; ii < kWorldSize; ++ii) {
    int srcRank = (rank + ii) % kWorldSize;
    srcs[ii] = buffers[srcRank];
  }

  for (size_t i = offset; i < N_aligned; i += stride) {
    bf16x8 vals[kWorldSize];
#pragma unroll kWorldSize
    for (size_t ii = 0; ii < kWorldSize; ++ii) {
      streamLoad128(vals[ii], &srcs[ii][i]);
    }

    bf16x8 sums;
    memset(reinterpret_cast<void*>(&sums), 0, sizeof(sums));

#pragma unroll kWorldSize
    for (size_t ii = 0; ii < kWorldSize; ++ii) {
      sums = add_bf16x8(sums, vals[ii]);
    }
    if constexpr (kAligned) {
      streamStore128(&input[i], sums);
    } else {
      for (size_t ii = 0; ii < numelPerThread; ++ii) {
        if (i + ii < N) {
          input[i + ii] = reinterpret_cast<at::BFloat16*>(&sums)[ii];
        }
      }
    }
  }
}

template <uint32_t kWorldSize>
static __launch_bounds__(1024) __global__ void twoShotAllReduceKernel(
    at::BFloat16* input,
    size_t N_aligned,
    P2pState** p2pStates,
    at::BFloat16** buffers,
    size_t rank) {
  const size_t numelPerThread = kBytesPerThread / sizeof(at::BFloat16);
  const size_t offset =
      (blockDim.x * blockIdx.x + threadIdx.x) * numelPerThread;
  const size_t stride = blockDim.x * gridDim.x * numelPerThread;
  const size_t N_per_rank = N_aligned / kWorldSize;
  const size_t N_start = N_per_rank * rank;

  // Wait for all other ranks to enter the kernel
  if (threadIdx.x < kWorldSize) {
    auto targetRank = threadIdx.x;
    releaseSignal(&p2pStates[targetRank]->signals0[blockIdx.x][rank]);
    acquireSignal(&p2pStates[rank]->signals0[blockIdx.x][targetRank]);
  }
  __syncthreads();

  // The source pointers. Distributed round-robin for the different warps
  at::BFloat16* srcs[kWorldSize];
  size_t srcRanks[kWorldSize];
#pragma unroll kWorldSize
  for (int ii = 0; ii < kWorldSize; ++ii) {
    int srcRank = (rank + ii) % kWorldSize;
    srcs[ii] = buffers[srcRank];
    srcRanks[ii] = srcRank;
  }

  for (size_t i = offset; i < N_per_rank; i += stride) {
    bf16x8 vals[kWorldSize];
#pragma unroll kWorldSize
    for (size_t ii = 0; ii < kWorldSize; ++ii) {
      streamLoad128(vals[ii], &srcs[ii][N_start + i]);
    }

    bf16x8 sums;
    memset(reinterpret_cast<void*>(&sums), 0, sizeof(sums));

#pragma unroll kWorldSize
    for (size_t ii = 0; ii < kWorldSize; ++ii) {
      sums = add_bf16x8(sums, vals[ii]);
    }
    streamStore128(&srcs[0][N_start + i], sums);
    // Store local sums into input now so we can avoid
    // a global memory access later for it.
    streamStore128(&input[N_start + i], sums);
  }
  __syncthreads();

  if (threadIdx.x < kWorldSize) {
    auto targetRank = threadIdx.x;
    releaseSignal(&p2pStates[targetRank]->signals1[blockIdx.x][rank]);
    acquireSignal(&p2pStates[rank]->signals1[blockIdx.x][targetRank]);
  }
  __syncthreads();

  for (size_t i = offset; i < N_per_rank; i += stride) {
#pragma unroll kWorldSize - 1
    for (size_t ii = 1; ii < kWorldSize; ++ii) {
      size_t k = N_start + i + (srcRanks[ii] - rank) * N_per_rank;
      bf16x8 val;
      streamLoad128(val, &srcs[ii][k]);
      streamStore128(&input[k], val);
    }
  }
}

////////////////////////////////////////////////////////////////////////////////
// Hybrid Cube Mesh Algos
////////////////////////////////////////////////////////////////////////////////

/**
 * NOTE [hybrid cube mesh]
 *
 * In a hybrid cube mesh topology, every device has exactly 4 neighbors
 * (directly connected via NVLink). For every device X, it has exactly 1
 * neighbor Y that is a neighbor of the 3 non-neighbor of X. We call Y the
 * relay neighbor of X. This property is symmetrical: X is also guaranteed to
 * be the relay neighbor of Y.
 *
 * With this property, we can perform a variant of one-shot allreduce algo that
 * only moves data across NVLinks:
 *
 * - Each device one-shot allreduce among itself and 3 non-relay neighbors.
 * - Each device exchange data with its relay neighbor.
 *
 * HybridCubeMesh is a data structure for describing the topology:
 *
 * - hcm[X][0:3] are the 3 neighbors of X.
 * - hcm[X][3] is the relay neighbor of X.
 * - For load balancing purpose, we also ensure that if hcm[X][k] = Y,
 *   hcm[Y][k] = X.
 */
std::optional<HybridCubeMesh> getHybridCubeMesh(NvlMesh nvlMesh) {
  std::array<std::unordered_set<size_t>, kMaxDevices> neighbors = {};
  std::array<size_t, kMaxDevices> neighborMasks = {};
  for (size_t i = 0; i < kMaxDevices; ++i) {
    for (size_t j = 0; j < kMaxDevices; ++j) {
      if (nvlMesh[i][j] > 0) {
        neighbors[i].insert(j);
        neighborMasks[i] |= (1ul << j);
      }
    }
  }
  HybridCubeMesh hcm = {};
  for (auto& row : hcm) {
    row.fill(-1);
  }
  // A topology is an HCM if:
  // - Every device has exactly 4 neighbors.
  // - For every device, it has exactly 1 relay neighbor that is
  //   a neighbor of the 3 non-neighbor of the device.
  for (size_t i = 0; i < kMaxDevices; ++i) {
    if (neighbors[i].size() != 4) {
      return std::nullopt;
    }
    // Condition 1: check the number of neighbors
    std::vector<size_t> relayNeighbors;
    for (size_t j = 0; j < kMaxDevices; ++j) {
      if ((neighborMasks[i] & neighborMasks[j]) == 0) {
        relayNeighbors.push_back(j);
      }
    }
    // Condition 2: check the number of relay neighbors
    if (relayNeighbors.size() != 1) {
      return std::nullopt;
    }
    neighbors[i].erase(relayNeighbors[0]);
    hcm[i][3] = relayNeighbors[0];
  }

  for (size_t i = 0; i < kMaxDevices; ++i) {
    for (size_t k = 0; k < 3; ++k) {
      // We can only fill hcm[i][k] with j if hcm[j][k] is not filled
      for (size_t j : neighbors[i]) {
        if (hcm[j][k] == -1) {
          hcm[i][k] = j;
          hcm[j][k] = i;
          break;
        }
      }
      TORCH_CHECK(hcm[i][k] != -1);
      neighbors[i].erase(hcm[i][k]);
    }
  }
  return hcm;
}

template <bool kAligned>
static __global__ void hybridCubeMeshAllReduceKernel(
    at::BFloat16* input,
    size_t N,
    size_t N_aligned,
    P2pState** p2pStates,
    at::BFloat16** buffers,
    int hcmInfo[4],
    size_t bufferSize,
    size_t rank) {
  const size_t numelPerThread = kBytesPerThread / sizeof(at::BFloat16);
  const size_t offset =
      (blockDim.x * blockIdx.x + threadIdx.x) * numelPerThread;
  const size_t stride = blockDim.x * gridDim.x * numelPerThread;
  const int relayRank = hcmInfo[3];

  // Wait for HCM neigbors to enter the kernel
  if (threadIdx.x < 3) {
    auto targetRank = hcmInfo[threadIdx.x];
    releaseSignal(&p2pStates[targetRank]->signals0[blockIdx.x][rank]);
    acquireSignal(&p2pStates[rank]->signals0[blockIdx.x][targetRank]);
  }
  __syncthreads();

  const at::BFloat16* srcs[4] = {
      buffers[rank],
      buffers[hcmInfo[0]],
      buffers[hcmInfo[1]],
      buffers[hcmInfo[2]],
  };
  // Use the half second half of the buffer as relay
  at::BFloat16* localRelay =
      buffers[rank] + (bufferSize / sizeof(at::BFloat16) / 2);
  at::BFloat16* remoteRelay =
      buffers[relayRank] + (bufferSize / sizeof(at::BFloat16) / 2);

  for (size_t i = offset; i < N_aligned; i += stride) {
    bf16x8 vals[4];

#pragma unroll 4
    for (size_t ii = 0; ii < 4; ++ii) {
      streamLoad128(vals[ii], &srcs[ii][i]);
    }

    bf16x8 sums;
    memset(reinterpret_cast<void*>(&sums), 0, sizeof(sums));

#pragma unroll 4
    for (size_t ii = 0; ii < 4; ++ii) {
      sums = add_bf16x8(sums, vals[ii]);
    }
    // Cached store for local sums
    store128(&localRelay[i], sums);
  }
  __syncthreads();

  if (threadIdx.x == 0) {
    releaseSignal(&p2pStates[relayRank]->signals0[blockIdx.x][rank]);
    acquireSignal(&p2pStates[rank]->signals0[blockIdx.x][relayRank]);
  }
  __syncthreads();

  for (size_t i = offset; i < N_aligned; i += stride) {
    bf16x8 localSum, remoteSum;
    // Cached load for local sums
    load128(localSum, &localRelay[i]);
    streamLoad128(remoteSum, &remoteRelay[i]);
    localSum = add_bf16x8(localSum, remoteSum);
    if constexpr (kAligned) {
      streamStore128(&input[i], localSum);
    } else {
      for (size_t ii = 0; ii < numelPerThread; ++ii) {
        if (i + ii < N) {
          input[i + ii] = reinterpret_cast<at::BFloat16*>(&localSum)[ii];
        }
      }
    }
  }
}

static inline size_t divUp(uint32_t a, uint32_t b) {
  return (a + b - 1) / b;
}

static inline size_t alignUp(uint32_t a, uint32_t b) {
  return divUp(a, b) * b;
}

static void checkInput(const at::Tensor& input, size_t rank) {
  TORCH_CHECK(
      input.dtype() == at::kBFloat16,
      "oneShotAllReduce only supports bf16 for now");
  TORCH_CHECK(input.is_non_overlapping_and_dense());
  TORCH_CHECK(input.device().is_cuda());
  TORCH_CHECK(static_cast<size_t>(input.get_device()) == rank);
}

static void getLaunchConfig(
    size_t N_aligned,
    size_t elemSize,
    dim3& blocks,
    dim3& threads) {
  blocks = dim3(0, 1, 1);
  threads = dim3(0, 1, 1);

  const auto numelPerThread = kBytesPerThread / elemSize;
  const auto numelPerWarp = numelPerThread * kWarpSize;
  TORCH_CHECK(N_aligned % numelPerThread == 0);
  TORCH_CHECK(N_aligned % numelPerWarp == 0);
  if (N_aligned < numelPerThread * kThreadsPerBlock) {
    threads.x = N_aligned / numelPerWarp * kWarpSize;
    blocks.x = 1;
  } else {
    auto warpsRequired = N_aligned / numelPerWarp;
    auto threadsRequired = N_aligned / numelPerThread;
    blocks.x =
        std::min(divUp(threadsRequired, kThreadsPerBlock), kMaxAllReduceBlocks);
    auto warpsPerBlock = divUp(warpsRequired, blocks.x);
    threads.x = std::min(kThreadsPerBlock, warpsPerBlock * kWarpSize);
  }
}

bool isIntraNodeCommSupported() {
#if defined(USE_ROCM) || (defined(__CUDA_ARCH__) && (__CUDA_ARCH__ < 800))
  return false;
#else
  return true;
#endif
}

void* initP2pState() {
  void* state = nullptr;
  AT_CUDA_CHECK(cudaMalloc(&state, sizeof(P2pState)));
  AT_CUDA_CHECK(cudaMemset(state, 0, sizeof(P2pState)));
  return state;
}

void* initTopoInfo(Topology topology, NvlMesh nvlMesh, size_t rank) {
  void* topoInfo = nullptr;
  if (topology != Topology::HYBRID_CUBE_MESH) {
    return topoInfo;
  }
  auto hcm = getHybridCubeMesh(nvlMesh);
  int hcmInfo[4];
  std::copy((*hcm)[rank].begin(), (*hcm)[rank].begin() + 4, hcmInfo);
  AT_CUDA_CHECK(cudaMalloc(&topoInfo, sizeof(hcmInfo)));
  AT_CUDA_CHECK(
      cudaMemcpy(topoInfo, hcmInfo, sizeof(hcmInfo), cudaMemcpyHostToDevice));
  return topoInfo;
}

at::Tensor IntraNodeComm::oneShotAllReduce(
    const at::Tensor& input,
    at::cuda::CUDAStream& stream) {
  checkInput(input, rank_);

<<<<<<< HEAD
  size_t numelPerWarp = kBytesPerThread / input.element_size() * kWarpSize;
  size_t N_aligned = alignUp(input.numel(), numelPerWarp);
=======
  const size_t numelPerWarp = kBytesPerThread / input.element_size() * kWarpSize;
  const size_t N_aligned = alignUp(input.numel(), numelPerWarp);
  const bool isAligned = (N_aligned == static_cast<size_t>(input.numel()));
>>>>>>> eb5381da
  TORCH_CHECK(N_aligned <= bufferSize_ / input.element_size());

  dim3 blocks, threads;
  getLaunchConfig(N_aligned, input.element_size(), blocks, threads);

  at::cuda::OptionalCUDAGuard guard(input.get_device());
<<<<<<< HEAD
  AT_CUDA_CHECK(cudaMemcpyAsync(
      buffers_[rank_],
      input.data_ptr(),
      input.numel() * input.element_size(),
      cudaMemcpyDeviceToDevice,
      stream));

=======

  // When the input data is small, copying inside the kernel is faster. Because
  // in such cases, the launch overhead of cudaMemcpyAsync outweighs its
  // efficiency. Here we consider the input data to be small if the copy loop
  // can finish in a single iteration.
  const bool fuseInputCopy = isAligned && blocks.x < kMaxAllReduceBlocks;
  if (!fuseInputCopy) {
    AT_CUDA_CHECK(cudaMemcpyAsync(
        buffers_[rank_],
        input.data_ptr(),
        input.numel() * input.element_size(),
        cudaMemcpyDeviceToDevice,
        stream));
  }

>>>>>>> eb5381da
#define X(kWorldSize, kAligned)                            \
  if (worldSize_ == kWorldSize) {                          \
    oneShotAllReduceKernel<kWorldSize, kAligned>           \
        <<<blocks, threads, 0, stream>>>(                  \
            input.data_ptr<at::BFloat16>(),                \
            input.numel(),                                 \
            N_aligned,                                     \
            reinterpret_cast<P2pState**>(p2pStatesDev_),   \
            reinterpret_cast<at::BFloat16**>(buffersDev_), \
<<<<<<< HEAD
            rank_);                                        \
=======
            rank_,                                         \
            fuseInputCopy);                                \
>>>>>>> eb5381da
    C10_CUDA_KERNEL_LAUNCH_CHECK();                        \
  }

#define DISPATCH_ALL_WORLD_SIZES(kAligned) \
  X(2, kAligned);                          \
  X(3, kAligned);                          \
  X(4, kAligned);                          \
  X(5, kAligned);                          \
  X(6, kAligned);                          \
  X(7, kAligned);                          \
  X(8, kAligned);

  if (isAligned) {
    DISPATCH_ALL_WORLD_SIZES(true);
  } else {
    DISPATCH_ALL_WORLD_SIZES(false);
  }

#undef DISPATCH_ALL_WORLD_SIZES
#undef X
  return input;
}

at::Tensor IntraNodeComm::twoShotAllReduce(
    const at::Tensor& input,
    at::cuda::CUDAStream& stream) {
  checkInput(input, rank_);

  size_t numelPerWarp = kBytesPerThread / input.element_size() * kWarpSize;
  size_t N_aligned = alignUp(input.numel(), worldSize_ * numelPerWarp);
  size_t N_per_rank = N_aligned / worldSize_;
  TORCH_CHECK(N_aligned <= bufferSize_ / input.element_size());

  dim3 blocks, threads;
  getLaunchConfig(N_per_rank, input.element_size(), blocks, threads);

  auto output = N_aligned == static_cast<size_t>(input.numel())
      ? input
      : input.new_empty(N_aligned);

  at::cuda::OptionalCUDAGuard guard(input.get_device());
  AT_CUDA_CHECK(cudaMemcpyAsync(
      buffers_[rank_],
      input.data_ptr(),
      input.numel() * input.element_size(),
      cudaMemcpyDeviceToDevice,
      stream));

#define X(kWorldSize)                                                   \
  if (worldSize_ == kWorldSize) {                                       \
    twoShotAllReduceKernel<kWorldSize><<<blocks, threads, 0, stream>>>( \
        output.data_ptr<at::BFloat16>(),                                \
        N_aligned,                                                      \
        reinterpret_cast<P2pState**>(p2pStatesDev_),                    \
        reinterpret_cast<at::BFloat16**>(buffersDev_),                  \
        rank_);                                                         \
    C10_CUDA_KERNEL_LAUNCH_CHECK();                                     \
  }
  X(2);
  X(3);
  X(4);
  X(5);
  X(6);
  X(7);
  X(8);
#undef X

  if (output.data_ptr() != input.data_ptr()) {
    AT_CUDA_CHECK(cudaMemcpyAsync(
        input.data_ptr(),
        output.data_ptr(),
        input.numel() * input.element_size(),
        cudaMemcpyDeviceToDevice,
        stream));
  }
  return input;
}

at::Tensor IntraNodeComm::hybridCubeMeshAllReduce(
    const at::Tensor& input,
    at::cuda::CUDAStream& stream) {
  checkInput(input, rank_);

  size_t numelPerWarp = kBytesPerThread / input.element_size() * kWarpSize;
  size_t N_aligned = alignUp(input.numel(), numelPerWarp);
  TORCH_CHECK(N_aligned * 2 <= bufferSize_ / input.element_size());

  dim3 blocks, threads;
  getLaunchConfig(N_aligned, input.element_size(), blocks, threads);

  at::cuda::OptionalCUDAGuard guard(input.get_device());
  AT_CUDA_CHECK(cudaMemcpyAsync(
      buffers_[rank_],
      input.data_ptr(),
      input.numel() * input.element_size(),
      cudaMemcpyDeviceToDevice,
      stream));

#define X(kAligned)                                                        \
  hybridCubeMeshAllReduceKernel<kAligned><<<blocks, threads, 0, stream>>>( \
      input.data_ptr<at::BFloat16>(),                                      \
      input.numel(),                                                       \
      N_aligned,                                                           \
      reinterpret_cast<P2pState**>(p2pStatesDev_),                         \
      reinterpret_cast<at::BFloat16**>(buffersDev_),                       \
      static_cast<int*>(topoInfo_),                                        \
      bufferSize_,                                                         \
      rank_);                                                              \
  C10_CUDA_KERNEL_LAUNCH_CHECK();

  if (N_aligned == static_cast<size_t>(input.numel())) {
    X(true);
  } else {
    X(false);
  }
#undef X
  return input;
}

AllReduceAlgo IntraNodeComm::selectAllReduceAlgo(const at::Tensor& input) {
  // Only support bf16 for now
  if (input.dtype() != at::kBFloat16) {
    return AllReduceAlgo::NONE;
  }
  const auto inputSize = input.numel() * input.element_size();
  const auto bytesPerWarp = kBytesPerThread * kWarpSize;

  if (topology_ == Topology::HYBRID_CUBE_MESH) {
    TORCH_CHECK(
        worldSize_ == 8, "hyperCubeAllReduce only supports exactly 8 GPUs");
    const auto hcmInputSize = alignUp(inputSize, bytesPerWarp);
    const auto hcmBufferSizeReq = hcmInputSize * 2;
    if (hcmInputSize <= kHcmThreshBytes && hcmBufferSizeReq <= bufferSize_) {
      return AllReduceAlgo::HCM;
    }
  }
  if (topology_ == Topology::FULLY_CONNECTED) {
    const auto oneShotInputSize = alignUp(inputSize, bytesPerWarp);
    const auto oneShotBufferSizeReq = oneShotInputSize;
    if (oneShotInputSize <= kOneShotThreshBytes &&
        oneShotBufferSizeReq <= bufferSize_) {
      return AllReduceAlgo::ONE_SHOT;
    }

    const auto twoShotInputSize = alignUp(inputSize, bytesPerWarp * worldSize_);
    const auto twoShotBufferSizeReq = twoShotInputSize;
    if (twoShotInputSize <= kTwoShotThreshBytes &&
        twoShotBufferSizeReq <= bufferSize_) {
      return AllReduceAlgo::TWO_SHOT;
    }
  }
  return AllReduceAlgo::NONE;
}

static int64_t usageCounter = 0;

at::Tensor IntraNodeComm::allReduce(
    const at::Tensor& input,
    AllReduceAlgo algo) {
  // Report usage for testing purposes.
  // We don't care about overflowing.
  ++usageCounter;
  auto stream = at::cuda::getCurrentCUDAStream();
  c10::cuda::CUDACachingAllocator::recordStream(
      input.storage().data_ptr(), stream);
  switch (algo) {
    case AllReduceAlgo::ONE_SHOT:
      return oneShotAllReduce(input, stream);
    case AllReduceAlgo::TWO_SHOT:
      return twoShotAllReduce(input, stream);
    case AllReduceAlgo::HCM:
      return hybridCubeMeshAllReduce(input, stream);
    default:
      C10_THROW_ERROR(ValueError, "IntraNodeComm: invalid algo");
  }
}

int64_t getIntraNodeCommUsageCounter() {
  return usageCounter;
}

} // namespace intra_node_comm
} // namespace c10d<|MERGE_RESOLUTION|>--- conflicted
+++ resolved
@@ -504,29 +504,15 @@
     at::cuda::CUDAStream& stream) {
   checkInput(input, rank_);
 
-<<<<<<< HEAD
-  size_t numelPerWarp = kBytesPerThread / input.element_size() * kWarpSize;
-  size_t N_aligned = alignUp(input.numel(), numelPerWarp);
-=======
   const size_t numelPerWarp = kBytesPerThread / input.element_size() * kWarpSize;
   const size_t N_aligned = alignUp(input.numel(), numelPerWarp);
   const bool isAligned = (N_aligned == static_cast<size_t>(input.numel()));
->>>>>>> eb5381da
   TORCH_CHECK(N_aligned <= bufferSize_ / input.element_size());
 
   dim3 blocks, threads;
   getLaunchConfig(N_aligned, input.element_size(), blocks, threads);
 
   at::cuda::OptionalCUDAGuard guard(input.get_device());
-<<<<<<< HEAD
-  AT_CUDA_CHECK(cudaMemcpyAsync(
-      buffers_[rank_],
-      input.data_ptr(),
-      input.numel() * input.element_size(),
-      cudaMemcpyDeviceToDevice,
-      stream));
-
-=======
 
   // When the input data is small, copying inside the kernel is faster. Because
   // in such cases, the launch overhead of cudaMemcpyAsync outweighs its
@@ -542,7 +528,6 @@
         stream));
   }
 
->>>>>>> eb5381da
 #define X(kWorldSize, kAligned)                            \
   if (worldSize_ == kWorldSize) {                          \
     oneShotAllReduceKernel<kWorldSize, kAligned>           \
@@ -552,12 +537,8 @@
             N_aligned,                                     \
             reinterpret_cast<P2pState**>(p2pStatesDev_),   \
             reinterpret_cast<at::BFloat16**>(buffersDev_), \
-<<<<<<< HEAD
-            rank_);                                        \
-=======
             rank_,                                         \
             fuseInputCopy);                                \
->>>>>>> eb5381da
     C10_CUDA_KERNEL_LAUNCH_CHECK();                        \
   }
 

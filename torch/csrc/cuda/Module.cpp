--- conflicted
+++ resolved
@@ -1089,14 +1089,11 @@
     return (storage_impl->data_ptr().get_deleter() == alloc->raw_deleter());
   });
 
-<<<<<<< HEAD
-=======
   m.def("_storage_Use_Count", [](size_t storage_impl_ptr) {
     c10::StorageImpl* storage_impl = (c10::StorageImpl*)storage_impl_ptr;
     return c10::raw::weak_intrusive_ptr::use_count(storage_impl);
   });
 
->>>>>>> 0ae9d155
   m.def(
       "_construct_CUDA_Tensor_From_Storage_And_Metadata",
       [](py::dict& metadata, c10::Storage s) {

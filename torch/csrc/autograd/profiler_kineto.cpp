#define TORCH_ASSERT_ONLY_METHOD_OPERATORS
#include <torch/csrc/autograd/profiler_kineto.h>

#include <c10/macros/Export.h>
#include <c10/util/C++17.h>
#include <c10/util/flat_hash_map.h>
#include <c10/util/irange.h>
#include <c10/util/overloaded.h>
#include <c10/util/variant.h>

#include <torch/csrc/profiler/api.h>
#include <torch/csrc/profiler/collection.h>
#include <torch/csrc/profiler/containers.h>
#include <torch/csrc/profiler/kineto_shim.h>
#include <torch/csrc/profiler/nvtx_observer.h>

#include <ATen/Context.h>

#include <deque>
#include <limits>
#include <sstream>
#include <stdexcept>

#ifdef USE_KINETO
#include <libkineto.h>
#include <time_since_epoch.h>

#ifndef _MSC_VER
// TODO: TO be removed, once this properly works from libkineto
// Literal copy-n-paste from third_party/kineto/libkineto/src/WeakSymbols.cpp
extern "C" {
// This function is needed to avoid superfluous dependency on GNU OpenMP library
// when cuPTI is linked statically For more details see
// https://github.com/pytorch/pytorch/issues/51026
__attribute__((weak)) int acc_get_device_type() {
  throw std::runtime_error(
      "Dummy implementation of acc_get_device_type is not supposed to be called!");
}
} // extern "C"
#endif // _MSC_VER
#endif // USE_KINETO

namespace torch {
namespace autograd {
namespace profiler {

namespace {
inline int64_t getTimeUs() {
#ifdef USE_KINETO
  return libkineto::timeSinceEpoch(std::chrono::system_clock::now());
#else
  return torch::profiler::impl::getTime() / 1000;
#endif // USE_KINETO
}

using torch::profiler::impl::ActiveProfilerType;
using torch::profiler::impl::dtypesToStr;
using torch::profiler::impl::EventType;
using torch::profiler::impl::ExtraFields;
using torch::profiler::impl::ProfilerThreadLocalStateBase;
using torch::profiler::impl::Result;
using torch::profiler::impl::shapesToStr;
using torch::profiler::impl::stacksToStr;
<<<<<<< HEAD
=======
using torch::profiler::impl::kineto::annotation_t;
>>>>>>> 52a53886

struct EventFieldsVisitor {
  EventFieldsVisitor(
      std::shared_ptr<Result>& result,
      KinetoEvent& kineto_event,
      const post_process_t& post_process)
      : kineto_activity_{result->kineto_activity_},
        kineto_event_{kineto_event},
        post_process_{post_process} {
    c10::guts::if_constexpr<torch::profiler::kKinetoAvailable>([&](auto _) {
      kineto_event.deviceIndex(_(result->kineto_info_).device);
      kineto_event.deviceResourceId(_(result->kineto_info_).resource);
    });

    pushPythonMetadata(result->parent_.lock());
    c10::visit(*this, result->extra_fields_);
    handleStack(result->parent_);
  }

  void operator()(ExtraFields<EventType::TorchOp>& op_event) {
    handleJIT(op_event);
    kineto_event_.get()
        .endThreadId(op_event.end_tid_)
        .scope((int8_t)op_event.scope_)
        .debugHandle(op_event.debug_handle_)
        .setAsync(op_event.is_async_);

    auto& shapes = op_event.inputs_.shapes_;
    if (!shapes.empty()) {
      kineto_event_.get().shapes(shapes);
      addMetadata("Input Dims", shapesToStr(shapes));
    }

    auto& dtypes = op_event.inputs_.dtypes_;
    if (!dtypes.empty()) {
      kineto_event_.get().dtypes(dtypes);
      addMetadata("Input type", dtypesToStr(dtypes));
    }

    if (!op_event.extra_args_.empty()) {
      kineto_event_.get().flops(
          computeFlops(op_event.name_, op_event.extra_args_));
    }
    kineto_event_.get().cuda_event_start_ =
        op_event.gpu_fallback_.cuda_event_start_;
    kineto_event_.get().cuda_event_end_ =
        op_event.gpu_fallback_.cuda_event_end_;

    // add information about an associated forward op, if a sequence number
    // is available (e.g. during training)
    if (op_event.sequence_number_ >= 0) {
      kineto_event_.get()
          .sequenceNr(op_event.sequence_number_)
          .fwdThreadId(op_event.forward_tid_);
      addMetadata("Fwd thread id", std::to_string(op_event.forward_tid_));
      addMetadata("Sequence number", std::to_string(op_event.sequence_number_));
    }
  }

  void operator()(ExtraFields<EventType::Backend>& backend_event) {
    handleJIT(backend_event);
    kineto_event_.get()
        .endThreadId(kineto_event_.get().startThreadId())
        .scope((int8_t)backend_event.scope_)
        .debugHandle(backend_event.debug_handle_)
        .backend(backend_event.backend_);

    if (!backend_event.backend_.empty()) {
      addMetadata("Backend", "\"" + backend_event.backend_ + "\"");
    }
  }

  void operator()(const ExtraFields<EventType::Allocation>& alloc) {
    kineto_event_.get()
        .deviceIndex(alloc.device_index_)
        .nBytes(alloc.alloc_size_);

    addMetadata("Device Type", std::to_string((int8_t)alloc.device_type_));
    addMetadata("Device Id", std::to_string(alloc.device_index_));
    addMetadata("Addr", std::to_string(reinterpret_cast<intptr_t>(alloc.ptr_)));
    addMetadata("Bytes", std::to_string(alloc.alloc_size_));
    if (alloc.total_allocated_ >= 0) {
      addMetadata("Total Allocated", std::to_string(alloc.total_allocated_));
    }
    if (alloc.total_reserved_ >= 0) {
      addMetadata("Total Reserved", std::to_string(alloc.total_reserved_));
    }
  }

  template <typename T>
  void handleJIT(T& fields) {
    auto& jit_stack = fields.jit_stack_;
    auto& jit_modules = fields.jit_modules_;
    if (post_process_.get()) {
      post_process_.get()(fields.debug_handle_, jit_stack, jit_modules);
    }
    if (!jit_stack.empty()) {
      // NB: This is only for the JIT stack. The python stack (if applicable)
      //     is constructed later.
      kineto_event_.get().stack(jit_stack);
      addMetadata(
          "Call stack", torch::profiler::impl::stacksToStr(jit_stack, ";"));
    }

    if (!jit_modules.empty()) {
      kineto_event_.get().moduleHierarchy(jit_modules);
      addMetadata(
          "Module Hierarchy",
          torch::profiler::impl::stacksToStr(jit_modules, "."));
    }
  }

  void operator()(const ExtraFields<EventType::PyCall>& py_call) {
    addPythonAnnotations(py_call);
    if (py_call.module_.has_value()) {
      addMetadata("Python module id", std::to_string(py_call.module_->id_));
    }
  }

  void operator()(const ExtraFields<EventType::PyCCall>& py_call) {
    addPythonAnnotations(py_call);
  }

  void operator()(const ExtraFields<EventType::Kineto>& e) {
    const auto linked = e.linked_activity_.lock();
    if (linked) {
      kineto_event_.get().linkedCorrelationId(linked->correlationID());
    }
  }

  void pushPythonMetadata(std::shared_ptr<Result> parent) {
    auto push = [&](const auto& i) {
      c10::guts::if_constexpr<std::is_base_of<
          torch::profiler::impl::PyExtraFieldsBase,
          typename std::remove_reference<decltype(i)>::type>::
                                  value>([&](auto _) {
        py_metadata_.push_back({_(i).id_, _(i).python_tid_, parent->name()});
      });
    };

    while (parent != nullptr) {
      c10::visit(push, parent->extra_fields_);
      parent = parent->parent_.lock();
    }
  }

  template <typename T>
  void addPythonAnnotations(T& t) {
    addMetadata("Python id", std::to_string(t.id_));
    addMetadata(
        "Python parent id",
        !py_metadata_.empty() ? std::to_string(py_metadata_.at(0).id_)
                              : "null");
    addMetadata("Python thread", std::to_string(t.python_tid_));
  }

  void handleStack(std::weak_ptr<Result> parent) {
    // JIT stack takes precidence.
    if (!kineto_event_.get().hasStack() && !py_metadata_.empty()) {
      std::vector<std::string> stack;
      for (auto i = py_metadata_.rbegin(); i < py_metadata_.rend(); ++i) {
        stack.push_back(i->name_);
      }
      kineto_event_.get().stack(std::move(stack));
    }

    if (kineto_event_.get().hasStack()) {
      addMetadata(
          "Call stack",
          torch::profiler::impl::stacksToStr(kineto_event_.get().stack(), ";"));
    }
  }

  void addMetadata(const std::string& key, const std::string& value) {
    if (kineto_activity_) {
      torch::profiler::impl::kineto::addMetadata(kineto_activity_, key, value);
    }
  }

  struct PythonMetadata {
    size_t id_;
    size_t python_tid_;
    std::string name_;
  };

  torch::profiler::impl::kineto::activity_t* kineto_activity_;
  std::reference_wrapper<KinetoEvent> kineto_event_;
  std::reference_wrapper<const post_process_t> post_process_;
  std::vector<PythonMetadata> py_metadata_;
};

// Assumption: Total threads number will not exceed 2^16-1, and total ops will
// not exceed 2^48 -1.
static inline uint64_t getForwardThreadKey(uint64_t tid, uint64_t seqNr) {
  return (((tid) << 48) | ((seqNr) & (((uint64_t)1 << 48) - 1)));
}

struct KinetoThreadLocalState : public ProfilerThreadLocalStateBase {
  explicit KinetoThreadLocalState(
      const ProfilerConfig& config,
      std::set<torch::profiler::impl::ActivityType> activities)
      : ProfilerThreadLocalStateBase(config),
        start_time_(getTimeUs()),
        record_queue_(config, activities) {}
  ~KinetoThreadLocalState() override = default;

  static KinetoThreadLocalState* getTLS() {
    auto tls = ProfilerThreadLocalStateBase::getTLS();
    TORCH_INTERNAL_ASSERT_DEBUG_ONLY(
        tls == nullptr || tls->profilerType() == ActiveProfilerType::KINETO);
    return static_cast<KinetoThreadLocalState*>(tls);
  }

  ActiveProfilerType profilerType() override {
    return ActiveProfilerType::KINETO;
  }

  void reportMemoryUsage(
      void* ptr,
      int64_t alloc_size,
      int64_t total_allocated,
      int64_t total_reserved,
      c10::Device device) override {
    if (config_.profile_memory && config_.state != ProfilerState::Disabled) {
      record_queue_.getSubqueue()->emplace_allocation_event(
          torch::profiler::impl::getApproximateTime(),
          ptr,
          alloc_size,
          total_allocated,
          total_reserved,
          device.type(),
          device.index());
    }
  }

  const post_process_t& getEventPostProcessingCallback() const {
    return event_post_process_cb_;
  }

  void setEventPostProcessingCallback(post_process_t&& cb) {
    event_post_process_cb_ = std::move(cb);
  }

  std::unique_ptr<torch::profiler::impl::kineto::ActivityTraceWrapper>
  finalizeTrace() {
    auto end_time = getTimeUs();
    record_queue_.stop();

    std::lock_guard<std::mutex> guard(state_mutex_);
    auto converter = clock_converter_.makeConverter();
    auto records_and_trace =
        record_queue_.getRecords(converter, start_time_, end_time);

    materializeOpEvents(records_and_trace.first);

    // finalizeCPUTrace(cpu_trace_.get());

    // `kineto_events_` does not include Python events. Instead it exposes them
    // via the `stacks` property.
    kineto_events_.erase(
        std::remove_if(
            kineto_events_.begin(),
            kineto_events_.end(),
            [](const auto& i) { return i.is_python_function_; }),
        kineto_events_.end());

<<<<<<< HEAD
    return std::move(records_and_trace.second);
=======
    {
      std::lock_guard<std::mutex> guard(state_mutex_);
      cpu_trace_.transferCpuTrace(end_time);
    }

    if (config().state != ProfilerState::KINETO_ONDEMAND) {
      auto trace = torch::profiler::impl::kineto::stopTrace();
      TORCH_CHECK(trace || !torch::profiler::kKinetoAvailable);
      addTraceEvents(trace);
      return std::make_unique<
          torch::profiler::impl::kineto::ActivityTraceWrapper>(
          std::move(trace));
    } else {
      return nullptr;
    }
>>>>>>> 52a53886
  }

  void materializeOpEvents(std::vector<std::shared_ptr<Result>>& events) {
    for (auto& e : events) {
      if (e->parent_.expired()) {
        event_tree_.push_back(e);
      }

      if (e->finished_) {
        kineto_events_.emplace_back(
            e->kinetoType() == libkineto::ActivityType::PYTHON_FUNCTION);
        kineto_events_.back()
            .name(e->name())
            .startUs(e->start_time_ns_ / 1000)
            .durationUs((e->endTimeNS() - e->start_time_ns_) / 1000)
            .correlationId(e->correlationID())
            .deviceType(e->deviceType())
            .startThreadId(e->start_tid_)
            .activityType((uint8_t)e->kinetoType());

        EventFieldsVisitor set_fields_and_metadata(
            e, kineto_events_.back(), getEventPostProcessingCallback());

        // It is not safe to use the activity after post processing.
        e->kineto_activity_ = nullptr;
      }
    }
  }

  void finalizeCPUTrace(
      std::unique_ptr<torch::profiler::impl::kineto::trace_t>& cpu_trace) {
#ifndef USE_KINETO
  }
#else // USE_KINETO
    TORCH_INTERNAL_ASSERT(
        cpu_trace->activities.size() == kineto_events_.size());
    // startThreadId_seqNum to pointer of activity.
    // Low-16bits of startThreadId and low-48bits seqNum are concatenated into
    // one uint64_t variable as key.

    // From the time being, we need disable the forward/backward correlation
    // feature to workaround the crash bug.
    // TODO: by Mike Guo
    // reenable the forward/backward correlation when kineto fix the following
    // raw pointer
    //    GenericTraceActivity.flow.linkedActivity
    /*
    std::unordered_map<uint64_t, libkineto::GenericTraceActivity*>
        tidSeq2activity;

    for (const auto idx : c10::irange(cpu_trace->activities.size())) {
      auto& kineto_event = kineto_events_[idx];
      auto& activity = cpu_trace->activities[idx];

      // add information about an associated forward op, if a sequence number
      // is available (e.g. during training)
      if (kineto_event.sequenceNr() >= 0) {
        generateForwardBackwardLink(
            kineto_event, fwd_bwd_link_id, activity, tidSeq2activity);
      }
    }
    */
  }

  void generateForwardBackwardLink(
      const KinetoEvent& kineto_event,
      uint64_t& fwd_bwd_link_id,
      libkineto::GenericTraceActivity& activity,
      std::unordered_map<uint64_t, libkineto::GenericTraceActivity*>&
          tidSeq2activity) {
    if (kineto_event.fwdThreadId() > 0) {
      // act is backward op.
      uint64_t key = getForwardThreadKey(
          kineto_event.fwdThreadId(), kineto_event.sequenceNr());
      auto iter = tidSeq2activity.find(key);
      if (iter != tidSeq2activity.end()) {
        libkineto::GenericTraceActivity* fwd = iter->second;
        fwd->flow.start = true;
        activity.flow.id = fwd->flow.id = fwd_bwd_link_id;
        activity.flow.type = fwd->flow.type = libkineto::kLinkFwdBwd;
        ++fwd_bwd_link_id;
      }
    } else if (kineto_event.startThreadId() != 0) {
      // act is forward op.
      uint64_t key = getForwardThreadKey(
          kineto_event.startThreadId(), kineto_event.sequenceNr());
      // Assumption: Among all ops with same sequence number,
      // the one with biggest start time is most likely launching backward op.
      auto iter = tidSeq2activity.find(key);
      if (iter == tidSeq2activity.end()) {
        tidSeq2activity[key] = &activity;
      } else {
        // Now the sequence number is only incremented on creating a "Node"
        // object for backward pass, by calling
        // "at::sequence_number::get_and_increment()". Among all ops with same
        // sequence number, the one with biggest startTime is the one launching
        // backward op.
        if (activity.startTime >= iter->second->startTime) {
          tidSeq2activity[key] = &activity;
        }
      }
    }
  }
#endif // USE_KINETO

  uint64_t start_time_;
  torch::profiler::impl::ApproximateClockToUnixTimeConverter clock_converter_;
  torch::profiler::impl::RecordQueue record_queue_;
  std::vector<KinetoEvent> kineto_events_;
  std::vector<experimental_event_t> event_tree_;
  // Optional, if event post-processing is enabled.
  post_process_t event_post_process_cb_;
};

class GlobalStateManager {
 public:
  static GlobalStateManager& singleton() {
    static GlobalStateManager singleton_;
    return singleton_;
  }

  template <typename... Args>
  static void init(Args... args) {
    if (singleton().state_) {
      LOG(WARNING) << "GlobalStatePtr already exists!";
    } else {
      singleton().state_ =
          std::make_shared<KinetoThreadLocalState>(std::forward<Args>(args)...);
    }
  }

  static auto* get() {
    return singleton().state_.get();
  }

  static std::shared_ptr<c10::DebugInfoBase> pop() {
    TORCH_INTERNAL_ASSERT(
        singleton().state_ != nullptr,
        "Global state ptr cannot be null before resetting");
    auto out = singleton().state_;
    singleton().state_.reset();
    return out;
  }

 private:
  GlobalStateManager() = default;

  std::shared_ptr<KinetoThreadLocalState> state_;
};

template <bool use_global>
static KinetoThreadLocalState* getStatePtr() {
  return c10::guts::if_constexpr<use_global>(
      [] { return GlobalStateManager::get(); },
      [] { return KinetoThreadLocalState::getTLS(); });
}

template <bool use_global_state_ptr = false>
std::unique_ptr<at::ObserverContext> onFunctionEnter(
    const at::RecordFunction& fn) {
  auto state_ptr = getStatePtr<use_global_state_ptr>();
  if (!state_ptr) {
    return nullptr;
  }
  return state_ptr->record_queue_.getSubqueue()->begin_op(fn);
}

// @lint-ignore CLANGTIDY clang-diagnostic-unused-parameter
template <bool use_global_state_ptr = false>
void onFunctionExit(
    const at::RecordFunction& fn,
    at::ObserverContext* ctx_ptr) {
  auto state_ptr = getStatePtr<use_global_state_ptr>();
  if (!state_ptr) {
    return;
  }
  const auto& config = state_ptr->config();
  auto* kineto_ctx_ptr =
      static_cast<torch::profiler::impl::KinetoObserverContext*>(ctx_ptr);
  TORCH_INTERNAL_ASSERT(kineto_ctx_ptr != nullptr);
  kineto_ctx_ptr->event_->end_time_ =
      torch::profiler::impl::getApproximateTime();
  kineto_ctx_ptr->event_->basic_fields_.end_tid_ =
      at::RecordFunction::currentThreadId();
  if (config.state == ProfilerState::KINETO_GPU_FALLBACK) {
    try {
      auto fallback = kineto_ctx_ptr->fallback_;
      TORCH_INTERNAL_ASSERT(fallback != nullptr);
      torch::profiler::impl::cudaStubs()->record(
          nullptr, &fallback->cuda_event_end_, nullptr);
    } catch (const std::exception& e) {
      LOG(WARNING) << "Failed to record CUDA event. " << e.what();
    }
  }

  if (fn.scope() == at::RecordScope::USER_SCOPE) {
    torch::profiler::impl::kineto::popUserCorrelationId();
  } else {
    torch::profiler::impl::kineto::popCorrelationId();
  }
}

template <bool use_global_callback = false>
void pushProfilingCallbacks(const std::unordered_set<at::RecordScope>& scopes) {
  auto registration_state_ptr = getStatePtr<use_global_callback>();
  TORCH_INTERNAL_ASSERT(registration_state_ptr, "Expected profiler state set");
  auto recordFunctionCallback =
      at::RecordFunctionCallback(
          onFunctionEnter<use_global_callback>,
          onFunctionExit<use_global_callback>)
          .needsInputs(registration_state_ptr->config().report_input_shapes)
          .scopes(scopes);

  auto handle = c10::guts::if_constexpr<use_global_callback>(
      [&] { return at::addGlobalCallback(recordFunctionCallback); },
      [&] { return at::addThreadLocalCallback(recordFunctionCallback); });
  registration_state_ptr->setCallbackHandle(handle);
}

} // namespace

void reportBackendEventToActiveKinetoProfiler(
    const int64_t start_time_us,
    const int64_t end_time_us,
    const int64_t debug_handle,
    const at::RecordScope scope,
    const std::string& event_name,
    const std::string& backend_name) {
  TORCH_INTERNAL_ASSERT(
      GlobalStateManager::get() == nullptr,
      "On-demand profiling does not support post processing callback");

  auto state_ptr = KinetoThreadLocalState::getTLS();
  if (!state_ptr) {
    return;
  }

  state_ptr->record_queue_.getSubqueue()->emplace_backend_event(
      start_time_us,
      end_time_us,
      debug_handle,
      scope,
      event_name,
      backend_name);

  /* no support for input shapes now?
  if (config.report_input_shapes) {
    ctx_ptr->shapes = inputSizes(fn);
    ctx_ptr->dtypes = inputTypes(fn);
  }
  */
}

void prepareProfiler(
    const torch::profiler::impl::ProfilerConfig& config,
    const std::set<torch::profiler::impl::ActivityType>& activities) {
  if (config.state == ProfilerState::NVTX) {
    return;
  }
  TORCH_CHECK(
      config.state == ProfilerState::KINETO ||
          config.state == ProfilerState::KINETO_GPU_FALLBACK,
      "Supported only in Kineto profiler");
  torch::profiler::impl::kineto::prepareTrace(
      /*cpuOnly=*/!at::hasCUDA(), activities, config.experimental_config);
}

void enableProfilerWithEventPostProcess(
    const torch::profiler::impl::ProfilerConfig& config,
    const std::set<torch::profiler::impl::ActivityType>& activities,
    post_process_t&& cb,
    const std::unordered_set<at::RecordScope>& scopes) {
  TORCH_CHECK(
      config.state != ProfilerState::NVTX,
      "NVTX does not support post processing callback.");
  TORCH_INTERNAL_ASSERT(
      GlobalStateManager::get() == nullptr,
      "On-demand profiling does not support post processing callback");

  enableProfiler(config, activities, scopes);
  auto state_ptr = KinetoThreadLocalState::getTLS();
  state_ptr->setEventPostProcessingCallback(std::move(cb));
}

void enableProfiler(
    const torch::profiler::impl::ProfilerConfig& config,
    const std::set<torch::profiler::impl::ActivityType>& activities,
    const std::unordered_set<at::RecordScope>& scopes) {
  TORCH_CHECK(!profilerEnabled(), "Profiler is already enabled on this thread");
  if (config.state == ProfilerState::NVTX) {
    torch::profiler::impl::pushNVTXCallbacks(config, scopes);
    return;
  }

  TORCH_CHECK(
      config.state == ProfilerState::KINETO ||
      config.state == ProfilerState::KINETO_GPU_FALLBACK ||
      config.state == ProfilerState::KINETO_ONDEMAND);
  TORCH_CHECK(
      !activities.empty(), "No activities specified for Kineto profiler");

  if (config.state == ProfilerState::KINETO ||
      config.state == ProfilerState::KINETO_GPU_FALLBACK) {
    auto state = std::make_shared<KinetoThreadLocalState>(config, activities);
    c10::ThreadLocalDebugInfo::_push(c10::DebugInfoKind::PROFILER_STATE, state);

    if (activities.count(ActivityType::CPU)) {
      pushProfilingCallbacks<false>(scopes);
    }
    torch::profiler::impl::kineto::startTrace();
  }

  if (config.state == ProfilerState::KINETO_ONDEMAND) {
    GlobalStateManager::init(config, activities);

    TORCH_INTERNAL_ASSERT(
        activities.count(ActivityType::CPU),
        "Ondemand profiling must enable CPU tracing");
    pushProfilingCallbacks<true>(scopes);
  }
}

std::unique_ptr<ProfilerResult> disableProfiler() {
  auto state_ptr = std::static_pointer_cast<
      torch::profiler::impl::ProfilerThreadLocalStateBase>(
      GlobalStateManager::get() == nullptr
          ? c10::ThreadLocalDebugInfo::_pop(c10::DebugInfoKind::PROFILER_STATE)
          : GlobalStateManager::pop());

  const auto& config = state_ptr->config();
  TORCH_CHECK(
      state_ptr &&
          (config.state == ProfilerState::KINETO ||
           config.state == ProfilerState::KINETO_GPU_FALLBACK ||
           config.state == ProfilerState::KINETO_ONDEMAND ||
           config.state == ProfilerState::NVTX),
      "Can't disable Kineto profiler when it's not running");

  if (state_ptr->hasCallbackHandle()) {
    at::removeCallback(state_ptr->callbackHandle());
  }

  // Traces are converged via libkineto automatically for ondemand flow
  if (state_ptr->config().state == ProfilerState::KINETO_ONDEMAND) {
    (void)std::static_pointer_cast<KinetoThreadLocalState>(state_ptr)
        ->finalizeTrace();
    return std::make_unique<ProfilerResult>();
  }

  // Shared among NVTX, KINETO, KINETO_GPU_FALLBACK
  std::unique_ptr<ProfilerResult> result;
  if (state_ptr->config().state == ProfilerState::NVTX) {
    result = std::make_unique<ProfilerResult>();
  }

  if (config.state == ProfilerState::KINETO ||
      config.state == ProfilerState::KINETO_GPU_FALLBACK) {
    auto kineto_state_ptr =
        std::static_pointer_cast<KinetoThreadLocalState>(state_ptr);
    auto trace = kineto_state_ptr->finalizeTrace();
    result = std::make_unique<ProfilerResult>(
        kineto_state_ptr->start_time_,
        std::move(kineto_state_ptr->kineto_events_),
        std::move(trace),
        std::move(kineto_state_ptr->event_tree_));
  }

  return result;
}

int64_t KinetoEvent::cudaElapsedUs() const {
  if (!cuda_event_start_ || !cuda_event_end_) {
    return -1;
  }
  try {
    return (int64_t)torch::profiler::impl::cudaStubs()->elapsed(
        &cuda_event_start_, &cuda_event_end_);
  } catch (std::exception& e) {
    LOG(WARNING) << "Failed to measure time between two CUDA events. "
                 << e.what();
  }
  return -1;
}

ProfilerResult::ProfilerResult(
    uint64_t start_time,
    std::vector<KinetoEvent> events,
    std::unique_ptr<torch::profiler::impl::kineto::ActivityTraceWrapper>&&
        trace,
    std::vector<experimental_event_t>&& event_tree)
    : trace_start_us_(start_time),
      events_(std::move(events)),
      trace_(std::move(trace)),
      event_tree_(std::move(event_tree)) {}
ProfilerResult::ProfilerResult() = default;
ProfilerResult::~ProfilerResult() = default;

void ProfilerResult::save(const std::string& path) {
  trace_->save(path);
}

} // namespace profiler
} // namespace autograd
} // namespace torch<|MERGE_RESOLUTION|>--- conflicted
+++ resolved
@@ -61,10 +61,6 @@
 using torch::profiler::impl::Result;
 using torch::profiler::impl::shapesToStr;
 using torch::profiler::impl::stacksToStr;
-<<<<<<< HEAD
-=======
-using torch::profiler::impl::kineto::annotation_t;
->>>>>>> 52a53886
 
 struct EventFieldsVisitor {
   EventFieldsVisitor(
@@ -87,7 +83,6 @@
   void operator()(ExtraFields<EventType::TorchOp>& op_event) {
     handleJIT(op_event);
     kineto_event_.get()
-        .endThreadId(op_event.end_tid_)
         .scope((int8_t)op_event.scope_)
         .debugHandle(op_event.debug_handle_)
         .setAsync(op_event.is_async_);
@@ -127,7 +122,6 @@
   void operator()(ExtraFields<EventType::Backend>& backend_event) {
     handleJIT(backend_event);
     kineto_event_.get()
-        .endThreadId(kineto_event_.get().startThreadId())
         .scope((int8_t)backend_event.scope_)
         .debugHandle(backend_event.debug_handle_)
         .backend(backend_event.backend_);
@@ -331,25 +325,7 @@
             [](const auto& i) { return i.is_python_function_; }),
         kineto_events_.end());
 
-<<<<<<< HEAD
     return std::move(records_and_trace.second);
-=======
-    {
-      std::lock_guard<std::mutex> guard(state_mutex_);
-      cpu_trace_.transferCpuTrace(end_time);
-    }
-
-    if (config().state != ProfilerState::KINETO_ONDEMAND) {
-      auto trace = torch::profiler::impl::kineto::stopTrace();
-      TORCH_CHECK(trace || !torch::profiler::kKinetoAvailable);
-      addTraceEvents(trace);
-      return std::make_unique<
-          torch::profiler::impl::kineto::ActivityTraceWrapper>(
-          std::move(trace));
-    } else {
-      return nullptr;
-    }
->>>>>>> 52a53886
   }
 
   void materializeOpEvents(std::vector<std::shared_ptr<Result>>& events) {
@@ -368,6 +344,7 @@
             .correlationId(e->correlationID())
             .deviceType(e->deviceType())
             .startThreadId(e->start_tid_)
+            .endThreadId(e->endTID())
             .activityType((uint8_t)e->kinetoType());
 
         EventFieldsVisitor set_fields_and_metadata(

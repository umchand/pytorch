--- conflicted
+++ resolved
@@ -444,11 +444,7 @@
 }
 } // anonymous namespace
 
-<<<<<<< HEAD
-TORCH_CUDA_API c10::optional<ReductionParams> getNormalizationHeuristics(
-=======
-TORCH_CUDA_CU_API c10::optional<ReductionParams> getReductionHeuristics(
->>>>>>> f7b339d1
+TORCH_CUDA_CU_API c10::optional<ReductionParams> getNormalizationHeuristics(
     Fusion* fusion,
     const at::ArrayRef<c10::IValue>& fusion_inputs,
     const std::vector<TensorView*>& reduction_tv) {
@@ -531,7 +527,7 @@
       fastest_dim_reduction.front());
 }
 
-TORCH_CUDA_API c10::optional<ReductionParams> getReductionHeuristics(
+TORCH_CUDA_CU_API c10::optional<ReductionParams> getReductionHeuristics(
     Fusion* fusion,
     const at::ArrayRef<c10::IValue>& fusion_inputs,
     TensorView* red_tv) {

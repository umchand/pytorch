--- conflicted
+++ resolved
@@ -25,22 +25,6 @@
     hint_int,
     is_symbol_binding_fx_node,
 )
-<<<<<<< HEAD
-from torch.fx.experimental._backward_state import BackwardState
-from torch._inductor import inductor_prims
-import torch
-import torch.fx as fx
-import operator
-import math
-import heapq
-import torch.utils._pytree as pytree
-import copy
-import os
-import itertools
-import sympy
-from collections import defaultdict
-=======
->>>>>>> 883df2c2
 from torch.fx.passes import graph_drawer
 from . import config
 from .compile_utils import fx_graph_cse, get_aten_target
@@ -915,10 +899,7 @@
     ]  # noqa: E501,B950
     view_ops = [aten.squeeze, aten.unsqueeze, aten.alias]
     if compiler == "inductor":
-<<<<<<< HEAD
-        default_recomputable_ops += [prims.div, prims.convert_element_type, aten.clone, aten._to_copy, aten.full_like, prims.var, prims.sum, aten.var, aten.std, prims.broadcast_in_dim, aten.select, aten._unsafe_view, aten.view, aten.expand, aten.slice, aten.reshape, aten.broadcast_tensors, aten.scalar_tensor, aten.ones, aten.new_zeros, aten.lift_fresh_copy, aten.arange, aten.triu, aten.var_mean, aten.isinf, aten.any, aten.full, aten.as_strided, aten.zeros, aten.argmax, aten.maximum, prims.iota, inductor_prims._low_memory_max_pool2d_offsets_to_indices]  # noqa: E501,B950
-        view_ops += [aten.view, aten.slice, aten.t, prims.broadcast_in_dim, aten.expand, aten.as_strided, aten.permute]
-=======
+        inductor_prims = torch._inductor.inductor_prims
         default_recomputable_ops += [
             prims.div,
             prims.convert_element_type,
@@ -952,6 +933,7 @@
             aten.argmax,
             aten.maximum,
             prims.iota,
+            inductor_prims._low_memory_max_pool2d_offsets_to_indices,
         ]  # noqa: E501,B950
         view_ops += [
             aten.view,
@@ -962,7 +944,6 @@
             aten.as_strided,
             aten.permute,
         ]
->>>>>>> 883df2c2
         # Natalia said that we should allow recomputing indexing :)
         default_recomputable_ops += [aten.index, aten.gather]
     default_recomputable_ops += view_ops

import copy
import functools
import itertools
import operator
import warnings
from dataclasses import dataclass
from typing import Any, Dict, List, Optional, Sequence, Set, Tuple

import torch
import torch.nn.functional as F
from torch.ao.quantization.fake_quantize import (
    FakeQuantize,
    FusedMovingAvgObsFakeQuantize,
)
from torch.ao.quantization.observer import (
    HistogramObserver,
    MovingAverageMinMaxObserver,
    MovingAveragePerChannelMinMaxObserver,
    PerChannelMinMaxObserver,
    PlaceholderObserver,
)
from torch.ao.quantization.pt2e.graph_utils import find_sequential_partitions
from torch.ao.quantization.qconfig import _ObserverOrFakeQuantizeConstructor
from torch.ao.quantization.quantizer.quantizer import (
    QuantizationAnnotation,
    QuantizationSpec,
    Quantizer,
    SharedQuantizationSpec,
)
from torch.ao.quantization.quantizer.xnnpack_quantizer_utils import (
    _is_annotated,
    get_bias_qspec,
    get_input_act_qspec,
    get_output_act_qspec,
    get_weight_qspec,
    OperatorConfig,
    OperatorPatternType,
    QuantizationConfig,
)
from torch.fx import Node
from torch.fx.passes.utils.source_matcher_utils import (
    get_source_partitions,
    SourcePartition,
)

__all__ = [
    "X86InductorQuantizer",
    "get_default_x86_inductor_quantization_config",
]


@dataclass
class _X86InductorQuantizationAnnotation(QuantizationAnnotation):
    # _is_output_of_quantized_pattern:
    #  * Node as output node of a fusion pattern.
    #  * The fusion pattern supports int8 data type.
    #  * The fusion pattern has inputs annotated to insert observer.
    _is_output_of_quantized_pattern: bool = False


# Operators that:
# 1. Operators are optimized to run with int8 when int8 input provided.
# 2. Operators do not support int8 input and produce fp32 output.
int8_in_int8_out_ops: Set = {
    torch.ops.aten.max_pool2d.default,
    torch.ops.aten.cat.default,
    torch.ops.aten.avg_pool2d.default,
    torch.ops.aten.adaptive_avg_pool2d.default,
    torch.ops.aten.flatten.using_ints,
}

# Operators that support the int8 data type for quantization config propagation.
# A superset of int8_in_int8_out_ops incorporating additional operators.
propagation_quantizable_ops = int8_in_int8_out_ops

# Operators support the int8 data type
# and recipe is configured by default in X86InductorQuantizer.
default_quantizable_ops = propagation_quantizable_ops | {
    torch.ops.aten.conv2d.default,
    torch.ops.aten.linear.default,
}

# A superset of default_quantizable_ops includes operators support the int8 data type
# but not enabled by default recipe of X86InductorQuantizer.
quantizable_ops = default_quantizable_ops


QUANT_ANNOTATION_KEY = "quantization_annotation"


def _mark_nodes_as_annotated(nodes: List[Node]):
    for node in nodes:
        if node is not None:
            if QUANT_ANNOTATION_KEY not in node.meta:
                node.meta[QUANT_ANNOTATION_KEY] = _X86InductorQuantizationAnnotation()
            node.meta[QUANT_ANNOTATION_KEY]._annotated = True


def _is_node_annotated(_node):
    """
    return True if the node is annotated, otherwise return False
    """
    return (
        QUANT_ANNOTATION_KEY in _node.meta
        and _node.meta[QUANT_ANNOTATION_KEY]._annotated
    )


def _is_any_annotated(nodes: List[Node]):
    """
    Given a list of nodes (that represents an operator pattern),
    check if any of the node is annotated, return True if any of the node
    is annotated, otherwise return False.
    """
    return any(_is_node_annotated(node) for node in nodes)


def _is_all_annotated(nodes: List[Node]):
    """
    Given a list of nodes (that represents an operator pattern),
    return True if all of the node is annotated, otherwise return False.
    """
    return all(_is_node_annotated(node) for node in nodes)


def _is_quantized_op_pt2e(node: torch.fx.Node):
    """
    Used for pt2e flow to check if the node is a quantized node:
    Case1: the node has been annotated as output node of a fusion pattern.
    Case2: the node has been annotated as single quantized node.
    """
    if not _is_any_annotated([node]):
        # The node has not been annotated, directly return False
        return False
    quantization_annotation = node.meta.get(QUANT_ANNOTATION_KEY, None)
    assert isinstance(quantization_annotation, _X86InductorQuantizationAnnotation)
    return quantization_annotation._is_output_of_quantized_pattern


def _supported_quantized_operators() -> Dict[str, List[OperatorPatternType]]:
    # TODO: Add more supported operators here.
    supported_operators: Dict[str, List[OperatorPatternType]] = {
        "conv2d": [
            [torch.nn.Conv2d],
            [F.conv2d],
        ],
    }

    # Append Conv Optional(Add) Optioinal(ReLU)
    conv_add_relu_options = itertools.product(
        [torch.nn.Conv2d, F.conv2d],
        [torch.add, operator.add, None],  # add
        [torch.nn.ReLU, F.relu, None],  # relu
    )
    for conv_op, add_op, relu_op in conv_add_relu_options:
        if add_op is None:
            # Append Conv ReLU
            supported_operators["conv2d"].append([conv_op, relu_op])  # type: ignore[list-item]
        elif relu_op is None:
            # Append Conv Add
            supported_operators["conv2d"].append([conv_op, add_op])  # type: ignore[list-item]
        else:
            # Append Conv Add ReLU
            supported_operators["conv2d"].append([conv_op, add_op, relu_op])  # type: ignore[list-item]

    return copy.deepcopy(supported_operators)


def _get_supported_x86_inductor_config_and_operators() -> List[OperatorConfig]:
    supported_config_and_operators: List[OperatorConfig] = []
    for quantization_config in [
        get_default_x86_inductor_quantization_config(),
    ]:
        ops = _supported_quantized_operators()
        for pattern_list in ops.values():
            supported_config_and_operators.append(
                OperatorConfig(quantization_config, pattern_list)
            )
    return copy.deepcopy(supported_config_and_operators)


@functools.lru_cache
def get_default_x86_inductor_quantization_config(
    is_qat: bool = False,
    is_dynamic: bool = False,
):
    extra_args: Dict[str, Any] = {"eps": 2**-12}
    if is_qat:
        if is_dynamic:
            act_observer_or_fake_quant_ctr = FakeQuantize
            dynamic_quant_observer = MovingAverageMinMaxObserver.with_args(
                averaging_constant=1
            )
            extra_args["observer"] = dynamic_quant_observer
        else:
            act_observer_or_fake_quant_ctr = FusedMovingAvgObsFakeQuantize  # type: ignore[assignment]
    else:
        if is_dynamic:
            act_observer_or_fake_quant_ctr = PlaceholderObserver  # type: ignore[assignment]
        else:
            act_observer_or_fake_quant_ctr = HistogramObserver  # type: ignore[assignment]

    # Copy from x86 default qconfig from torch/ao/quantization/qconfig.py
    act_quantization_spec = QuantizationSpec(
        dtype=torch.uint8,
        quant_min=0,
        quant_max=255,  # reduce_range=False
        qscheme=torch.per_tensor_affine,
        is_dynamic=is_dynamic,
        observer_or_fake_quant_ctr=act_observer_or_fake_quant_ctr.with_args(
            **extra_args
        ),
    )

    weight_observer_or_fake_quant_ctr: _ObserverOrFakeQuantizeConstructor = (
        FusedMovingAvgObsFakeQuantize if is_qat else PerChannelMinMaxObserver
    )

    if is_qat:
        # Only support per channel quant for now
        extra_args["observer"] = MovingAveragePerChannelMinMaxObserver  # type: ignore[dict-item]
    weight_quantization_spec = QuantizationSpec(
        dtype=torch.int8,
        quant_min=-128,
        quant_max=127,
        qscheme=torch.per_channel_symmetric,
        ch_axis=0,  # 0 corresponding to weight shape = (oc, ic, kh, kw) of conv
        is_dynamic=False,
        observer_or_fake_quant_ctr=weight_observer_or_fake_quant_ctr.with_args(
            **extra_args
        ),
    )
    bias_quantization_spec = None  # will use placeholder observer by default
    quantization_config = QuantizationConfig(
        act_quantization_spec,
        act_quantization_spec,
        weight_quantization_spec,
        bias_quantization_spec,
        is_qat,
    )
    return quantization_config


def _get_supported_config_and_operators() -> List[OperatorConfig]:
    return _get_supported_x86_inductor_config_and_operators()


class X86InductorQuantizer(Quantizer):
    supported_config_and_operators = _get_supported_config_and_operators()

    def __init__(self):
        super().__init__()
        self.global_config: QuantizationConfig = None  # type: ignore[assignment]
        self.operator_type_config: Dict[
            torch._ops.OpOverloadPacket, Optional[QuantizationConfig]
        ] = {}

    @classmethod
    def get_supported_quantization_configs(cls) -> List[QuantizationConfig]:
        op_configs: Set[QuantizationConfig] = set({})
        for spec, _ in cls.supported_config_and_operators:
            op_configs.add(spec)
        return list(op_configs)

    @classmethod
    def get_supported_operator_for_quantization_config(
        cls, quantization_config: Optional[QuantizationConfig]
    ) -> List[OperatorPatternType]:
        if quantization_config is None:
            all_ops = []
            for _, ops in cls.supported_config_and_operators:
                all_ops.extend(ops)
            return all_ops

        for config, ops in cls.supported_config_and_operators:
            if config == quantization_config:
                return ops
        return []

    def set_global(self, quantization_config: QuantizationConfig):
        self.global_config = quantization_config
        return self

    def set_operator_type(
        self,
        operator_type: torch._ops.OpOverloadPacket,
        quantization_config: Optional[QuantizationConfig],
    ) -> "X86InductorQuantizer":
        if operator_type in quantizable_ops:
            self.operator_type_config[operator_type] = quantization_config
        else:
            warnings.warn(
                f"operator: {operator} is not supported to do quantization by X86InductorQuantizer."
            )
        return self

    def get_operator_type(
        self,
        operator_type: torch._ops.OpOverloadPacket,
    ) -> Optional[QuantizationConfig]:
        if operator_type in self.operator_type_config:
            assert operator_type in quantizable_ops
            return self.operator_type_config[operator_type]
        return self.global_config if operator_type in default_quantizable_ops else None

    def _annotate_conv_node_helper(
        self,
        conv_node: torch.fx.Node,
        annotate_output: bool,
        quantization_config: QuantizationConfig,
    ) -> None:
        """Helper function to annotate the conv node"""
        input_qspec_map = {}
        input_node = conv_node.args[0]
        assert isinstance(input_node, Node)
        input_qspec_map[input_node] = get_input_act_qspec(quantization_config)
        weight_node = conv_node.args[1]
        assert isinstance(weight_node, Node)
        input_qspec_map[weight_node] = get_weight_qspec(quantization_config)
        bias_node = None if len(conv_node.args) == 2 else conv_node.args[2]
        if isinstance(bias_node, Node):
            input_qspec_map[bias_node] = get_bias_qspec(quantization_config)
        if annotate_output:
            conv_node.meta[QUANT_ANNOTATION_KEY] = _X86InductorQuantizationAnnotation(
                input_qspec_map=input_qspec_map,
                _annotated=True,
                _is_output_of_quantized_pattern=True,
            )
        else:
            conv_node.meta[QUANT_ANNOTATION_KEY] = _X86InductorQuantizationAnnotation(
                input_qspec_map=input_qspec_map,
                _annotated=True,
            )

    def _annotate_linear_node_helper(
        self,
        linear_node: torch.fx.Node,
        annotate_output: bool,
        quantization_config: QuantizationConfig,
    ) -> None:
        """Helper function to annotate the linear node"""
        input_qspec_map = {}
        assert linear_node.target in (torch.ops.aten.linear.default,)
        has_bias = len(linear_node.args) == 3
        input_index = 0
        weight_index = 1
        bias_index = 2

        input_node = linear_node.args[input_index]
        assert isinstance(input_node, Node)
        input_qspec_map[input_node] = get_input_act_qspec(quantization_config)

        weight_node = linear_node.args[weight_index]
        assert isinstance(weight_node, Node)
        input_qspec_map[weight_node] = get_weight_qspec(quantization_config)

        bias_node = linear_node.args[bias_index] if has_bias else None
        if isinstance(bias_node, Node):
            input_qspec_map[bias_node] = get_bias_qspec(quantization_config)

        if annotate_output:
            linear_node.meta[QUANT_ANNOTATION_KEY] = _X86InductorQuantizationAnnotation(
                input_qspec_map=input_qspec_map,
                _annotated=True,
                _is_output_of_quantized_pattern=True,
            )
        else:
            linear_node.meta[QUANT_ANNOTATION_KEY] = _X86InductorQuantizationAnnotation(
                input_qspec_map=input_qspec_map, _annotated=True
            )

    def _get_output_nodes_of_partitions(
        self,
        partition_list: List[SourcePartition],
    ) -> List[torch.fx.Node]:
        """Helper function to get the output node list from partition list"""
        output_node_list = []
        for partition in partition_list:
            if len(partition.output_nodes) > 1:
                raise ValueError("Input partition has more than one output node")
            output_node = partition.output_nodes[0]
            assert isinstance(output_node, Node)
            output_node_list.append(output_node)
        if len(output_node_list) != len(partition_list):
            raise ValueError(
                "length of output_node_list should equal to length of partition_list"
            )
        return output_node_list

    def _get_input_idx_for_binary_node(
        self,
        conv_gemm_node: torch.fx.Node,
        binary_node: torch.fx.Node,
    ):
        """Helper function to check conv_gemm and extra input node index
        for binary node fused with conv_gemm.
        """
        conv_gemm_node_idx = None
        extra_input_node_idx = None
        if (binary_node.args[0].op == "call_function") and (  # type: ignore[union-attr]
            binary_node.args[0] == conv_gemm_node
        ):
            conv_gemm_node_idx = 0
            extra_input_node_idx = 1
        elif (binary_node.args[1].op == "call_function") and (  # type: ignore[union-attr]
            binary_node.args[1] == conv_gemm_node
        ):
            conv_gemm_node_idx = 1
            extra_input_node_idx = 0
        extra_input_node = binary_node.args[extra_input_node_idx]  # type: ignore[index]
        assert isinstance(extra_input_node, Node)
        return conv_gemm_node_idx, extra_input_node_idx

    def annotate(self, model: torch.fx.GraphModule) -> torch.fx.GraphModule:
        """just handling global spec for now"""
        if self.global_config and self.global_config.input_activation.is_dynamic:  # type: ignore[union-attr]
            model = self._annotate_for_dynamic_quantization_config(model)
        else:
            model = self._annotate_for_static_quantization_config(model)
        return model

    def _annotate_for_static_quantization_config(
        self, model: torch.fx.GraphModule
    ) -> torch.fx.GraphModule:
        r"""
        High-level description of quantization recipe for X86 Inductor Backend:
        Step 1: Apply quantization recipe for fusion patterns of conv/linear to enable int8 data type actively.
        Step 2: Propagate quantization annotation for patterns besides conv/linear. Go through the pattern in model
        from start to the end. If a pattern supports computation with int8 data type and inputs connected to
        quantized patterns, annotate its inputs as quantized pattern.
        Step 3: Since in step 2, we only annotate the inputs of quantized pattern. For some quantized patterns,
        such as maxpool2d, which only supports output with int8 data type when the input is with int8 data type,
        we need to annotate the output of this pattern.
        """

        # Step1: Recipe of fusion patterns like conv/linear.
<<<<<<< HEAD
        self._annotate_conv2d_fusion_pattern(model, config)
        self._annotate_linear_fusion_pattern(model, config)
        self._annotate_matmul(model, config)
=======
        self._annotate_conv2d_fusion_pattern(model)
        self._annotate_linear_fusion_pattern(model)
>>>>>>> b4526fc4

        # Step2: Recipe to propagate annotation for patterns beside conv/linear.
        # Go through all the nodes from start to end.
        # Recipe refer to https://github.com/intel/intel-extension-for-pytorch/blob/
        # 90d19323d96afc53fcc22ba5a7bb3fb07fdd6c1c/intel_extension_for_pytorch/quantization/_recipe.py#L538
        for node in model.graph.nodes:
            self._annotation_propagation_quantizable_pattern(node)

        # Step3: For quantizable ops, such as maxpool2d, we need to quantize its output if it is quantized
        # in inputs. So, we can fuse dq-operator-q into a quantized op.
        # Refer to https://github.com/intel/intel-extension-for-pytorch/blob/
        # 90d19323d96afc53fcc22ba5a7bb3fb07fdd6c1c/intel_extension_for_pytorch/quantization/_recipe.py#L487
        for node in model.graph.nodes:
            self._annotate_output_for_int8_in_int8_out_pattern(node)

        return model

    def _annotate_for_dynamic_quantization_config(
        self, model: torch.fx.GraphModule
    ) -> torch.fx.GraphModule:
        self._annotate_linear_fusion_pattern(model)
        return model

    def _annotate_qat_conv2d_fusion_pattern(
        self, model: torch.fx.GraphModule, config: QuantizationConfig
    ):
        # Annotate QAT Specific patterns
        self._annotate_qat_conv2d_bn_binary_unary(model, config)
        self._annotate_qat_conv2d_bn_binary(model, config)
        self._annotate_qat_conv2d_bn_unary(model, config)
        self._annotate_qat_conv2d_bn(model, config)

    def _annotate_qat_conv2d_bn_binary_unary(
        self, gm: torch.fx.GraphModule, quantization_config: QuantizationConfig
    ) -> None:
        fused_partitions = find_sequential_partitions(
            gm, [torch.nn.Conv2d, torch.nn.BatchNorm2d, operator.add, torch.nn.ReLU]
        )
        for fused_partition in fused_partitions:
            (
                conv_partition,
                bn_partition,
                binary_partition,
                unary_partition,
            ) = fused_partition

            (
                conv_node,
                bn_output_node,
                binary_node,
                unary_node,
            ) = self._get_output_nodes_of_partitions(
                [conv_partition, bn_partition, binary_partition, unary_partition]
            )
            if len(bn_output_node.users) != 1:
                # Conv BN pattern should only has 1 user.
                continue
            (
                bn_output_node_idx,
                extra_input_node_idx,
            ) = self._get_input_idx_for_binary_node(bn_output_node, binary_node)
            if (bn_output_node_idx is None) or (extra_input_node_idx is None):
                continue
            if bn_output_node != binary_node.args[bn_output_node_idx]:
                raise ValueError(f"{bn_output_node} doesn't match input of binary node")
            extra_input_node = binary_node.args[extra_input_node_idx]

            if (
                conv_node.op != "call_function"
                or conv_node.target != torch.ops.aten.conv2d.default
            ):
                continue

            if _is_annotated([unary_node, binary_node, bn_output_node, conv_node]):
                continue

            self._annotate_conv_node_helper(conv_node, False, quantization_config)

            binary_node_input_qspec_map = {}
            binary_node_input_qspec_map[extra_input_node] = get_input_act_qspec(
                quantization_config
            )
            binary_node.meta[QUANT_ANNOTATION_KEY] = _X86InductorQuantizationAnnotation(
                input_qspec_map=binary_node_input_qspec_map,
                _annotated=True,
            )
            unary_node.meta[QUANT_ANNOTATION_KEY] = _X86InductorQuantizationAnnotation(
                # TODO<leslie> Remove the annotate of output in QAT when qat util support pattern matcher.
                output_qspec=get_output_act_qspec(quantization_config),  # type: ignore[arg-type]
                _annotated=True,
                _is_output_of_quantized_pattern=True,
            )
            nodes_to_mark_annotated = list(conv_partition.nodes)
            nodes_to_mark_annotated.extend(list(bn_partition.nodes))
            nodes_to_mark_annotated.extend(list(binary_partition.nodes))
            nodes_to_mark_annotated.extend(list(unary_partition.nodes))
            _mark_nodes_as_annotated(nodes_to_mark_annotated)

    def _annotate_qat_conv2d_bn_binary(
        self, gm: torch.fx.GraphModule, quantization_config: QuantizationConfig
    ) -> None:
        fused_partitions = find_sequential_partitions(
            gm, [torch.nn.Conv2d, torch.nn.BatchNorm2d, operator.add]
        )
        for fused_partition in fused_partitions:
            conv_partition, bn_partition, binary_partition = fused_partition
            (
                conv_node,
                bn_output_node,
                binary_node,
            ) = self._get_output_nodes_of_partitions(
                [conv_partition, bn_partition, binary_partition]
            )
            if len(bn_output_node.users) != 1:
                # Conv BN pattern should only has 1 user.
                continue
            (
                bn_output_node_idx,
                extra_input_node_idx,
            ) = self._get_input_idx_for_binary_node(bn_output_node, binary_node)
            if (bn_output_node_idx is None) or (extra_input_node_idx is None):
                continue
            if bn_output_node != binary_node.args[bn_output_node_idx]:
                raise ValueError(f"{bn_output_node} doesn't match input of binary node")

            extra_input_node = binary_node.args[extra_input_node_idx]

            if (
                conv_node.op != "call_function"
                or conv_node.target != torch.ops.aten.conv2d.default
            ):
                continue

            if _is_annotated([binary_node, bn_output_node, conv_node]):
                continue

            self._annotate_conv_node_helper(conv_node, False, quantization_config)

            binary_node_input_qspec_map = {}
            binary_node_input_qspec_map[extra_input_node] = get_input_act_qspec(
                quantization_config
            )
            binary_node.meta[QUANT_ANNOTATION_KEY] = _X86InductorQuantizationAnnotation(
                input_qspec_map=binary_node_input_qspec_map,
                # TODO<leslie> Remove the annotate of output in QAT when qat util support pattern matcher.
                output_qspec=get_output_act_qspec(quantization_config),  # type: ignore[arg-type]
                _annotated=True,
                _is_output_of_quantized_pattern=True,
            )
            nodes_to_mark_annotated = list(conv_partition.nodes)
            nodes_to_mark_annotated.extend(list(bn_partition.nodes))
            nodes_to_mark_annotated.extend(list(binary_partition.nodes))
            _mark_nodes_as_annotated(nodes_to_mark_annotated)

    def _annotate_qat_conv2d_bn_unary(
        self, gm: torch.fx.GraphModule, quantization_config: QuantizationConfig
    ) -> None:
        fused_partitions = []
        unary_patterns = [
            [torch.nn.Conv2d, torch.nn.BatchNorm2d, torch.nn.ReLU],
            [torch.nn.Conv2d, torch.nn.BatchNorm2d, torch.nn.Hardtanh],
            [torch.nn.Conv2d, torch.nn.BatchNorm2d, torch.nn.Hardswish],
            [torch.nn.Conv2d, torch.nn.BatchNorm2d, torch.nn.ReLU6],
            [torch.nn.Conv2d, torch.nn.BatchNorm2d, torch.nn.SiLU],
        ]
        for unary_pattern in unary_patterns:
            partitions = find_sequential_partitions(gm, unary_pattern)
            if partitions:
                # Extend the fused_partitions if partitions is not empty
                fused_partitions.extend(partitions)

        for fused_partition in fused_partitions:
            conv_partition, bn_partition, unary_partition = fused_partition
            (
                conv_node,
                bn_output_node,
                unary_node,
            ) = self._get_output_nodes_of_partitions(
                [conv_partition, bn_partition, unary_partition]
            )

            if (
                conv_node.op != "call_function"
                or conv_node.target != torch.ops.aten.conv2d.default
            ):
                continue

            if _is_annotated([unary_node, bn_output_node, conv_node]):
                continue

            self._annotate_conv_node_helper(conv_node, False, quantization_config)
            unary_node.meta[QUANT_ANNOTATION_KEY] = _X86InductorQuantizationAnnotation(
                # TODO<leslie> Remove the annotate of output in QAT when qat util support pattern matcher.
                output_qspec=get_output_act_qspec(quantization_config),  # type: ignore[arg-type]
                _annotated=True,
                _is_output_of_quantized_pattern=True,
            )
            nodes_to_mark_annotated = list(conv_partition.nodes)
            nodes_to_mark_annotated.extend(list(bn_partition.nodes))
            nodes_to_mark_annotated.extend(list(unary_partition.nodes))
            _mark_nodes_as_annotated(nodes_to_mark_annotated)

    def _annotate_qat_conv2d_bn(
        self, gm: torch.fx.GraphModule, quantization_config: QuantizationConfig
    ) -> None:
        fused_partitions = find_sequential_partitions(
            gm, [torch.nn.Conv2d, torch.nn.BatchNorm2d]
        )
        for fused_partition in fused_partitions:
            conv_partition, bn_partition = fused_partition
            conv_node, bn_output_node = self._get_output_nodes_of_partitions(
                [conv_partition, bn_partition]
            )

            if (
                conv_node.op != "call_function"
                or conv_node.target != torch.ops.aten.conv2d.default
            ):
                continue

            if _is_annotated([bn_output_node, conv_node]):
                continue

            self._annotate_conv_node_helper(conv_node, False, quantization_config)
            bn_output_node.meta[
                QUANT_ANNOTATION_KEY
            ] = _X86InductorQuantizationAnnotation(
                # TODO<leslie> Remove the annotate of output in QAT when qat util support pattern matcher.
                output_qspec=get_output_act_qspec(quantization_config),  # type: ignore[arg-type]
                _annotated=True,
                _is_output_of_quantized_pattern=True,
            )
            nodes_to_mark_annotated = list(conv_partition.nodes)
            nodes_to_mark_annotated.extend(list(bn_partition.nodes))
            _mark_nodes_as_annotated(nodes_to_mark_annotated)

    def _annotate_conv2d_fusion_pattern(self, model: torch.fx.GraphModule):
        if config := self.get_operator_type(torch.ops.aten.conv2d.default):
            if config.is_qat:
                # Annotate QAT specific pattern: mainly due to BN not folded in prepare_qat
                self._annotate_qat_conv2d_fusion_pattern(model, config)
            self._annotate_conv2d_binary_unary(model, config)
            self._annotate_conv2d_binary(model, config)
            self._annotate_conv2d_unary(model, config)
            self._annotate_conv2d(model, config)

    def _annotate_linear_fusion_pattern(self, model: torch.fx.GraphModule):
        if config := self.get_operator_type(torch.ops.aten.linear.default):
            if config.input_activation and not config.input_activation.is_dynamic:
                # <TODO> Weiwen: Dynamic Quant of linear unary will be supported in next step
                self._annotate_linear_unary(model, config)
            self._annotate_linear(model, config)

    def _annotate_matmul(self, model: torch.fx.GraphModule, config: QuantizationConfig):
        if self._quantizable_ops_filter(torch.ops.aten.matmul.default):
            for node in model.graph.nodes:
                if node.target == torch.ops.aten.matmul.default and not _is_annotated(
                    [node]
                ):
                    input_qspec_map = {}
                    matmul_node = node
                    for input_node in matmul_node.args:
                        input_qspec_map[input_node] = get_input_act_qspec(config)
                    matmul_node.meta[
                        QUANT_ANNOTATION_KEY
                    ] = _X86InductorQuantizationAnnotation(
                        input_qspec_map=input_qspec_map,
                        _annotated=True,
                        _is_output_of_quantized_pattern=True,
                    )

    def _annotate_conv2d_binary_unary(
        self, gm: torch.fx.GraphModule, quantization_config: QuantizationConfig
    ) -> None:
        # Conv2d + add + unary op
        fused_partitions = find_sequential_partitions(
            gm, [torch.nn.Conv2d, operator.add, torch.nn.ReLU]
        )
        for fused_partition in fused_partitions:
            conv_partition, binary_partition, unary_partition = fused_partition
            conv_node, binary_node, unary_node = self._get_output_nodes_of_partitions(
                [conv_partition, binary_partition, unary_partition]
            )
            if len(conv_node.users) != 1:
                # Conv Node should only has 1 user node
                continue
            conv_node_idx, extra_input_node_idx = self._get_input_idx_for_binary_node(
                conv_node, binary_node
            )
            if (conv_node_idx is None) or (extra_input_node_idx is None):
                continue
            if conv_node != binary_node.args[conv_node_idx]:
                raise ValueError(f"{conv_node} doesn't match input of binary node")
            extra_input_node = binary_node.args[extra_input_node_idx]
            if (
                conv_node.op != "call_function"
                or conv_node.target != torch.ops.aten.conv2d.default
            ):
                # No conv node found to be fused with add
                continue
            if _is_annotated([unary_node, binary_node, conv_node]):
                continue
            self._annotate_conv_node_helper(conv_node, False, quantization_config)
            binary_node_input_qspec_map = {}
            binary_node_input_qspec_map[extra_input_node] = get_input_act_qspec(
                quantization_config
            )
            binary_node.meta[QUANT_ANNOTATION_KEY] = _X86InductorQuantizationAnnotation(
                input_qspec_map=binary_node_input_qspec_map,
                _annotated=True,
            )
            unary_node.meta[QUANT_ANNOTATION_KEY] = _X86InductorQuantizationAnnotation(
                _annotated=True,
                _is_output_of_quantized_pattern=True,
            )

    def _annotate_conv2d_binary(
        self, gm: torch.fx.GraphModule, quantization_config: QuantizationConfig
    ) -> None:
        # Conv2d + add
        fused_partitions = find_sequential_partitions(
            gm, [torch.nn.Conv2d, operator.add]
        )
        for fused_partition in fused_partitions:
            conv_partition, binary_partition = fused_partition
            conv_node, binary_node = self._get_output_nodes_of_partitions(
                [conv_partition, binary_partition]
            )
            if len(conv_node.users) != 1:
                # Conv Node should only has 1 user node
                continue
            conv_node_idx, extra_input_node_idx = self._get_input_idx_for_binary_node(
                conv_node, binary_node
            )
            if (conv_node_idx is None) or (extra_input_node_idx is None):
                continue
            if conv_node != binary_node.args[conv_node_idx]:
                raise ValueError(f"{conv_node} doesn't match input of binary node")
            extra_input_node = binary_node.args[extra_input_node_idx]
            assert isinstance(conv_node, Node)
            if (
                conv_node.op != "call_function"
                or conv_node.target != torch.ops.aten.conv2d.default
            ):
                # No conv node found to be fused with add
                continue
            if _is_annotated([binary_node, conv_node]):
                continue
            self._annotate_conv_node_helper(conv_node, False, quantization_config)
            binary_node_input_qspec_map = {}
            binary_node_input_qspec_map[extra_input_node] = get_input_act_qspec(
                quantization_config
            )
            binary_node.meta[QUANT_ANNOTATION_KEY] = _X86InductorQuantizationAnnotation(
                input_qspec_map=binary_node_input_qspec_map,
                _annotated=True,
                _is_output_of_quantized_pattern=True,
            )

    def _annotate_conv2d_unary(
        self, gm: torch.fx.GraphModule, quantization_config: QuantizationConfig
    ) -> None:
        fused_partitions = []
        unary_patterns = [
            [torch.nn.Conv2d, torch.nn.ReLU],
            [torch.nn.Conv2d, torch.nn.Hardtanh],
            [torch.nn.Conv2d, torch.nn.Hardswish],
            [torch.nn.Conv2d, torch.nn.ReLU6],
            [torch.nn.Conv2d, torch.nn.SiLU],
        ]
        for unary_pattern in unary_patterns:
            partitions = find_sequential_partitions(gm, unary_pattern)
            if partitions:
                # Extend the fused_partitions if partitions is not empty
                fused_partitions.extend(partitions)

        for fused_partition in fused_partitions:
            conv_partition, unary_partition = fused_partition
            conv_node, unary_node = self._get_output_nodes_of_partitions(
                [conv_partition, unary_partition]
            )
            if (
                conv_node.op != "call_function"
                or conv_node.target != torch.ops.aten.conv2d.default
            ):
                continue
            if _is_annotated([unary_node, conv_node]):
                continue
            self._annotate_conv_node_helper(conv_node, False, quantization_config)
            unary_node.meta[QUANT_ANNOTATION_KEY] = _X86InductorQuantizationAnnotation(
                _annotated=True,
                _is_output_of_quantized_pattern=True,
            )

    def _annotate_conv2d(
        self, gm: torch.fx.GraphModule, quantization_config: QuantizationConfig
    ) -> None:
        conv_partitions = get_source_partitions(
            gm.graph, [torch.nn.Conv2d, torch.nn.functional.conv2d]
        )
        conv_partitions = list(itertools.chain.from_iterable(conv_partitions.values()))
        for conv_partition in conv_partitions:
            if len(conv_partition.output_nodes) > 1:
                raise ValueError("conv partition has more than one output node")
            conv_node = conv_partition.output_nodes[0]
            if (
                conv_node.op != "call_function"
                or conv_node.target != torch.ops.aten.conv2d.default
            ):
                raise ValueError(f"{conv_node} is not an aten conv2d operator")
            # skip annotation if it is already annotated
            if _is_annotated([conv_node]):
                continue
            self._annotate_conv_node_helper(conv_node, True, quantization_config)

    def _annotate_maxpool2d(
        self, node: Node, quantization_config: QuantizationConfig
    ) -> None:
        if node.target is not torch.ops.aten.max_pool2d.default:
            return
        maxpool_node = node
        if _is_any_annotated(
            [
                maxpool_node,
            ]
        ):
            return
        input_node = maxpool_node.args[0]
        assert isinstance(input_node, Node)
        input_qspec_map = {}
        input_qspec_map[input_node] = get_input_act_qspec(quantization_config)
        maxpool_node.meta[QUANT_ANNOTATION_KEY] = _X86InductorQuantizationAnnotation(
            input_qspec_map=input_qspec_map,
            _annotated=True,
            _is_output_of_quantized_pattern=True,
        )

    def _annotate_cat(
        self, node: Node, quantization_config: QuantizationConfig
    ) -> None:
        cat_node = node
        input_nodes = cat_node.args[0]
        assert isinstance(input_nodes, Sequence)
        first_input_node = input_nodes[0]
        input_qspec_map = {}
        assert isinstance(first_input_node, Node)
        assert isinstance(cat_node, Node)
        input_qspec_map[first_input_node] = get_input_act_qspec(quantization_config)
        share_qparams_with_input_act0_qspec = SharedQuantizationSpec(
            (first_input_node, cat_node)
        )

        for input_node in input_nodes[1:]:
            if input_node not in input_qspec_map:
                # There has the case of cat same nodes: torch.cat([input0, input0], 1)
                assert isinstance(input_node, Node)
                input_qspec_map[input_node] = share_qparams_with_input_act0_qspec

        cat_node.meta[QUANT_ANNOTATION_KEY] = _X86InductorQuantizationAnnotation(
            input_qspec_map=input_qspec_map,
            _annotated=True,
            _is_output_of_quantized_pattern=True,
        )

    def _annotation_propagation_quantizable_pattern(self, node: Node) -> None:
        # Propagate annotation to quantizable patterns.
        if (
            (node.target in propagation_quantizable_ops)
            and (not _is_any_annotated([node]))
            and (node.op == "call_function")
            and (quantization_config := self.get_operator_type(node.target))  # type: ignore[arg-type]
        ):

            def is_all_inputs_connected_to_quantized_op(input_nodes):
                # Ensure all the inputs connect to fusion pattern or quantized node
                for input_node in input_nodes:
                    if not _is_quantized_op_pt2e(input_node):
                        return False
                return True

            if node.target is torch.ops.aten.max_pool2d.default:
                # Recipe of maxpool2d: check input arg[0] of maxpool2d is quantized or not
                input_nodes_to_check = [node.all_input_nodes[0]]
                if not is_all_inputs_connected_to_quantized_op(input_nodes_to_check):
                    return
                self._annotate_maxpool2d(node, quantization_config)
                return
            elif node.target is torch.ops.aten.cat.default:
                input_nodes_to_check = node.all_input_nodes
                if not is_all_inputs_connected_to_quantized_op(input_nodes_to_check):
                    return
                self._annotate_cat(node, quantization_config)
            else:
                input_node = node.all_input_nodes[0]
                if not is_all_inputs_connected_to_quantized_op(
                    [
                        input_node,
                    ]
                ):
                    return
                input_qspec_map = {}
                input_qspec_map[input_node] = get_input_act_qspec(quantization_config)
                node.meta[QUANT_ANNOTATION_KEY] = _X86InductorQuantizationAnnotation(
                    input_qspec_map=input_qspec_map,
                    _annotated=True,
                    _is_output_of_quantized_pattern=True,
                )
        return

    def _annotate_output_share_observer_as_input(
        self, input_node: Node, source_node: Node
    ):
        source_node_quantization_annotation = (
            source_node.meta[QUANT_ANNOTATION_KEY]
            if QUANT_ANNOTATION_KEY in source_node.meta
            else None
        )
        if (
            source_node_quantization_annotation
            and source_node_quantization_annotation._is_output_of_quantized_pattern
        ):
            edge_or_node = (input_node, source_node)
            source_node_quantization_annotation.output_qspec = SharedQuantizationSpec(
                edge_or_node
            )
        return

    def _annotate_output_for_int8_in_int8_out_pattern(self, node: Node) -> None:
        r"""
        Check and insert observer at output of node in int8_in_int8_out_ops if needed.
        Recipe refers to https://github.com/intel/intel-extension-for-pytorch/blob/
        90d19323d96afc53fcc22ba5a7bb3fb07fdd6c1c/intel_extension_for_pytorch/quantization/_utils.py#L495
        """
        edge_or_node: Tuple[Node, Node]
        if (
            (node.target in int8_in_int8_out_ops)
            and (_is_any_annotated([node]))
            and (quantization_config := self.get_operator_type(node.target))  # type: ignore[arg-type]
        ):
            if node.target == torch.ops.aten.max_pool2d.default:
                maxpool_node = node
                if not _is_all_annotated(
                    [
                        maxpool_node,
                    ]
                ):
                    return
                # Get the quantization_annotation from getitem_node
                maxpool_node_quantization_annotation = (
                    maxpool_node.meta[QUANT_ANNOTATION_KEY]
                    if QUANT_ANNOTATION_KEY in maxpool_node.meta
                    else None
                )
                if (
                    maxpool_node_quantization_annotation
                    and maxpool_node_quantization_annotation._is_output_of_quantized_pattern
                ):
                    # Annotate the output_qspec of getitem_node
                    input_act = maxpool_node.args[0]
                    assert isinstance(input_act, Node)
                    assert isinstance(maxpool_node, Node)
                    edge_or_node = (input_act, maxpool_node)
                    maxpool_node_quantization_annotation.output_qspec = (
                        SharedQuantizationSpec(edge_or_node)
                    )
            else:
                input_node = node.all_input_nodes[0]
                self._annotate_output_share_observer_as_input(input_node, node)
        return

    def _annotate_linear(
        self, gm: torch.fx.GraphModule, quantization_config: QuantizationConfig
    ) -> None:
        linear_partitions = get_source_partitions(
            gm.graph, [torch.nn.Linear, torch.nn.functional.linear]
        )
        linear_partitions = list(
            itertools.chain.from_iterable(linear_partitions.values())
        )
        for partition in linear_partitions:
            if len(partition.output_nodes) > 1:
                raise ValueError(
                    "Linear partition cannot have more than one output node"
                )
            linear_node = partition.output_nodes[0]
            if linear_node.op != "call_function" or linear_node.target not in (
                torch.ops.aten.linear.default,
            ):
                raise ValueError(f"{linear_node} is not an aten linear operator")
            # skip annotation if it is already annotated
            if _is_annotated([linear_node]):
                continue
            self._annotate_linear_node_helper(linear_node, True, quantization_config)

    def _annotate_linear_unary(
        self, gm: torch.fx.GraphModule, quantization_config: QuantizationConfig
    ) -> None:
        postop_list = [
            torch.nn.ReLU,
            torch.nn.LeakyReLU,
            torch.nn.Tanh,
            torch.nn.GELU,
        ]
        fused_partitions: List[tuple] = []
        for postop in postop_list:
            fused_partitions = fused_partitions + find_sequential_partitions(
                gm, [torch.nn.Linear, postop]
            )
        for fused_partition in fused_partitions:
            linear_partition, unary_partition = fused_partition
            linear_node, unary_node = self._get_output_nodes_of_partitions(
                [linear_partition, unary_partition]
            )
            if linear_node.op != "call_function" or linear_node.target not in (
                torch.ops.aten.linear.default,
            ):
                continue
            if _is_annotated([unary_node, linear_node]):
                continue
            self._annotate_linear_node_helper(linear_node, False, quantization_config)
            unary_node.meta[QUANT_ANNOTATION_KEY] = _X86InductorQuantizationAnnotation(
                _annotated=True,
                _is_output_of_quantized_pattern=True,
            )

    def validate(self, model: torch.fx.GraphModule) -> None:
        pass

    @classmethod
    def get_supported_operators(cls) -> List[OperatorConfig]:
        return cls.supported_config_and_operators<|MERGE_RESOLUTION|>--- conflicted
+++ resolved
@@ -82,7 +82,9 @@
 
 # A superset of default_quantizable_ops includes operators support the int8 data type
 # but not enabled by default recipe of X86InductorQuantizer.
-quantizable_ops = default_quantizable_ops
+quantizable_ops = default_quantizable_ops | {
+    torch.ops.aten.matmul.default,
+}
 
 
 QUANT_ANNOTATION_KEY = "quantization_annotation"
@@ -434,14 +436,9 @@
         """
 
         # Step1: Recipe of fusion patterns like conv/linear.
-<<<<<<< HEAD
-        self._annotate_conv2d_fusion_pattern(model, config)
-        self._annotate_linear_fusion_pattern(model, config)
-        self._annotate_matmul(model, config)
-=======
         self._annotate_conv2d_fusion_pattern(model)
         self._annotate_linear_fusion_pattern(model)
->>>>>>> b4526fc4
+        self._annotate_matmul(model)
 
         # Step2: Recipe to propagate annotation for patterns beside conv/linear.
         # Go through all the nodes from start to end.
@@ -695,8 +692,8 @@
                 self._annotate_linear_unary(model, config)
             self._annotate_linear(model, config)
 
-    def _annotate_matmul(self, model: torch.fx.GraphModule, config: QuantizationConfig):
-        if self._quantizable_ops_filter(torch.ops.aten.matmul.default):
+    def _annotate_matmul(self, model: torch.fx.GraphModule):
+        if config := self.get_operator_type(torch.ops.aten.matmul.default):
             for node in model.graph.nodes:
                 if node.target == torch.ops.aten.matmul.default and not _is_annotated(
                     [node]

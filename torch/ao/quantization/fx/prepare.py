--- conflicted
+++ resolved
@@ -68,13 +68,10 @@
 
 from ..utils import _parent_name
 from .utils import (
-<<<<<<< HEAD
-=======
     _insert_dequant_stubs_for_custom_module_lstm_output,
     _is_custom_module_lstm,
     _maybe_get_custom_module_lstm_from_node_arg,
     _qconfig_satisfies_dtype_config_constraints,
->>>>>>> 0efd4e92
     get_custom_module_class_keys,
     all_node_args_have_no_tensors,
     assert_and_get_unique_device,
@@ -482,9 +479,6 @@
     argument in quantized graph will match what is specified by the qconfig
     """
     assert isinstance(arg, Node)
-<<<<<<< HEAD
-    if is_activation_post_process_node(arg, modules):
-=======
     # Custom module LSTM output is a tuple that we broke down into the internal nodes in order
     # to insert DeQuantStubs (see `_insert_dequant_stubs_for_custom_module_lstm_output`).
     # Since we modified the graph in this case, we must trace back from the args through
@@ -494,7 +488,6 @@
     if custom_module_lstm_node is not None:
         return node_name_to_target_dtype_info[custom_module_lstm_node.name]["output_activation_dtype"][0]  # type: ignore[index]
     elif is_activation_post_process_node(arg, modules):
->>>>>>> 0efd4e92
         observed_arg = arg.args[0]
         assert isinstance(observed_arg, Node), "Currently we only support observing Node"
         return node_name_to_target_dtype_info[observed_arg.name]["output_activation_dtype"][0]  # type: ignore[index]
@@ -840,8 +833,7 @@
                 matched_pattern,
                 is_qat)
         observer = act_post_process_ctr()
-        new_obs = insert_observer(node, observer, model, modules, graph)
-        return new_obs
+        return insert_observer(node, observer, model, modules, graph)
     else:
         return None
 
@@ -1323,46 +1315,6 @@
                     is_reuse_input_qconfig_ = is_reuse_input_qconfig(qconfig)
 
                     if is_last_node_of_pattern:
-<<<<<<< HEAD
-                        # this returns the new observer node if it was needed
-                        maybe_output_obs_node = maybe_insert_output_observer_for_node(
-                            node, model, modules, graph, matches,
-                            node_name_to_target_dtype, pattern, qhandler, is_qat)
-                        if maybe_output_obs_node is not None:
-                            # Update users of original node to use the output observer
-                            # instead. For example, change
-                            #
-                            #           next_node
-                            #          /
-                            #   cur_node -> obs
-                            #
-                            # to
-                            #
-                            #                 next_node
-                            #                 /
-                            #   cur_node -> obs
-                            #
-                            # We need to save orig users before updating uses because
-                            # the list of users will change as we update uses
-                            orig_users = list(node.users.keys())
-                            for user_node in orig_users:
-                                if user_node is maybe_output_obs_node:
-                                    continue
-                                user_node.replace_input_with(node, maybe_output_obs_node)
-
-                            is_observer_in_same_graph_ = is_observer_in_same_graph(node, modules, node_name_to_target_dtype)
-
-                            # for general tensor value ops, we modify the graph
-                            # to make all inputs and outputs use the first input's
-                            # observer
-                            if (is_general_tensor_value_op and is_observer_in_same_graph_) or \
-                                    is_reuse_input_qconfig_:
-                                if not maybe_make_input_output_share_observers(node, model, modules):
-                                    remove_output_observer(node, model, modules)
-
-                            if qhandler is not None and qhandler.is_custom_module():
-                                swap_custom_module_to_observed(node, qconfig, modules, prepare_custom_config)
-=======
                         if _is_custom_module_lstm(node, modules, qconfig, qhandler):
                             # Currently custom module outputs are assumed to be already quantized,
                             # so we need to insert a DeQuantStub after the output. For custom module
@@ -1418,7 +1370,6 @@
 
                                 if qhandler is not None and qhandler.is_custom_module():
                                     swap_custom_module_to_observed(node, qconfig, modules, prepare_custom_config)
->>>>>>> 0efd4e92
 
                 else:  # output
                     maybe_insert_observers_before_graph_output(

from .fused import _FusedModule  # noqa: F401
from .fused import ConvBn1d
from .fused import ConvBn2d
from .fused import ConvBn3d
from .fused import ConvBnReLU1d
from .fused import ConvBnReLU2d
from .fused import ConvBnReLU3d
from .fused import ConvReLU1d
from .fused import ConvReLU2d
from .fused import ConvReLU3d
from .fused import LinearReLU
from .fused import BNReLU2d
from .fused import BNReLU3d
from .fused import LinearBn1d
from .fused import LinearLeakyReLU
<<<<<<< HEAD
from .fused import ConvAdd2d
from .fused import ConvAddReLU2d
=======
from .fused import LinearTanh

>>>>>>> 619d52a5

__all__ = [
    'ConvBn1d',
    'ConvBn2d',
    'ConvBn3d',
    'ConvBnReLU1d',
    'ConvBnReLU2d',
    'ConvBnReLU3d',
    'ConvReLU1d',
    'ConvReLU2d',
    'ConvReLU3d',
    'LinearReLU',
    'BNReLU2d',
    'BNReLU3d',
    'LinearBn1d',
    'LinearLeakyReLU',
<<<<<<< HEAD
    'ConvAdd2d',
    'ConvAddReLU2d',
=======
    'LinearTanh',
>>>>>>> 619d52a5
]<|MERGE_RESOLUTION|>--- conflicted
+++ resolved
@@ -13,13 +13,9 @@
 from .fused import BNReLU3d
 from .fused import LinearBn1d
 from .fused import LinearLeakyReLU
-<<<<<<< HEAD
+from .fused import LinearTanh
 from .fused import ConvAdd2d
 from .fused import ConvAddReLU2d
-=======
-from .fused import LinearTanh
-
->>>>>>> 619d52a5
 
 __all__ = [
     'ConvBn1d',
@@ -36,10 +32,7 @@
     'BNReLU3d',
     'LinearBn1d',
     'LinearLeakyReLU',
-<<<<<<< HEAD
+    'LinearTanh',
     'ConvAdd2d',
     'ConvAddReLU2d',
-=======
-    'LinearTanh',
->>>>>>> 619d52a5
 ]